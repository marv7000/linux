--- conflicted
+++ resolved
@@ -73,7 +73,6 @@
 #define IP_TUNNEL_OPTS_MAX					\
 	GENMASK((sizeof_field(struct ip_tunnel_info,		\
 			      options_len) * BITS_PER_BYTE) - 1, 0)
-<<<<<<< HEAD
 
 #define ip_tunnel_info_opts(info)				\
 	_Generic(info,						\
@@ -81,8 +80,6 @@
 		 struct ip_tunnel_info * : ((void *)((info) + 1))\
 	)
 
-=======
->>>>>>> 8c5c2a48
 struct ip_tunnel_info {
 	struct ip_tunnel_key	key;
 	struct ip_tunnel_encap	encap;
