--- conflicted
+++ resolved
@@ -1468,10 +1468,6 @@
 	void			*cpu_addr;
 	uint64_t		gpu_addr;
 	void			*saved_bo;
-<<<<<<< HEAD
-	unsigned		fw_size;
-=======
->>>>>>> 0f7dd1aa
 	atomic_t		handles[RADEON_MAX_UVD_HANDLES];
 	struct drm_file		*filp[RADEON_MAX_UVD_HANDLES];
 	struct delayed_work	idle_work;
