// SPDX-License-Identifier: ISC
/*
 * Copyright (C) 2016 Felix Fietkau <nbd@nbd.name>
 */

#include <linux/dma-mapping.h>
#include "mt76.h"
#include "dma.h"

#if IS_ENABLED(CONFIG_NET_MEDIATEK_SOC_WED)

#define Q_READ(_q, _field) ({						\
	u32 _offset = offsetof(struct mt76_queue_regs, _field);		\
	u32 _val;							\
	if ((_q)->flags & MT_QFLAG_WED)					\
		_val = mtk_wed_device_reg_read((_q)->wed,		\
					       ((_q)->wed_regs +	\
					        _offset));		\
	else								\
		_val = readl(&(_q)->regs->_field);			\
	_val;								\
})

#define Q_WRITE(_q, _field, _val)	do {				\
	u32 _offset = offsetof(struct mt76_queue_regs, _field);		\
	if ((_q)->flags & MT_QFLAG_WED)					\
		mtk_wed_device_reg_write((_q)->wed,			\
					 ((_q)->wed_regs + _offset),	\
					 _val);				\
	else								\
		writel(_val, &(_q)->regs->_field);			\
} while (0)

#else

#define Q_READ(_q, _field)		readl(&(_q)->regs->_field)
#define Q_WRITE(_q, _field, _val)	writel(_val, &(_q)->regs->_field)

#endif

static struct mt76_txwi_cache *
mt76_alloc_txwi(struct mt76_dev *dev)
{
	struct mt76_txwi_cache *t;
	dma_addr_t addr;
	u8 *txwi;
	int size;

	size = L1_CACHE_ALIGN(dev->drv->txwi_size + sizeof(*t));
	txwi = kzalloc(size, GFP_ATOMIC);
	if (!txwi)
		return NULL;

	addr = dma_map_single(dev->dma_dev, txwi, dev->drv->txwi_size,
			      DMA_TO_DEVICE);
	if (unlikely(dma_mapping_error(dev->dma_dev, addr))) {
		kfree(txwi);
		return NULL;
	}

	t = (struct mt76_txwi_cache *)(txwi + dev->drv->txwi_size);
	t->dma_addr = addr;

	return t;
}

static struct mt76_txwi_cache *
mt76_alloc_rxwi(struct mt76_dev *dev)
{
	struct mt76_txwi_cache *t;

	t = kzalloc(L1_CACHE_ALIGN(sizeof(*t)), GFP_ATOMIC);
	if (!t)
		return NULL;

	t->ptr = NULL;
	return t;
}

static struct mt76_txwi_cache *
__mt76_get_txwi(struct mt76_dev *dev)
{
	struct mt76_txwi_cache *t = NULL;

	spin_lock(&dev->lock);
	if (!list_empty(&dev->txwi_cache)) {
		t = list_first_entry(&dev->txwi_cache, struct mt76_txwi_cache,
				     list);
		list_del(&t->list);
	}
	spin_unlock(&dev->lock);

	return t;
}

static struct mt76_txwi_cache *
__mt76_get_rxwi(struct mt76_dev *dev)
{
	struct mt76_txwi_cache *t = NULL;

	spin_lock_bh(&dev->wed_lock);
	if (!list_empty(&dev->rxwi_cache)) {
		t = list_first_entry(&dev->rxwi_cache, struct mt76_txwi_cache,
				     list);
		list_del(&t->list);
	}
	spin_unlock_bh(&dev->wed_lock);

	return t;
}

static struct mt76_txwi_cache *
mt76_get_txwi(struct mt76_dev *dev)
{
	struct mt76_txwi_cache *t = __mt76_get_txwi(dev);

	if (t)
		return t;

	return mt76_alloc_txwi(dev);
}

struct mt76_txwi_cache *
mt76_get_rxwi(struct mt76_dev *dev)
{
	struct mt76_txwi_cache *t = __mt76_get_rxwi(dev);

	if (t)
		return t;

	return mt76_alloc_rxwi(dev);
}
EXPORT_SYMBOL_GPL(mt76_get_rxwi);

void
mt76_put_txwi(struct mt76_dev *dev, struct mt76_txwi_cache *t)
{
	if (!t)
		return;

	spin_lock(&dev->lock);
	list_add(&t->list, &dev->txwi_cache);
	spin_unlock(&dev->lock);
}
EXPORT_SYMBOL_GPL(mt76_put_txwi);

void
mt76_put_rxwi(struct mt76_dev *dev, struct mt76_txwi_cache *t)
{
	if (!t)
		return;

	spin_lock_bh(&dev->wed_lock);
	list_add(&t->list, &dev->rxwi_cache);
	spin_unlock_bh(&dev->wed_lock);
}
EXPORT_SYMBOL_GPL(mt76_put_rxwi);

static void
mt76_free_pending_txwi(struct mt76_dev *dev)
{
	struct mt76_txwi_cache *t;

	local_bh_disable();
	while ((t = __mt76_get_txwi(dev)) != NULL) {
		dma_unmap_single(dev->dma_dev, t->dma_addr, dev->drv->txwi_size,
				 DMA_TO_DEVICE);
		kfree(mt76_get_txwi_ptr(dev, t));
	}
	local_bh_enable();
}

void
mt76_free_pending_rxwi(struct mt76_dev *dev)
{
	struct mt76_txwi_cache *t;

	local_bh_disable();
	while ((t = __mt76_get_rxwi(dev)) != NULL) {
		if (t->ptr)
			mt76_put_page_pool_buf(t->ptr, false);
		kfree(t);
	}
	local_bh_enable();
}
EXPORT_SYMBOL_GPL(mt76_free_pending_rxwi);

static void
mt76_dma_sync_idx(struct mt76_dev *dev, struct mt76_queue *q)
{
	Q_WRITE(q, desc_base, q->desc_dma);
	if (q->flags & MT_QFLAG_WED_RRO_EN)
		Q_WRITE(q, ring_size, MT_DMA_RRO_EN | q->ndesc);
	else
		Q_WRITE(q, ring_size, q->ndesc);
	q->head = Q_READ(q, dma_idx);
	q->tail = q->head;
}

void __mt76_dma_queue_reset(struct mt76_dev *dev, struct mt76_queue *q,
			    bool reset_idx)
{
	if (!q || !q->ndesc)
		return;

	if (!mt76_queue_is_wed_rro_ind(q)) {
		int i;

		/* clear descriptors */
		for (i = 0; i < q->ndesc; i++)
			q->desc[i].ctrl = cpu_to_le32(MT_DMA_CTL_DMA_DONE);
	}

	if (reset_idx) {
		Q_WRITE(q, cpu_idx, 0);
		Q_WRITE(q, dma_idx, 0);
	}
	mt76_dma_sync_idx(dev, q);
}

void mt76_dma_queue_reset(struct mt76_dev *dev, struct mt76_queue *q)
{
	__mt76_dma_queue_reset(dev, q, true);
}

static int
mt76_dma_add_rx_buf(struct mt76_dev *dev, struct mt76_queue *q,
		    struct mt76_queue_buf *buf, void *data)
{
	struct mt76_queue_entry *entry = &q->entry[q->head];
	struct mt76_txwi_cache *txwi = NULL;
	struct mt76_desc *desc;
	int idx = q->head;
	u32 buf1 = 0, ctrl;
	int rx_token;

	if (mt76_queue_is_wed_rro_ind(q)) {
		struct mt76_wed_rro_desc *rro_desc;

		rro_desc = (struct mt76_wed_rro_desc *)q->desc;
		data = &rro_desc[q->head];
		goto done;
	}

	desc = &q->desc[q->head];
	ctrl = FIELD_PREP(MT_DMA_CTL_SD_LEN0, buf[0].len);
#ifdef CONFIG_ARCH_DMA_ADDR_T_64BIT
	buf1 = FIELD_PREP(MT_DMA_CTL_SDP0_H, buf->addr >> 32);
#endif

	if (mt76_queue_is_wed_rx(q)) {
		txwi = mt76_get_rxwi(dev);
		if (!txwi)
			return -ENOMEM;

		rx_token = mt76_rx_token_consume(dev, data, txwi, buf->addr);
		if (rx_token < 0) {
			mt76_put_rxwi(dev, txwi);
			return -ENOMEM;
		}

		buf1 |= FIELD_PREP(MT_DMA_CTL_TOKEN, rx_token);
		ctrl |= MT_DMA_CTL_TO_HOST;
	}

	WRITE_ONCE(desc->buf0, cpu_to_le32(buf->addr));
	WRITE_ONCE(desc->buf1, cpu_to_le32(buf1));
	WRITE_ONCE(desc->ctrl, cpu_to_le32(ctrl));
	WRITE_ONCE(desc->info, 0);

done:
	entry->dma_addr[0] = buf->addr;
	entry->dma_len[0] = buf->len;
	entry->txwi = txwi;
	entry->buf = data;
	entry->wcid = 0xffff;
	entry->skip_buf1 = true;
	q->head = (q->head + 1) % q->ndesc;
	q->queued++;

	return idx;
}

static int
mt76_dma_add_buf(struct mt76_dev *dev, struct mt76_queue *q,
		 struct mt76_queue_buf *buf, int nbufs, u32 info,
		 struct sk_buff *skb, void *txwi)
{
	struct mt76_queue_entry *entry;
	struct mt76_desc *desc;
	int i, idx = -1;
	u32 ctrl, next;

	if (txwi) {
		q->entry[q->head].txwi = DMA_DUMMY_DATA;
		q->entry[q->head].skip_buf0 = true;
	}

	for (i = 0; i < nbufs; i += 2, buf += 2) {
		u32 buf0 = buf[0].addr, buf1 = 0;

		idx = q->head;
		next = (q->head + 1) % q->ndesc;

		desc = &q->desc[idx];
		entry = &q->entry[idx];

		if (buf[0].skip_unmap)
			entry->skip_buf0 = true;
		entry->skip_buf1 = i == nbufs - 1;

		entry->dma_addr[0] = buf[0].addr;
		entry->dma_len[0] = buf[0].len;

		ctrl = FIELD_PREP(MT_DMA_CTL_SD_LEN0, buf[0].len);
#ifdef CONFIG_ARCH_DMA_ADDR_T_64BIT
		info |= FIELD_PREP(MT_DMA_CTL_SDP0_H, buf[0].addr >> 32);
#endif
		if (i < nbufs - 1) {
			entry->dma_addr[1] = buf[1].addr;
			entry->dma_len[1] = buf[1].len;
			buf1 = buf[1].addr;
			ctrl |= FIELD_PREP(MT_DMA_CTL_SD_LEN1, buf[1].len);
#ifdef CONFIG_ARCH_DMA_ADDR_T_64BIT
			info |= FIELD_PREP(MT_DMA_CTL_SDP1_H,
					   buf[1].addr >> 32);
#endif
			if (buf[1].skip_unmap)
				entry->skip_buf1 = true;
		}

		if (i == nbufs - 1)
			ctrl |= MT_DMA_CTL_LAST_SEC0;
		else if (i == nbufs - 2)
			ctrl |= MT_DMA_CTL_LAST_SEC1;

		WRITE_ONCE(desc->buf0, cpu_to_le32(buf0));
		WRITE_ONCE(desc->buf1, cpu_to_le32(buf1));
		WRITE_ONCE(desc->info, cpu_to_le32(info));
		WRITE_ONCE(desc->ctrl, cpu_to_le32(ctrl));

		q->head = next;
		q->queued++;
	}

	q->entry[idx].txwi = txwi;
	q->entry[idx].skb = skb;
	q->entry[idx].wcid = 0xffff;

	return idx;
}

static void
mt76_dma_tx_cleanup_idx(struct mt76_dev *dev, struct mt76_queue *q, int idx,
			struct mt76_queue_entry *prev_e)
{
	struct mt76_queue_entry *e = &q->entry[idx];

	if (!e->skip_buf0)
		dma_unmap_single(dev->dma_dev, e->dma_addr[0], e->dma_len[0],
				 DMA_TO_DEVICE);

	if (!e->skip_buf1)
		dma_unmap_single(dev->dma_dev, e->dma_addr[1], e->dma_len[1],
				 DMA_TO_DEVICE);

	if (e->txwi == DMA_DUMMY_DATA)
		e->txwi = NULL;

	*prev_e = *e;
	memset(e, 0, sizeof(*e));
}

static void
mt76_dma_kick_queue(struct mt76_dev *dev, struct mt76_queue *q)
{
	wmb();
	Q_WRITE(q, cpu_idx, q->head);
}

static void
mt76_dma_tx_cleanup(struct mt76_dev *dev, struct mt76_queue *q, bool flush)
{
	struct mt76_queue_entry entry;
	int last;

	if (!q || !q->ndesc)
		return;

	spin_lock_bh(&q->cleanup_lock);
	if (flush)
		last = -1;
	else
		last = Q_READ(q, dma_idx);

	while (q->queued > 0 && q->tail != last) {
		mt76_dma_tx_cleanup_idx(dev, q, q->tail, &entry);
		mt76_queue_tx_complete(dev, q, &entry);

		if (entry.txwi) {
			if (!(dev->drv->drv_flags & MT_DRV_TXWI_NO_FREE))
				mt76_put_txwi(dev, entry.txwi);
		}

		if (!flush && q->tail == last)
			last = Q_READ(q, dma_idx);
	}
	spin_unlock_bh(&q->cleanup_lock);

	if (flush) {
		spin_lock_bh(&q->lock);
		mt76_dma_sync_idx(dev, q);
		mt76_dma_kick_queue(dev, q);
		spin_unlock_bh(&q->lock);
	}

	if (!q->queued)
		wake_up(&dev->tx_wait);
}

static void *
mt76_dma_get_buf(struct mt76_dev *dev, struct mt76_queue *q, int idx,
		 int *len, u32 *info, bool *more, bool *drop)
{
	struct mt76_queue_entry *e = &q->entry[idx];
	struct mt76_desc *desc = &q->desc[idx];
	u32 ctrl, desc_info, buf1;
	void *buf = e->buf;

	if (mt76_queue_is_wed_rro_ind(q))
		goto done;

	ctrl = le32_to_cpu(READ_ONCE(desc->ctrl));
	if (len) {
		*len = FIELD_GET(MT_DMA_CTL_SD_LEN0, ctrl);
		*more = !(ctrl & MT_DMA_CTL_LAST_SEC0);
	}

	desc_info = le32_to_cpu(desc->info);
	if (info)
		*info = desc_info;

	buf1 = le32_to_cpu(desc->buf1);
	mt76_dma_should_drop_buf(drop, ctrl, buf1, desc_info);

	if (mt76_queue_is_wed_rx(q)) {
		u32 token = FIELD_GET(MT_DMA_CTL_TOKEN, buf1);
		struct mt76_txwi_cache *t = mt76_rx_token_release(dev, token);

		if (!t)
			return NULL;

		dma_sync_single_for_cpu(dev->dma_dev, t->dma_addr,
				SKB_WITH_OVERHEAD(q->buf_size),
				page_pool_get_dma_dir(q->page_pool));

		buf = t->ptr;
		t->dma_addr = 0;
		t->ptr = NULL;

		mt76_put_rxwi(dev, t);
		if (drop)
			*drop |= !!(buf1 & MT_DMA_CTL_WO_DROP);
	} else {
		dma_sync_single_for_cpu(dev->dma_dev, e->dma_addr[0],
				SKB_WITH_OVERHEAD(q->buf_size),
				page_pool_get_dma_dir(q->page_pool));
	}

done:
	e->buf = NULL;
	return buf;
}

static void *
mt76_dma_dequeue(struct mt76_dev *dev, struct mt76_queue *q, bool flush,
		 int *len, u32 *info, bool *more, bool *drop)
{
	int idx = q->tail;

	*more = false;
	if (!q->queued)
		return NULL;

	if (mt76_queue_is_wed_rro_data(q))
		return NULL;

	if (!mt76_queue_is_wed_rro_ind(q)) {
		if (flush)
			q->desc[idx].ctrl |= cpu_to_le32(MT_DMA_CTL_DMA_DONE);
		else if (!(q->desc[idx].ctrl & cpu_to_le32(MT_DMA_CTL_DMA_DONE)))
			return NULL;
	}

	q->tail = (q->tail + 1) % q->ndesc;
	q->queued--;

	return mt76_dma_get_buf(dev, q, idx, len, info, more, drop);
}

static int
mt76_dma_tx_queue_skb_raw(struct mt76_dev *dev, struct mt76_queue *q,
			  struct sk_buff *skb, u32 tx_info)
{
	struct mt76_queue_buf buf = {};
	dma_addr_t addr;

	if (test_bit(MT76_MCU_RESET, &dev->phy.state))
		goto error;

	if (q->queued + 1 >= q->ndesc - 1)
		goto error;

	addr = dma_map_single(dev->dma_dev, skb->data, skb->len,
			      DMA_TO_DEVICE);
	if (unlikely(dma_mapping_error(dev->dma_dev, addr)))
		goto error;

	buf.addr = addr;
	buf.len = skb->len;

	spin_lock_bh(&q->lock);
	mt76_dma_add_buf(dev, q, &buf, 1, tx_info, skb, NULL);
	mt76_dma_kick_queue(dev, q);
	spin_unlock_bh(&q->lock);

	return 0;

error:
	dev_kfree_skb(skb);
	return -ENOMEM;
}

static int
mt76_dma_tx_queue_skb(struct mt76_phy *phy, struct mt76_queue *q,
		      enum mt76_txq_id qid, struct sk_buff *skb,
		      struct mt76_wcid *wcid, struct ieee80211_sta *sta)
{
	struct ieee80211_tx_status status = {
		.sta = sta,
	};
	struct mt76_tx_info tx_info = {
		.skb = skb,
	};
	struct mt76_dev *dev = phy->dev;
	struct ieee80211_hw *hw;
	int len, n = 0, ret = -ENOMEM;
	struct mt76_txwi_cache *t;
	struct sk_buff *iter;
	dma_addr_t addr;
	u8 *txwi;

<<<<<<< HEAD
	if (test_bit(MT76_RESET, &dev->phy.state))
=======
	if (test_bit(MT76_RESET, &phy->state))
>>>>>>> 0c383648
		goto free_skb;

	t = mt76_get_txwi(dev);
	if (!t)
		goto free_skb;

	txwi = mt76_get_txwi_ptr(dev, t);

	skb->prev = skb->next = NULL;
	if (dev->drv->drv_flags & MT_DRV_TX_ALIGNED4_SKBS)
		mt76_insert_hdr_pad(skb);

	len = skb_headlen(skb);
	addr = dma_map_single(dev->dma_dev, skb->data, len, DMA_TO_DEVICE);
	if (unlikely(dma_mapping_error(dev->dma_dev, addr)))
		goto free;

	tx_info.buf[n].addr = t->dma_addr;
	tx_info.buf[n++].len = dev->drv->txwi_size;
	tx_info.buf[n].addr = addr;
	tx_info.buf[n++].len = len;

	skb_walk_frags(skb, iter) {
		if (n == ARRAY_SIZE(tx_info.buf))
			goto unmap;

		addr = dma_map_single(dev->dma_dev, iter->data, iter->len,
				      DMA_TO_DEVICE);
		if (unlikely(dma_mapping_error(dev->dma_dev, addr)))
			goto unmap;

		tx_info.buf[n].addr = addr;
		tx_info.buf[n++].len = iter->len;
	}
	tx_info.nbuf = n;

	if (q->queued + (tx_info.nbuf + 1) / 2 >= q->ndesc - 1) {
		ret = -ENOMEM;
		goto unmap;
	}

	dma_sync_single_for_cpu(dev->dma_dev, t->dma_addr, dev->drv->txwi_size,
				DMA_TO_DEVICE);
	ret = dev->drv->tx_prepare_skb(dev, txwi, qid, wcid, sta, &tx_info);
	dma_sync_single_for_device(dev->dma_dev, t->dma_addr, dev->drv->txwi_size,
				   DMA_TO_DEVICE);
	if (ret < 0)
		goto unmap;

	return mt76_dma_add_buf(dev, q, tx_info.buf, tx_info.nbuf,
				tx_info.info, tx_info.skb, t);

unmap:
	for (n--; n > 0; n--)
		dma_unmap_single(dev->dma_dev, tx_info.buf[n].addr,
				 tx_info.buf[n].len, DMA_TO_DEVICE);

free:
#ifdef CONFIG_NL80211_TESTMODE
	/* fix tx_done accounting on queue overflow */
	if (mt76_is_testmode_skb(dev, skb, &hw)) {
		struct mt76_phy *phy = hw->priv;

		if (tx_info.skb == phy->test.tx_skb)
			phy->test.tx_done--;
	}
#endif

	mt76_put_txwi(dev, t);

free_skb:
	status.skb = tx_info.skb;
	hw = mt76_tx_status_get_hw(dev, tx_info.skb);
	spin_lock_bh(&dev->rx_lock);
	ieee80211_tx_status_ext(hw, &status);
	spin_unlock_bh(&dev->rx_lock);

	return ret;
}

int mt76_dma_rx_fill(struct mt76_dev *dev, struct mt76_queue *q,
		     bool allow_direct)
{
	int len = SKB_WITH_OVERHEAD(q->buf_size);
	int frames = 0;

	if (!q->ndesc)
		return 0;

	spin_lock_bh(&q->lock);

	while (q->queued < q->ndesc - 1) {
		struct mt76_queue_buf qbuf = {};
		enum dma_data_direction dir;
		dma_addr_t addr;
		int offset;
		void *buf = NULL;

		if (mt76_queue_is_wed_rro_ind(q))
			goto done;

		buf = mt76_get_page_pool_buf(q, &offset, q->buf_size);
		if (!buf)
			break;

		addr = page_pool_get_dma_addr(virt_to_head_page(buf)) + offset;
		dir = page_pool_get_dma_dir(q->page_pool);
		dma_sync_single_for_device(dev->dma_dev, addr, len, dir);

		qbuf.addr = addr + q->buf_offset;
done:
		qbuf.len = len - q->buf_offset;
		qbuf.skip_unmap = false;
		if (mt76_dma_add_rx_buf(dev, q, &qbuf, buf) < 0) {
			mt76_put_page_pool_buf(buf, allow_direct);
			break;
		}
		frames++;
	}

	if (frames || mt76_queue_is_wed_rx(q))
		mt76_dma_kick_queue(dev, q);

	spin_unlock_bh(&q->lock);

	return frames;
}

static int
mt76_dma_alloc_queue(struct mt76_dev *dev, struct mt76_queue *q,
		     int idx, int n_desc, int bufsize,
		     u32 ring_base)
{
	int ret, size;

	spin_lock_init(&q->lock);
	spin_lock_init(&q->cleanup_lock);

	q->regs = dev->mmio.regs + ring_base + idx * MT_RING_SIZE;
	q->ndesc = n_desc;
	q->buf_size = bufsize;
	q->hw_idx = idx;

	size = mt76_queue_is_wed_rro_ind(q) ? sizeof(struct mt76_wed_rro_desc)
					    : sizeof(struct mt76_desc);
	q->desc = dmam_alloc_coherent(dev->dma_dev, q->ndesc * size,
				      &q->desc_dma, GFP_KERNEL);
	if (!q->desc)
		return -ENOMEM;

	if (mt76_queue_is_wed_rro_ind(q)) {
		struct mt76_wed_rro_desc *rro_desc;
		int i;

		rro_desc = (struct mt76_wed_rro_desc *)q->desc;
		for (i = 0; i < q->ndesc; i++) {
			struct mt76_wed_rro_ind *cmd;

			cmd = (struct mt76_wed_rro_ind *)&rro_desc[i];
			cmd->magic_cnt = MT_DMA_WED_IND_CMD_CNT - 1;
		}
	}

	size = q->ndesc * sizeof(*q->entry);
	q->entry = devm_kzalloc(dev->dev, size, GFP_KERNEL);
	if (!q->entry)
		return -ENOMEM;

	ret = mt76_create_page_pool(dev, q);
	if (ret)
		return ret;

	ret = mt76_wed_dma_setup(dev, q, false);
	if (ret)
		return ret;

	if (mtk_wed_device_active(&dev->mmio.wed)) {
		if ((mtk_wed_get_rx_capa(&dev->mmio.wed) && mt76_queue_is_wed_rro(q)) ||
		    mt76_queue_is_wed_tx_free(q))
			return 0;
	}

	mt76_dma_queue_reset(dev, q);

	return 0;
}

static void
mt76_dma_rx_cleanup(struct mt76_dev *dev, struct mt76_queue *q)
{
	void *buf;
	bool more;

	if (!q->ndesc)
		return;

	do {
		spin_lock_bh(&q->lock);
		buf = mt76_dma_dequeue(dev, q, true, NULL, NULL, &more, NULL);
		spin_unlock_bh(&q->lock);

		if (!buf)
			break;

		if (!mt76_queue_is_wed_rro(q))
			mt76_put_page_pool_buf(buf, false);
	} while (1);

	spin_lock_bh(&q->lock);
	if (q->rx_head) {
		dev_kfree_skb(q->rx_head);
		q->rx_head = NULL;
	}

	spin_unlock_bh(&q->lock);
}

static void
mt76_dma_rx_reset(struct mt76_dev *dev, enum mt76_rxq_id qid)
{
	struct mt76_queue *q = &dev->q_rx[qid];

	if (!q->ndesc)
		return;

	if (!mt76_queue_is_wed_rro_ind(q)) {
		int i;

		for (i = 0; i < q->ndesc; i++)
			q->desc[i].ctrl = cpu_to_le32(MT_DMA_CTL_DMA_DONE);
	}

	mt76_dma_rx_cleanup(dev, q);

	/* reset WED rx queues */
	mt76_wed_dma_setup(dev, q, true);

	if (mt76_queue_is_wed_tx_free(q))
		return;

	if (mtk_wed_device_active(&dev->mmio.wed) &&
	    mt76_queue_is_wed_rro(q))
		return;

	mt76_dma_sync_idx(dev, q);
	mt76_dma_rx_fill(dev, q, false);
}

static void
mt76_add_fragment(struct mt76_dev *dev, struct mt76_queue *q, void *data,
		  int len, bool more, u32 info, bool allow_direct)
{
	struct sk_buff *skb = q->rx_head;
	struct skb_shared_info *shinfo = skb_shinfo(skb);
	int nr_frags = shinfo->nr_frags;

	if (nr_frags < ARRAY_SIZE(shinfo->frags)) {
		struct page *page = virt_to_head_page(data);
		int offset = data - page_address(page) + q->buf_offset;

		skb_add_rx_frag(skb, nr_frags, page, offset, len, q->buf_size);
	} else {
		mt76_put_page_pool_buf(data, allow_direct);
	}

	if (more)
		return;

	q->rx_head = NULL;
	if (nr_frags < ARRAY_SIZE(shinfo->frags))
		dev->drv->rx_skb(dev, q - dev->q_rx, skb, &info);
	else
		dev_kfree_skb(skb);
}

static int
mt76_dma_rx_process(struct mt76_dev *dev, struct mt76_queue *q, int budget)
{
	int len, data_len, done = 0, dma_idx;
	struct sk_buff *skb;
	unsigned char *data;
	bool check_ddone = false;
	bool allow_direct = !mt76_queue_is_wed_rx(q);
	bool more;

	if (IS_ENABLED(CONFIG_NET_MEDIATEK_SOC_WED) &&
	    mt76_queue_is_wed_tx_free(q)) {
		dma_idx = Q_READ(q, dma_idx);
		check_ddone = true;
	}

	while (done < budget) {
		bool drop = false;
		u32 info;

		if (check_ddone) {
			if (q->tail == dma_idx)
				dma_idx = Q_READ(q, dma_idx);

			if (q->tail == dma_idx)
				break;
		}

		data = mt76_dma_dequeue(dev, q, false, &len, &info, &more,
					&drop);
		if (!data)
			break;

		if (drop)
			goto free_frag;

		if (q->rx_head)
			data_len = q->buf_size;
		else
			data_len = SKB_WITH_OVERHEAD(q->buf_size);

		if (data_len < len + q->buf_offset) {
			dev_kfree_skb(q->rx_head);
			q->rx_head = NULL;
			goto free_frag;
		}

		if (q->rx_head) {
			mt76_add_fragment(dev, q, data, len, more, info,
					  allow_direct);
			continue;
		}

		if (!more && dev->drv->rx_check &&
		    !(dev->drv->rx_check(dev, data, len)))
			goto free_frag;

		skb = napi_build_skb(data, q->buf_size);
		if (!skb)
			goto free_frag;

		skb_reserve(skb, q->buf_offset);
		skb_mark_for_recycle(skb);

		*(u32 *)skb->cb = info;

		__skb_put(skb, len);
		done++;

		if (more) {
			q->rx_head = skb;
			continue;
		}

		dev->drv->rx_skb(dev, q - dev->q_rx, skb, &info);
		continue;

free_frag:
		mt76_put_page_pool_buf(data, allow_direct);
	}

	mt76_dma_rx_fill(dev, q, true);
	return done;
}

int mt76_dma_rx_poll(struct napi_struct *napi, int budget)
{
	struct mt76_dev *dev;
	int qid, done = 0, cur;

	dev = container_of(napi->dev, struct mt76_dev, napi_dev);
	qid = napi - dev->napi;

	rcu_read_lock();

	do {
		cur = mt76_dma_rx_process(dev, &dev->q_rx[qid], budget - done);
		mt76_rx_poll_complete(dev, qid, napi);
		done += cur;
	} while (cur && done < budget);

	rcu_read_unlock();

	if (done < budget && napi_complete(napi))
		dev->drv->rx_poll_complete(dev, qid);

	return done;
}
EXPORT_SYMBOL_GPL(mt76_dma_rx_poll);

static int
mt76_dma_init(struct mt76_dev *dev,
	      int (*poll)(struct napi_struct *napi, int budget))
{
	int i;

	init_dummy_netdev(&dev->napi_dev);
	init_dummy_netdev(&dev->tx_napi_dev);
	snprintf(dev->napi_dev.name, sizeof(dev->napi_dev.name), "%s",
		 wiphy_name(dev->hw->wiphy));
	dev->napi_dev.threaded = 1;
	init_completion(&dev->mmio.wed_reset);
	init_completion(&dev->mmio.wed_reset_complete);

	mt76_for_each_q_rx(dev, i) {
		netif_napi_add(&dev->napi_dev, &dev->napi[i], poll);
		mt76_dma_rx_fill(dev, &dev->q_rx[i], false);
		napi_enable(&dev->napi[i]);
	}

	return 0;
}

static const struct mt76_queue_ops mt76_dma_ops = {
	.init = mt76_dma_init,
	.alloc = mt76_dma_alloc_queue,
	.reset_q = mt76_dma_queue_reset,
	.tx_queue_skb_raw = mt76_dma_tx_queue_skb_raw,
	.tx_queue_skb = mt76_dma_tx_queue_skb,
	.tx_cleanup = mt76_dma_tx_cleanup,
	.rx_cleanup = mt76_dma_rx_cleanup,
	.rx_reset = mt76_dma_rx_reset,
	.kick = mt76_dma_kick_queue,
};

void mt76_dma_attach(struct mt76_dev *dev)
{
	dev->queue_ops = &mt76_dma_ops;
}
EXPORT_SYMBOL_GPL(mt76_dma_attach);

void mt76_dma_cleanup(struct mt76_dev *dev)
{
	int i;

	mt76_worker_disable(&dev->tx_worker);
	netif_napi_del(&dev->tx_napi);

	for (i = 0; i < ARRAY_SIZE(dev->phys); i++) {
		struct mt76_phy *phy = dev->phys[i];
		int j;

		if (!phy)
			continue;

		for (j = 0; j < ARRAY_SIZE(phy->q_tx); j++)
			mt76_dma_tx_cleanup(dev, phy->q_tx[j], true);
	}

	for (i = 0; i < ARRAY_SIZE(dev->q_mcu); i++)
		mt76_dma_tx_cleanup(dev, dev->q_mcu[i], true);

	mt76_for_each_q_rx(dev, i) {
		struct mt76_queue *q = &dev->q_rx[i];

		if (mtk_wed_device_active(&dev->mmio.wed) &&
		    mt76_queue_is_wed_rro(q))
			continue;

		netif_napi_del(&dev->napi[i]);
		mt76_dma_rx_cleanup(dev, q);

		page_pool_destroy(q->page_pool);
	}

	if (mtk_wed_device_active(&dev->mmio.wed))
		mtk_wed_device_detach(&dev->mmio.wed);

	if (mtk_wed_device_active(&dev->mmio.wed_hif2))
		mtk_wed_device_detach(&dev->mmio.wed_hif2);

	mt76_free_pending_txwi(dev);
	mt76_free_pending_rxwi(dev);
}
EXPORT_SYMBOL_GPL(mt76_dma_cleanup);<|MERGE_RESOLUTION|>--- conflicted
+++ resolved
@@ -550,11 +550,7 @@
 	dma_addr_t addr;
 	u8 *txwi;
 
-<<<<<<< HEAD
-	if (test_bit(MT76_RESET, &dev->phy.state))
-=======
 	if (test_bit(MT76_RESET, &phy->state))
->>>>>>> 0c383648
 		goto free_skb;
 
 	t = mt76_get_txwi(dev);
