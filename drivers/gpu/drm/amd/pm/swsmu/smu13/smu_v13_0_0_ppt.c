/*
 * Copyright 2021 Advanced Micro Devices, Inc.
 *
 * Permission is hereby granted, free of charge, to any person obtaining a
 * copy of this software and associated documentation files (the "Software"),
 * to deal in the Software without restriction, including without limitation
 * the rights to use, copy, modify, merge, publish, distribute, sublicense,
 * and/or sell copies of the Software, and to permit persons to whom the
 * Software is furnished to do so, subject to the following conditions:
 *
 * The above copyright notice and this permission notice shall be included in
 * all copies or substantial portions of the Software.
 *
 * THE SOFTWARE IS PROVIDED "AS IS", WITHOUT WARRANTY OF ANY KIND, EXPRESS OR
 * IMPLIED, INCLUDING BUT NOT LIMITED TO THE WARRANTIES OF MERCHANTABILITY,
 * FITNESS FOR A PARTICULAR PURPOSE AND NONINFRINGEMENT.  IN NO EVENT SHALL
 * THE COPYRIGHT HOLDER(S) OR AUTHOR(S) BE LIABLE FOR ANY CLAIM, DAMAGES OR
 * OTHER LIABILITY, WHETHER IN AN ACTION OF CONTRACT, TORT OR OTHERWISE,
 * ARISING FROM, OUT OF OR IN CONNECTION WITH THE SOFTWARE OR THE USE OR
 * OTHER DEALINGS IN THE SOFTWARE.
 *
 */

#define SWSMU_CODE_LAYER_L2

#include <linux/firmware.h>
#include <linux/pci.h>
#include <linux/i2c.h>
#include "amdgpu.h"
#include "amdgpu_smu.h"
#include "atomfirmware.h"
#include "amdgpu_atomfirmware.h"
#include "amdgpu_atombios.h"
#include "smu_v13_0.h"
#include "smu13_driver_if_v13_0_0.h"
#include "soc15_common.h"
#include "atom.h"
#include "smu_v13_0_0_ppt.h"
#include "smu_v13_0_0_pptable.h"
#include "smu_v13_0_0_ppsmc.h"
#include "nbio/nbio_4_3_0_offset.h"
#include "nbio/nbio_4_3_0_sh_mask.h"
#include "mp/mp_13_0_0_offset.h"
#include "mp/mp_13_0_0_sh_mask.h"

#include "asic_reg/mp/mp_13_0_0_sh_mask.h"
#include "smu_cmn.h"
#include "amdgpu_ras.h"

/*
 * DO NOT use these for err/warn/info/debug messages.
 * Use dev_err, dev_warn, dev_info and dev_dbg instead.
 * They are more MGPU friendly.
 */
#undef pr_err
#undef pr_warn
#undef pr_info
#undef pr_debug

#define to_amdgpu_device(x) (container_of(x, struct amdgpu_device, pm.smu_i2c))

#define FEATURE_MASK(feature) (1ULL << feature)
#define SMC_DPM_FEATURE ( \
	FEATURE_MASK(FEATURE_DPM_GFXCLK_BIT)     | \
	FEATURE_MASK(FEATURE_DPM_UCLK_BIT)	 | \
	FEATURE_MASK(FEATURE_DPM_LINK_BIT)       | \
	FEATURE_MASK(FEATURE_DPM_SOCCLK_BIT)     | \
	FEATURE_MASK(FEATURE_DPM_FCLK_BIT)	 | \
	FEATURE_MASK(FEATURE_DPM_MP0CLK_BIT))

#define MP0_MP1_DATA_REGION_SIZE_COMBOPPTABLE	0x4000

#define mmMP1_SMN_C2PMSG_66                                                                            0x0282
#define mmMP1_SMN_C2PMSG_66_BASE_IDX                                                                   0

#define mmMP1_SMN_C2PMSG_82                                                                            0x0292
#define mmMP1_SMN_C2PMSG_82_BASE_IDX                                                                   0

#define mmMP1_SMN_C2PMSG_90                                                                            0x029a
#define mmMP1_SMN_C2PMSG_90_BASE_IDX                                                                   0

#define mmMP1_SMN_C2PMSG_75                                                                            0x028b
#define mmMP1_SMN_C2PMSG_75_BASE_IDX                                                                   0

#define mmMP1_SMN_C2PMSG_53                                                                            0x0275
#define mmMP1_SMN_C2PMSG_53_BASE_IDX                                                                   0

#define mmMP1_SMN_C2PMSG_54                                                                            0x0276
#define mmMP1_SMN_C2PMSG_54_BASE_IDX                                                                   0

#define DEBUGSMC_MSG_Mode1Reset	2

/*
 * SMU_v13_0_10 supports ECCTABLE since version 80.34.0,
 * use this to check ECCTABLE feature whether support
 */
#define SUPPORT_ECCTABLE_SMU_13_0_10_VERSION 0x00502200

#define PP_OD_FEATURE_GFXCLK_FMIN			0
#define PP_OD_FEATURE_GFXCLK_FMAX			1
#define PP_OD_FEATURE_UCLK_FMIN				2
#define PP_OD_FEATURE_UCLK_FMAX				3
#define PP_OD_FEATURE_GFX_VF_CURVE			4
#define PP_OD_FEATURE_FAN_CURVE_TEMP			5
#define PP_OD_FEATURE_FAN_CURVE_PWM			6
#define PP_OD_FEATURE_FAN_ACOUSTIC_LIMIT		7
#define PP_OD_FEATURE_FAN_ACOUSTIC_TARGET		8
#define PP_OD_FEATURE_FAN_TARGET_TEMPERATURE		9
#define PP_OD_FEATURE_FAN_MINIMUM_PWM			10

#define LINK_SPEED_MAX					3

static struct cmn2asic_msg_mapping smu_v13_0_0_message_map[SMU_MSG_MAX_COUNT] = {
	MSG_MAP(TestMessage,			PPSMC_MSG_TestMessage,                 1),
	MSG_MAP(GetSmuVersion,			PPSMC_MSG_GetSmuVersion,               1),
	MSG_MAP(GetDriverIfVersion,		PPSMC_MSG_GetDriverIfVersion,          1),
	MSG_MAP(SetAllowedFeaturesMaskLow,	PPSMC_MSG_SetAllowedFeaturesMaskLow,   0),
	MSG_MAP(SetAllowedFeaturesMaskHigh,	PPSMC_MSG_SetAllowedFeaturesMaskHigh,  0),
	MSG_MAP(EnableAllSmuFeatures,		PPSMC_MSG_EnableAllSmuFeatures,        0),
	MSG_MAP(DisableAllSmuFeatures,		PPSMC_MSG_DisableAllSmuFeatures,       0),
	MSG_MAP(EnableSmuFeaturesLow,		PPSMC_MSG_EnableSmuFeaturesLow,        1),
	MSG_MAP(EnableSmuFeaturesHigh,		PPSMC_MSG_EnableSmuFeaturesHigh,       1),
	MSG_MAP(DisableSmuFeaturesLow,		PPSMC_MSG_DisableSmuFeaturesLow,       1),
	MSG_MAP(DisableSmuFeaturesHigh,		PPSMC_MSG_DisableSmuFeaturesHigh,      1),
	MSG_MAP(GetEnabledSmuFeaturesLow,       PPSMC_MSG_GetRunningSmuFeaturesLow,    1),
	MSG_MAP(GetEnabledSmuFeaturesHigh,	PPSMC_MSG_GetRunningSmuFeaturesHigh,   1),
	MSG_MAP(SetWorkloadMask,		PPSMC_MSG_SetWorkloadMask,             1),
	MSG_MAP(SetPptLimit,			PPSMC_MSG_SetPptLimit,                 0),
	MSG_MAP(SetDriverDramAddrHigh,		PPSMC_MSG_SetDriverDramAddrHigh,       1),
	MSG_MAP(SetDriverDramAddrLow,		PPSMC_MSG_SetDriverDramAddrLow,        1),
	MSG_MAP(SetToolsDramAddrHigh,		PPSMC_MSG_SetToolsDramAddrHigh,        0),
	MSG_MAP(SetToolsDramAddrLow,		PPSMC_MSG_SetToolsDramAddrLow,         0),
	MSG_MAP(TransferTableSmu2Dram,		PPSMC_MSG_TransferTableSmu2Dram,       1),
	MSG_MAP(TransferTableDram2Smu,		PPSMC_MSG_TransferTableDram2Smu,       0),
	MSG_MAP(UseDefaultPPTable,		PPSMC_MSG_UseDefaultPPTable,           0),
	MSG_MAP(RunDcBtc,			PPSMC_MSG_RunDcBtc,                    0),
	MSG_MAP(EnterBaco,			PPSMC_MSG_EnterBaco,                   0),
	MSG_MAP(ExitBaco,			PPSMC_MSG_ExitBaco,                    0),
	MSG_MAP(SetSoftMinByFreq,		PPSMC_MSG_SetSoftMinByFreq,            1),
	MSG_MAP(SetSoftMaxByFreq,		PPSMC_MSG_SetSoftMaxByFreq,            1),
	MSG_MAP(SetHardMinByFreq,		PPSMC_MSG_SetHardMinByFreq,            1),
	MSG_MAP(SetHardMaxByFreq,		PPSMC_MSG_SetHardMaxByFreq,            0),
	MSG_MAP(GetMinDpmFreq,			PPSMC_MSG_GetMinDpmFreq,               1),
	MSG_MAP(GetMaxDpmFreq,			PPSMC_MSG_GetMaxDpmFreq,               1),
	MSG_MAP(GetDpmFreqByIndex,		PPSMC_MSG_GetDpmFreqByIndex,           1),
	MSG_MAP(PowerUpVcn,			PPSMC_MSG_PowerUpVcn,                  0),
	MSG_MAP(PowerDownVcn,			PPSMC_MSG_PowerDownVcn,                0),
	MSG_MAP(PowerUpJpeg,			PPSMC_MSG_PowerUpJpeg,                 0),
	MSG_MAP(PowerDownJpeg,			PPSMC_MSG_PowerDownJpeg,               0),
	MSG_MAP(GetDcModeMaxDpmFreq,		PPSMC_MSG_GetDcModeMaxDpmFreq,         1),
	MSG_MAP(OverridePcieParameters,		PPSMC_MSG_OverridePcieParameters,      0),
	MSG_MAP(DramLogSetDramAddrHigh,		PPSMC_MSG_DramLogSetDramAddrHigh,      0),
	MSG_MAP(DramLogSetDramAddrLow,		PPSMC_MSG_DramLogSetDramAddrLow,       0),
	MSG_MAP(DramLogSetDramSize,		PPSMC_MSG_DramLogSetDramSize,          0),
	MSG_MAP(AllowGfxOff,			PPSMC_MSG_AllowGfxOff,                 0),
	MSG_MAP(DisallowGfxOff,			PPSMC_MSG_DisallowGfxOff,              0),
	MSG_MAP(SetMGpuFanBoostLimitRpm,	PPSMC_MSG_SetMGpuFanBoostLimitRpm,     0),
	MSG_MAP(GetPptLimit,			PPSMC_MSG_GetPptLimit,                 0),
	MSG_MAP(NotifyPowerSource,		PPSMC_MSG_NotifyPowerSource,           0),
	MSG_MAP(Mode1Reset,			PPSMC_MSG_Mode1Reset,                  0),
	MSG_MAP(Mode2Reset,			PPSMC_MSG_Mode2Reset,	       		   0),
	MSG_MAP(PrepareMp1ForUnload,		PPSMC_MSG_PrepareMp1ForUnload,         0),
	MSG_MAP(DFCstateControl,		PPSMC_MSG_SetExternalClientDfCstateAllow, 0),
	MSG_MAP(ArmD3,				PPSMC_MSG_ArmD3,                       0),
	MSG_MAP(SetNumBadMemoryPagesRetired,	PPSMC_MSG_SetNumBadMemoryPagesRetired,   0),
	MSG_MAP(SetBadMemoryPagesRetiredFlagsPerChannel,
			    PPSMC_MSG_SetBadMemoryPagesRetiredFlagsPerChannel,   0),
	MSG_MAP(AllowGpo,			PPSMC_MSG_SetGpoAllow,           0),
	MSG_MAP(AllowIHHostInterrupt,		PPSMC_MSG_AllowIHHostInterrupt,       0),
	MSG_MAP(ReenableAcDcInterrupt,		PPSMC_MSG_ReenableAcDcInterrupt,       0),
	MSG_MAP(DALNotPresent,		PPSMC_MSG_DALNotPresent,       0),
	MSG_MAP(EnableUCLKShadow,		PPSMC_MSG_EnableUCLKShadow,            0),
};

static struct cmn2asic_mapping smu_v13_0_0_clk_map[SMU_CLK_COUNT] = {
	CLK_MAP(GFXCLK,		PPCLK_GFXCLK),
	CLK_MAP(SCLK,		PPCLK_GFXCLK),
	CLK_MAP(SOCCLK,		PPCLK_SOCCLK),
	CLK_MAP(FCLK,		PPCLK_FCLK),
	CLK_MAP(UCLK,		PPCLK_UCLK),
	CLK_MAP(MCLK,		PPCLK_UCLK),
	CLK_MAP(VCLK,		PPCLK_VCLK_0),
	CLK_MAP(VCLK1,		PPCLK_VCLK_1),
	CLK_MAP(DCLK,		PPCLK_DCLK_0),
	CLK_MAP(DCLK1,		PPCLK_DCLK_1),
	CLK_MAP(DCEFCLK,	PPCLK_DCFCLK),
};

static struct cmn2asic_mapping smu_v13_0_0_feature_mask_map[SMU_FEATURE_COUNT] = {
	FEA_MAP(FW_DATA_READ),
	FEA_MAP(DPM_GFXCLK),
	FEA_MAP(DPM_GFX_POWER_OPTIMIZER),
	FEA_MAP(DPM_UCLK),
	FEA_MAP(DPM_FCLK),
	FEA_MAP(DPM_SOCCLK),
	FEA_MAP(DPM_MP0CLK),
	FEA_MAP(DPM_LINK),
	FEA_MAP(DPM_DCN),
	FEA_MAP(VMEMP_SCALING),
	FEA_MAP(VDDIO_MEM_SCALING),
	FEA_MAP(DS_GFXCLK),
	FEA_MAP(DS_SOCCLK),
	FEA_MAP(DS_FCLK),
	FEA_MAP(DS_LCLK),
	FEA_MAP(DS_DCFCLK),
	FEA_MAP(DS_UCLK),
	FEA_MAP(GFX_ULV),
	FEA_MAP(FW_DSTATE),
	FEA_MAP(GFXOFF),
	FEA_MAP(BACO),
	FEA_MAP(MM_DPM),
	FEA_MAP(SOC_MPCLK_DS),
	FEA_MAP(BACO_MPCLK_DS),
	FEA_MAP(THROTTLERS),
	FEA_MAP(SMARTSHIFT),
	FEA_MAP(GTHR),
	FEA_MAP(ACDC),
	FEA_MAP(VR0HOT),
	FEA_MAP(FW_CTF),
	FEA_MAP(FAN_CONTROL),
	FEA_MAP(GFX_DCS),
	FEA_MAP(GFX_READ_MARGIN),
	FEA_MAP(LED_DISPLAY),
	FEA_MAP(GFXCLK_SPREAD_SPECTRUM),
	FEA_MAP(OUT_OF_BAND_MONITOR),
	FEA_MAP(OPTIMIZED_VMIN),
	FEA_MAP(GFX_IMU),
	FEA_MAP(BOOT_TIME_CAL),
	FEA_MAP(GFX_PCC_DFLL),
	FEA_MAP(SOC_CG),
	FEA_MAP(DF_CSTATE),
	FEA_MAP(GFX_EDC),
	FEA_MAP(BOOT_POWER_OPT),
	FEA_MAP(CLOCK_POWER_DOWN_BYPASS),
	FEA_MAP(DS_VCN),
	FEA_MAP(BACO_CG),
	FEA_MAP(MEM_TEMP_READ),
	FEA_MAP(ATHUB_MMHUB_PG),
	FEA_MAP(SOC_PCC),
	[SMU_FEATURE_DPM_VCLK_BIT] = {1, FEATURE_MM_DPM_BIT},
	[SMU_FEATURE_DPM_DCLK_BIT] = {1, FEATURE_MM_DPM_BIT},
	[SMU_FEATURE_PPT_BIT] = {1, FEATURE_THROTTLERS_BIT},
};

static struct cmn2asic_mapping smu_v13_0_0_table_map[SMU_TABLE_COUNT] = {
	TAB_MAP(PPTABLE),
	TAB_MAP(WATERMARKS),
	TAB_MAP(AVFS_PSM_DEBUG),
	TAB_MAP(PMSTATUSLOG),
	TAB_MAP(SMU_METRICS),
	TAB_MAP(DRIVER_SMU_CONFIG),
	TAB_MAP(ACTIVITY_MONITOR_COEFF),
	[SMU_TABLE_COMBO_PPTABLE] = {1, TABLE_COMBO_PPTABLE},
	TAB_MAP(I2C_COMMANDS),
	TAB_MAP(ECCINFO),
	TAB_MAP(OVERDRIVE),
	TAB_MAP(WIFIBAND),
};

static struct cmn2asic_mapping smu_v13_0_0_pwr_src_map[SMU_POWER_SOURCE_COUNT] = {
	PWR_MAP(AC),
	PWR_MAP(DC),
};

static struct cmn2asic_mapping smu_v13_0_0_workload_map[PP_SMC_POWER_PROFILE_COUNT] = {
	WORKLOAD_MAP(PP_SMC_POWER_PROFILE_BOOTUP_DEFAULT,	WORKLOAD_PPLIB_DEFAULT_BIT),
	WORKLOAD_MAP(PP_SMC_POWER_PROFILE_FULLSCREEN3D,		WORKLOAD_PPLIB_FULL_SCREEN_3D_BIT),
	WORKLOAD_MAP(PP_SMC_POWER_PROFILE_POWERSAVING,		WORKLOAD_PPLIB_POWER_SAVING_BIT),
	WORKLOAD_MAP(PP_SMC_POWER_PROFILE_VIDEO,		WORKLOAD_PPLIB_VIDEO_BIT),
	WORKLOAD_MAP(PP_SMC_POWER_PROFILE_VR,			WORKLOAD_PPLIB_VR_BIT),
	WORKLOAD_MAP(PP_SMC_POWER_PROFILE_COMPUTE,		WORKLOAD_PPLIB_COMPUTE_BIT),
	WORKLOAD_MAP(PP_SMC_POWER_PROFILE_CUSTOM,		WORKLOAD_PPLIB_CUSTOM_BIT),
	WORKLOAD_MAP(PP_SMC_POWER_PROFILE_WINDOW3D,		WORKLOAD_PPLIB_WINDOW_3D_BIT),
};

static const uint8_t smu_v13_0_0_throttler_map[] = {
	[THROTTLER_PPT0_BIT]		= (SMU_THROTTLER_PPT0_BIT),
	[THROTTLER_PPT1_BIT]		= (SMU_THROTTLER_PPT1_BIT),
	[THROTTLER_PPT2_BIT]		= (SMU_THROTTLER_PPT2_BIT),
	[THROTTLER_PPT3_BIT]		= (SMU_THROTTLER_PPT3_BIT),
	[THROTTLER_TDC_GFX_BIT]		= (SMU_THROTTLER_TDC_GFX_BIT),
	[THROTTLER_TDC_SOC_BIT]		= (SMU_THROTTLER_TDC_SOC_BIT),
	[THROTTLER_TEMP_EDGE_BIT]	= (SMU_THROTTLER_TEMP_EDGE_BIT),
	[THROTTLER_TEMP_HOTSPOT_BIT]	= (SMU_THROTTLER_TEMP_HOTSPOT_BIT),
	[THROTTLER_TEMP_MEM_BIT]	= (SMU_THROTTLER_TEMP_MEM_BIT),
	[THROTTLER_TEMP_VR_GFX_BIT]	= (SMU_THROTTLER_TEMP_VR_GFX_BIT),
	[THROTTLER_TEMP_VR_SOC_BIT]	= (SMU_THROTTLER_TEMP_VR_SOC_BIT),
	[THROTTLER_TEMP_VR_MEM0_BIT]	= (SMU_THROTTLER_TEMP_VR_MEM0_BIT),
	[THROTTLER_TEMP_VR_MEM1_BIT]	= (SMU_THROTTLER_TEMP_VR_MEM1_BIT),
	[THROTTLER_TEMP_LIQUID0_BIT]	= (SMU_THROTTLER_TEMP_LIQUID0_BIT),
	[THROTTLER_TEMP_LIQUID1_BIT]	= (SMU_THROTTLER_TEMP_LIQUID1_BIT),
	[THROTTLER_GFX_APCC_PLUS_BIT]	= (SMU_THROTTLER_APCC_BIT),
	[THROTTLER_FIT_BIT]		= (SMU_THROTTLER_FIT_BIT),
};

static int
smu_v13_0_0_get_allowed_feature_mask(struct smu_context *smu,
				  uint32_t *feature_mask, uint32_t num)
{
	struct amdgpu_device *adev = smu->adev;

	if (num > 2)
		return -EINVAL;

	memset(feature_mask, 0xff, sizeof(uint32_t) * num);

	if (!(adev->pm.pp_feature & PP_SCLK_DPM_MASK)) {
		*(uint64_t *)feature_mask &= ~FEATURE_MASK(FEATURE_DPM_GFXCLK_BIT);
		*(uint64_t *)feature_mask &= ~FEATURE_MASK(FEATURE_GFX_IMU_BIT);
	}

	if (!(adev->pg_flags & AMD_PG_SUPPORT_ATHUB) ||
	    !(adev->pg_flags & AMD_PG_SUPPORT_MMHUB))
		*(uint64_t *)feature_mask &= ~FEATURE_MASK(FEATURE_ATHUB_MMHUB_PG_BIT);

	if (!(adev->pm.pp_feature & PP_SOCCLK_DPM_MASK))
		*(uint64_t *)feature_mask &= ~FEATURE_MASK(FEATURE_DPM_SOCCLK_BIT);

	/* PMFW 78.58 contains a critical fix for gfxoff feature */
	if ((smu->smc_fw_version < 0x004e3a00) ||
	     !(adev->pm.pp_feature & PP_GFXOFF_MASK))
		*(uint64_t *)feature_mask &= ~FEATURE_MASK(FEATURE_GFXOFF_BIT);

	if (!(adev->pm.pp_feature & PP_MCLK_DPM_MASK)) {
		*(uint64_t *)feature_mask &= ~FEATURE_MASK(FEATURE_DPM_UCLK_BIT);
		*(uint64_t *)feature_mask &= ~FEATURE_MASK(FEATURE_VMEMP_SCALING_BIT);
		*(uint64_t *)feature_mask &= ~FEATURE_MASK(FEATURE_VDDIO_MEM_SCALING_BIT);
	}

	if (!(adev->pm.pp_feature & PP_SCLK_DEEP_SLEEP_MASK))
		*(uint64_t *)feature_mask &= ~FEATURE_MASK(FEATURE_DS_GFXCLK_BIT);

	if (!(adev->pm.pp_feature & PP_PCIE_DPM_MASK)) {
		*(uint64_t *)feature_mask &= ~FEATURE_MASK(FEATURE_DPM_LINK_BIT);
		*(uint64_t *)feature_mask &= ~FEATURE_MASK(FEATURE_DS_LCLK_BIT);
	}

	if (!(adev->pm.pp_feature & PP_ULV_MASK))
		*(uint64_t *)feature_mask &= ~FEATURE_MASK(FEATURE_GFX_ULV_BIT);

	return 0;
}

static int smu_v13_0_0_check_powerplay_table(struct smu_context *smu)
{
	struct smu_table_context *table_context = &smu->smu_table;
	struct smu_13_0_0_powerplay_table *powerplay_table =
		table_context->power_play_table;
	struct smu_baco_context *smu_baco = &smu->smu_baco;
	PPTable_t *pptable = smu->smu_table.driver_pptable;
	const OverDriveLimits_t * const overdrive_upperlimits =
				&pptable->SkuTable.OverDriveLimitsBasicMax;
	const OverDriveLimits_t * const overdrive_lowerlimits =
				&pptable->SkuTable.OverDriveLimitsMin;

	if (powerplay_table->platform_caps & SMU_13_0_0_PP_PLATFORM_CAP_HARDWAREDC)
		smu->dc_controlled_by_gpio = true;

	if (powerplay_table->platform_caps & SMU_13_0_0_PP_PLATFORM_CAP_BACO) {
		smu_baco->platform_support = true;

		if (powerplay_table->platform_caps & SMU_13_0_0_PP_PLATFORM_CAP_MACO)
			smu_baco->maco_support = true;
	}

	if (!overdrive_lowerlimits->FeatureCtrlMask ||
	    !overdrive_upperlimits->FeatureCtrlMask)
		smu->od_enabled = false;

	table_context->thermal_controller_type =
		powerplay_table->thermal_controller_type;

	/*
	 * Instead of having its own buffer space and get overdrive_table copied,
	 * smu->od_settings just points to the actual overdrive_table
	 */
	smu->od_settings = &powerplay_table->overdrive_table;

	smu->adev->pm.no_fan =
		!(pptable->SkuTable.FeaturesToRun[0] & (1 << FEATURE_FAN_CONTROL_BIT));

	return 0;
}

static int smu_v13_0_0_store_powerplay_table(struct smu_context *smu)
{
	struct smu_table_context *table_context = &smu->smu_table;
	struct smu_13_0_0_powerplay_table *powerplay_table =
		table_context->power_play_table;

	memcpy(table_context->driver_pptable, &powerplay_table->smc_pptable,
	       sizeof(PPTable_t));

	return 0;
}

#ifndef atom_smc_dpm_info_table_13_0_0
struct atom_smc_dpm_info_table_13_0_0 {
	struct atom_common_table_header table_header;
	BoardTable_t BoardTable;
};
#endif

static int smu_v13_0_0_append_powerplay_table(struct smu_context *smu)
{
	struct smu_table_context *table_context = &smu->smu_table;
	PPTable_t *smc_pptable = table_context->driver_pptable;
	struct atom_smc_dpm_info_table_13_0_0 *smc_dpm_table;
	BoardTable_t *BoardTable = &smc_pptable->BoardTable;
	int index, ret;

	index = get_index_into_master_table(atom_master_list_of_data_tables_v2_1,
					    smc_dpm_info);

	ret = amdgpu_atombios_get_data_table(smu->adev, index, NULL, NULL, NULL,
					     (uint8_t **)&smc_dpm_table);
	if (ret)
		return ret;

	memcpy(BoardTable, &smc_dpm_table->BoardTable, sizeof(BoardTable_t));

	return 0;
}

static int smu_v13_0_0_get_pptable_from_pmfw(struct smu_context *smu,
					     void **table,
					     uint32_t *size)
{
	struct smu_table_context *smu_table = &smu->smu_table;
	void *combo_pptable = smu_table->combo_pptable;
	int ret = 0;

	ret = smu_cmn_get_combo_pptable(smu);
	if (ret)
		return ret;

	*table = combo_pptable;
	*size = sizeof(struct smu_13_0_0_powerplay_table);

	return 0;
}

static int smu_v13_0_0_setup_pptable(struct smu_context *smu)
{
	struct smu_table_context *smu_table = &smu->smu_table;
	struct amdgpu_device *adev = smu->adev;
	int ret = 0;

	if (amdgpu_sriov_vf(smu->adev))
		return 0;

	ret = smu_v13_0_0_get_pptable_from_pmfw(smu,
						&smu_table->power_play_table,
						&smu_table->power_play_table_size);
	if (ret)
		return ret;

	ret = smu_v13_0_0_store_powerplay_table(smu);
	if (ret)
		return ret;

	/*
	 * With SCPM enabled, the operation below will be handled
	 * by PSP. Driver involvment is unnecessary and useless.
	 */
	if (!adev->scpm_enabled) {
		ret = smu_v13_0_0_append_powerplay_table(smu);
		if (ret)
			return ret;
	}

	ret = smu_v13_0_0_check_powerplay_table(smu);
	if (ret)
		return ret;

	return ret;
}

static int smu_v13_0_0_tables_init(struct smu_context *smu)
{
	struct smu_table_context *smu_table = &smu->smu_table;
	struct smu_table *tables = smu_table->tables;

	SMU_TABLE_INIT(tables, SMU_TABLE_PPTABLE, sizeof(PPTable_t),
		       PAGE_SIZE, AMDGPU_GEM_DOMAIN_VRAM);
	SMU_TABLE_INIT(tables, SMU_TABLE_WATERMARKS, sizeof(Watermarks_t),
		       PAGE_SIZE, AMDGPU_GEM_DOMAIN_VRAM);
	SMU_TABLE_INIT(tables, SMU_TABLE_SMU_METRICS, sizeof(SmuMetricsExternal_t),
		       PAGE_SIZE, AMDGPU_GEM_DOMAIN_VRAM);
	SMU_TABLE_INIT(tables, SMU_TABLE_I2C_COMMANDS, sizeof(SwI2cRequest_t),
		       PAGE_SIZE, AMDGPU_GEM_DOMAIN_VRAM);
	SMU_TABLE_INIT(tables, SMU_TABLE_OVERDRIVE, sizeof(OverDriveTableExternal_t),
		       PAGE_SIZE, AMDGPU_GEM_DOMAIN_VRAM);
	SMU_TABLE_INIT(tables, SMU_TABLE_PMSTATUSLOG, SMU13_TOOL_SIZE,
		       PAGE_SIZE, AMDGPU_GEM_DOMAIN_VRAM);
	SMU_TABLE_INIT(tables, SMU_TABLE_ACTIVITY_MONITOR_COEFF,
		       sizeof(DpmActivityMonitorCoeffIntExternal_t), PAGE_SIZE,
		       AMDGPU_GEM_DOMAIN_VRAM);
	SMU_TABLE_INIT(tables, SMU_TABLE_COMBO_PPTABLE, MP0_MP1_DATA_REGION_SIZE_COMBOPPTABLE,
			PAGE_SIZE, AMDGPU_GEM_DOMAIN_VRAM);
	SMU_TABLE_INIT(tables, SMU_TABLE_ECCINFO, sizeof(EccInfoTable_t),
			PAGE_SIZE, AMDGPU_GEM_DOMAIN_VRAM);
	SMU_TABLE_INIT(tables, SMU_TABLE_WIFIBAND,
		       sizeof(WifiBandEntryTable_t), PAGE_SIZE,
		       AMDGPU_GEM_DOMAIN_VRAM);

	smu_table->metrics_table = kzalloc(sizeof(SmuMetricsExternal_t), GFP_KERNEL);
	if (!smu_table->metrics_table)
		goto err0_out;
	smu_table->metrics_time = 0;

	smu_table->gpu_metrics_table_size = sizeof(struct gpu_metrics_v1_3);
	smu_table->gpu_metrics_table = kzalloc(smu_table->gpu_metrics_table_size, GFP_KERNEL);
	if (!smu_table->gpu_metrics_table)
		goto err1_out;

	smu_table->watermarks_table = kzalloc(sizeof(Watermarks_t), GFP_KERNEL);
	if (!smu_table->watermarks_table)
		goto err2_out;

	smu_table->ecc_table = kzalloc(tables[SMU_TABLE_ECCINFO].size, GFP_KERNEL);
	if (!smu_table->ecc_table)
		goto err3_out;

	return 0;

err3_out:
	kfree(smu_table->watermarks_table);
err2_out:
	kfree(smu_table->gpu_metrics_table);
err1_out:
	kfree(smu_table->metrics_table);
err0_out:
	return -ENOMEM;
}

static int smu_v13_0_0_allocate_dpm_context(struct smu_context *smu)
{
	struct smu_dpm_context *smu_dpm = &smu->smu_dpm;

	smu_dpm->dpm_context = kzalloc(sizeof(struct smu_13_0_dpm_context),
				       GFP_KERNEL);
	if (!smu_dpm->dpm_context)
		return -ENOMEM;

	smu_dpm->dpm_context_size = sizeof(struct smu_13_0_dpm_context);

	return 0;
}

static int smu_v13_0_0_init_smc_tables(struct smu_context *smu)
{
	int ret = 0;

	ret = smu_v13_0_0_tables_init(smu);
	if (ret)
		return ret;

	ret = smu_v13_0_0_allocate_dpm_context(smu);
	if (ret)
		return ret;

	return smu_v13_0_init_smc_tables(smu);
}

static int smu_v13_0_0_set_default_dpm_table(struct smu_context *smu)
{
	struct smu_13_0_dpm_context *dpm_context = smu->smu_dpm.dpm_context;
	struct smu_table_context *table_context = &smu->smu_table;
	PPTable_t *pptable = table_context->driver_pptable;
	SkuTable_t *skutable = &pptable->SkuTable;
	struct smu_13_0_dpm_table *dpm_table;
	struct smu_13_0_pcie_table *pcie_table;
	uint32_t link_level;
	int ret = 0;

	/* socclk dpm table setup */
	dpm_table = &dpm_context->dpm_tables.soc_table;
	if (smu_cmn_feature_is_enabled(smu, SMU_FEATURE_DPM_SOCCLK_BIT)) {
		ret = smu_v13_0_set_single_dpm_table(smu,
						     SMU_SOCCLK,
						     dpm_table);
		if (ret)
			return ret;
	} else {
		dpm_table->count = 1;
		dpm_table->dpm_levels[0].value = smu->smu_table.boot_values.socclk / 100;
		dpm_table->dpm_levels[0].enabled = true;
		dpm_table->min = dpm_table->dpm_levels[0].value;
		dpm_table->max = dpm_table->dpm_levels[0].value;
	}

	/* gfxclk dpm table setup */
	dpm_table = &dpm_context->dpm_tables.gfx_table;
	if (smu_cmn_feature_is_enabled(smu, SMU_FEATURE_DPM_GFXCLK_BIT)) {
		ret = smu_v13_0_set_single_dpm_table(smu,
						     SMU_GFXCLK,
						     dpm_table);
		if (ret)
			return ret;

		/*
		 * Update the reported maximum shader clock to the value
		 * which can be guarded to be achieved on all cards. This
		 * is aligned with Window setting. And considering that value
		 * might be not the peak frequency the card can achieve, it
		 * is normal some real-time clock frequency can overtake this
		 * labelled maximum clock frequency(for example in pp_dpm_sclk
		 * sysfs output).
		 */
		if (skutable->DriverReportedClocks.GameClockAc &&
		    (dpm_table->dpm_levels[dpm_table->count - 1].value >
		    skutable->DriverReportedClocks.GameClockAc)) {
			dpm_table->dpm_levels[dpm_table->count - 1].value =
				skutable->DriverReportedClocks.GameClockAc;
			dpm_table->max = skutable->DriverReportedClocks.GameClockAc;
		}
	} else {
		dpm_table->count = 1;
		dpm_table->dpm_levels[0].value = smu->smu_table.boot_values.gfxclk / 100;
		dpm_table->dpm_levels[0].enabled = true;
		dpm_table->min = dpm_table->dpm_levels[0].value;
		dpm_table->max = dpm_table->dpm_levels[0].value;
	}

	/* uclk dpm table setup */
	dpm_table = &dpm_context->dpm_tables.uclk_table;
	if (smu_cmn_feature_is_enabled(smu, SMU_FEATURE_DPM_UCLK_BIT)) {
		ret = smu_v13_0_set_single_dpm_table(smu,
						     SMU_UCLK,
						     dpm_table);
		if (ret)
			return ret;
	} else {
		dpm_table->count = 1;
		dpm_table->dpm_levels[0].value = smu->smu_table.boot_values.uclk / 100;
		dpm_table->dpm_levels[0].enabled = true;
		dpm_table->min = dpm_table->dpm_levels[0].value;
		dpm_table->max = dpm_table->dpm_levels[0].value;
	}

	/* fclk dpm table setup */
	dpm_table = &dpm_context->dpm_tables.fclk_table;
	if (smu_cmn_feature_is_enabled(smu, SMU_FEATURE_DPM_FCLK_BIT)) {
		ret = smu_v13_0_set_single_dpm_table(smu,
						     SMU_FCLK,
						     dpm_table);
		if (ret)
			return ret;
	} else {
		dpm_table->count = 1;
		dpm_table->dpm_levels[0].value = smu->smu_table.boot_values.fclk / 100;
		dpm_table->dpm_levels[0].enabled = true;
		dpm_table->min = dpm_table->dpm_levels[0].value;
		dpm_table->max = dpm_table->dpm_levels[0].value;
	}

	/* vclk dpm table setup */
	dpm_table = &dpm_context->dpm_tables.vclk_table;
	if (smu_cmn_feature_is_enabled(smu, SMU_FEATURE_DPM_VCLK_BIT)) {
		ret = smu_v13_0_set_single_dpm_table(smu,
						     SMU_VCLK,
						     dpm_table);
		if (ret)
			return ret;
	} else {
		dpm_table->count = 1;
		dpm_table->dpm_levels[0].value = smu->smu_table.boot_values.vclk / 100;
		dpm_table->dpm_levels[0].enabled = true;
		dpm_table->min = dpm_table->dpm_levels[0].value;
		dpm_table->max = dpm_table->dpm_levels[0].value;
	}

	/* dclk dpm table setup */
	dpm_table = &dpm_context->dpm_tables.dclk_table;
	if (smu_cmn_feature_is_enabled(smu, SMU_FEATURE_DPM_DCLK_BIT)) {
		ret = smu_v13_0_set_single_dpm_table(smu,
						     SMU_DCLK,
						     dpm_table);
		if (ret)
			return ret;
	} else {
		dpm_table->count = 1;
		dpm_table->dpm_levels[0].value = smu->smu_table.boot_values.dclk / 100;
		dpm_table->dpm_levels[0].enabled = true;
		dpm_table->min = dpm_table->dpm_levels[0].value;
		dpm_table->max = dpm_table->dpm_levels[0].value;
	}

	/* lclk dpm table setup */
	pcie_table = &dpm_context->dpm_tables.pcie_table;
	pcie_table->num_of_link_levels = 0;
	for (link_level = 0; link_level < NUM_LINK_LEVELS; link_level++) {
		if (!skutable->PcieGenSpeed[link_level] &&
		    !skutable->PcieLaneCount[link_level] &&
		    !skutable->LclkFreq[link_level])
			continue;

		pcie_table->pcie_gen[pcie_table->num_of_link_levels] =
					skutable->PcieGenSpeed[link_level];
		pcie_table->pcie_lane[pcie_table->num_of_link_levels] =
					skutable->PcieLaneCount[link_level];
		pcie_table->clk_freq[pcie_table->num_of_link_levels] =
					skutable->LclkFreq[link_level];
		pcie_table->num_of_link_levels++;
	}

	/* dcefclk dpm table setup */
	dpm_table = &dpm_context->dpm_tables.dcef_table;
	if (smu_cmn_feature_is_enabled(smu, SMU_FEATURE_DPM_DCN_BIT)) {
		ret = smu_v13_0_set_single_dpm_table(smu,
						     SMU_DCEFCLK,
						     dpm_table);
		if (ret)
			return ret;
	} else {
		dpm_table->count = 1;
		dpm_table->dpm_levels[0].value = smu->smu_table.boot_values.dcefclk / 100;
		dpm_table->dpm_levels[0].enabled = true;
		dpm_table->min = dpm_table->dpm_levels[0].value;
		dpm_table->max = dpm_table->dpm_levels[0].value;
	}

	return 0;
}

static bool smu_v13_0_0_is_dpm_running(struct smu_context *smu)
{
	int ret = 0;
	uint64_t feature_enabled;

	ret = smu_cmn_get_enabled_mask(smu, &feature_enabled);
	if (ret)
		return false;

	return !!(feature_enabled & SMC_DPM_FEATURE);
}

static void smu_v13_0_0_dump_pptable(struct smu_context *smu)
{
       struct smu_table_context *table_context = &smu->smu_table;
       PPTable_t *pptable = table_context->driver_pptable;
       SkuTable_t *skutable = &pptable->SkuTable;

       dev_info(smu->adev->dev, "Dumped PPTable:\n");

       dev_info(smu->adev->dev, "Version = 0x%08x\n", skutable->Version);
       dev_info(smu->adev->dev, "FeaturesToRun[0] = 0x%08x\n", skutable->FeaturesToRun[0]);
       dev_info(smu->adev->dev, "FeaturesToRun[1] = 0x%08x\n", skutable->FeaturesToRun[1]);
}

static int smu_v13_0_0_system_features_control(struct smu_context *smu,
						  bool en)
{
	return smu_v13_0_system_features_control(smu, en);
}

static uint32_t smu_v13_0_get_throttler_status(SmuMetrics_t *metrics)
{
	uint32_t throttler_status = 0;
	int i;

	for (i = 0; i < THROTTLER_COUNT; i++)
		throttler_status |=
			(metrics->ThrottlingPercentage[i] ? 1U << i : 0);

	return throttler_status;
}

#define SMU_13_0_0_BUSY_THRESHOLD	15
static int smu_v13_0_0_get_smu_metrics_data(struct smu_context *smu,
					    MetricsMember_t member,
					    uint32_t *value)
{
	struct smu_table_context *smu_table = &smu->smu_table;
	SmuMetrics_t *metrics =
		&(((SmuMetricsExternal_t *)(smu_table->metrics_table))->SmuMetrics);
	int ret = 0;

	ret = smu_cmn_get_metrics_table(smu,
					NULL,
					false);
	if (ret)
		return ret;

	switch (member) {
	case METRICS_CURR_GFXCLK:
		*value = metrics->CurrClock[PPCLK_GFXCLK];
		break;
	case METRICS_CURR_SOCCLK:
		*value = metrics->CurrClock[PPCLK_SOCCLK];
		break;
	case METRICS_CURR_UCLK:
		*value = metrics->CurrClock[PPCLK_UCLK];
		break;
	case METRICS_CURR_VCLK:
		*value = metrics->CurrClock[PPCLK_VCLK_0];
		break;
	case METRICS_CURR_VCLK1:
		*value = metrics->CurrClock[PPCLK_VCLK_1];
		break;
	case METRICS_CURR_DCLK:
		*value = metrics->CurrClock[PPCLK_DCLK_0];
		break;
	case METRICS_CURR_DCLK1:
		*value = metrics->CurrClock[PPCLK_DCLK_1];
		break;
	case METRICS_CURR_FCLK:
		*value = metrics->CurrClock[PPCLK_FCLK];
		break;
	case METRICS_CURR_DCEFCLK:
		*value = metrics->CurrClock[PPCLK_DCFCLK];
		break;
	case METRICS_AVERAGE_GFXCLK:
		if (metrics->AverageGfxActivity <= SMU_13_0_0_BUSY_THRESHOLD)
			*value = metrics->AverageGfxclkFrequencyPostDs;
		else
			*value = metrics->AverageGfxclkFrequencyPreDs;
		break;
	case METRICS_AVERAGE_FCLK:
		if (metrics->AverageUclkActivity <= SMU_13_0_0_BUSY_THRESHOLD)
			*value = metrics->AverageFclkFrequencyPostDs;
		else
			*value = metrics->AverageFclkFrequencyPreDs;
		break;
	case METRICS_AVERAGE_UCLK:
		if (metrics->AverageUclkActivity <= SMU_13_0_0_BUSY_THRESHOLD)
			*value = metrics->AverageMemclkFrequencyPostDs;
		else
			*value = metrics->AverageMemclkFrequencyPreDs;
		break;
	case METRICS_AVERAGE_VCLK:
		*value = metrics->AverageVclk0Frequency;
		break;
	case METRICS_AVERAGE_DCLK:
		*value = metrics->AverageDclk0Frequency;
		break;
	case METRICS_AVERAGE_VCLK1:
		*value = metrics->AverageVclk1Frequency;
		break;
	case METRICS_AVERAGE_DCLK1:
		*value = metrics->AverageDclk1Frequency;
		break;
	case METRICS_AVERAGE_GFXACTIVITY:
		*value = metrics->AverageGfxActivity;
		break;
	case METRICS_AVERAGE_MEMACTIVITY:
		*value = metrics->AverageUclkActivity;
		break;
	case METRICS_AVERAGE_SOCKETPOWER:
		*value = metrics->AverageSocketPower << 8;
		break;
	case METRICS_TEMPERATURE_EDGE:
		*value = metrics->AvgTemperature[TEMP_EDGE] *
			SMU_TEMPERATURE_UNITS_PER_CENTIGRADES;
		break;
	case METRICS_TEMPERATURE_HOTSPOT:
		*value = metrics->AvgTemperature[TEMP_HOTSPOT] *
			SMU_TEMPERATURE_UNITS_PER_CENTIGRADES;
		break;
	case METRICS_TEMPERATURE_MEM:
		*value = metrics->AvgTemperature[TEMP_MEM] *
			SMU_TEMPERATURE_UNITS_PER_CENTIGRADES;
		break;
	case METRICS_TEMPERATURE_VRGFX:
		*value = metrics->AvgTemperature[TEMP_VR_GFX] *
			SMU_TEMPERATURE_UNITS_PER_CENTIGRADES;
		break;
	case METRICS_TEMPERATURE_VRSOC:
		*value = metrics->AvgTemperature[TEMP_VR_SOC] *
			SMU_TEMPERATURE_UNITS_PER_CENTIGRADES;
		break;
	case METRICS_THROTTLER_STATUS:
		*value = smu_v13_0_get_throttler_status(metrics);
		break;
	case METRICS_CURR_FANSPEED:
		*value = metrics->AvgFanRpm;
		break;
	case METRICS_CURR_FANPWM:
		*value = metrics->AvgFanPwm;
		break;
	case METRICS_VOLTAGE_VDDGFX:
		*value = metrics->AvgVoltage[SVI_PLANE_GFX];
		break;
	case METRICS_PCIE_RATE:
		*value = metrics->PcieRate;
		break;
	case METRICS_PCIE_WIDTH:
		*value = metrics->PcieWidth;
		break;
	default:
		*value = UINT_MAX;
		break;
	}

	return ret;
}

static int smu_v13_0_0_get_dpm_ultimate_freq(struct smu_context *smu,
					     enum smu_clk_type clk_type,
					     uint32_t *min,
					     uint32_t *max)
{
	struct smu_13_0_dpm_context *dpm_context =
		smu->smu_dpm.dpm_context;
	struct smu_13_0_dpm_table *dpm_table;

	switch (clk_type) {
	case SMU_MCLK:
	case SMU_UCLK:
		/* uclk dpm table */
		dpm_table = &dpm_context->dpm_tables.uclk_table;
		break;
	case SMU_GFXCLK:
	case SMU_SCLK:
		/* gfxclk dpm table */
		dpm_table = &dpm_context->dpm_tables.gfx_table;
		break;
	case SMU_SOCCLK:
		/* socclk dpm table */
		dpm_table = &dpm_context->dpm_tables.soc_table;
		break;
	case SMU_FCLK:
		/* fclk dpm table */
		dpm_table = &dpm_context->dpm_tables.fclk_table;
		break;
	case SMU_VCLK:
	case SMU_VCLK1:
		/* vclk dpm table */
		dpm_table = &dpm_context->dpm_tables.vclk_table;
		break;
	case SMU_DCLK:
	case SMU_DCLK1:
		/* dclk dpm table */
		dpm_table = &dpm_context->dpm_tables.dclk_table;
		break;
	default:
		dev_err(smu->adev->dev, "Unsupported clock type!\n");
		return -EINVAL;
	}

	if (min)
		*min = dpm_table->min;
	if (max)
		*max = dpm_table->max;

	return 0;
}

static int smu_v13_0_0_read_sensor(struct smu_context *smu,
				   enum amd_pp_sensors sensor,
				   void *data,
				   uint32_t *size)
{
	struct smu_table_context *table_context = &smu->smu_table;
	PPTable_t *smc_pptable = table_context->driver_pptable;
	int ret = 0;

	switch (sensor) {
	case AMDGPU_PP_SENSOR_MAX_FAN_RPM:
		*(uint16_t *)data = smc_pptable->SkuTable.FanMaximumRpm;
		*size = 4;
		break;
	case AMDGPU_PP_SENSOR_MEM_LOAD:
		ret = smu_v13_0_0_get_smu_metrics_data(smu,
						       METRICS_AVERAGE_MEMACTIVITY,
						       (uint32_t *)data);
		*size = 4;
		break;
	case AMDGPU_PP_SENSOR_GPU_LOAD:
		ret = smu_v13_0_0_get_smu_metrics_data(smu,
						       METRICS_AVERAGE_GFXACTIVITY,
						       (uint32_t *)data);
		*size = 4;
		break;
	case AMDGPU_PP_SENSOR_GPU_AVG_POWER:
		ret = smu_v13_0_0_get_smu_metrics_data(smu,
						       METRICS_AVERAGE_SOCKETPOWER,
						       (uint32_t *)data);
		*size = 4;
		break;
	case AMDGPU_PP_SENSOR_HOTSPOT_TEMP:
		ret = smu_v13_0_0_get_smu_metrics_data(smu,
						       METRICS_TEMPERATURE_HOTSPOT,
						       (uint32_t *)data);
		*size = 4;
		break;
	case AMDGPU_PP_SENSOR_EDGE_TEMP:
		ret = smu_v13_0_0_get_smu_metrics_data(smu,
						       METRICS_TEMPERATURE_EDGE,
						       (uint32_t *)data);
		*size = 4;
		break;
	case AMDGPU_PP_SENSOR_MEM_TEMP:
		ret = smu_v13_0_0_get_smu_metrics_data(smu,
						       METRICS_TEMPERATURE_MEM,
						       (uint32_t *)data);
		*size = 4;
		break;
	case AMDGPU_PP_SENSOR_GFX_MCLK:
		ret = smu_v13_0_0_get_smu_metrics_data(smu,
						       METRICS_CURR_UCLK,
						       (uint32_t *)data);
		*(uint32_t *)data *= 100;
		*size = 4;
		break;
	case AMDGPU_PP_SENSOR_GFX_SCLK:
		ret = smu_v13_0_0_get_smu_metrics_data(smu,
						       METRICS_AVERAGE_GFXCLK,
						       (uint32_t *)data);
		*(uint32_t *)data *= 100;
		*size = 4;
		break;
	case AMDGPU_PP_SENSOR_VDDGFX:
		ret = smu_v13_0_0_get_smu_metrics_data(smu,
						       METRICS_VOLTAGE_VDDGFX,
						       (uint32_t *)data);
		*size = 4;
		break;
	case AMDGPU_PP_SENSOR_GPU_INPUT_POWER:
	default:
		ret = -EOPNOTSUPP;
		break;
	}

	return ret;
}

static int smu_v13_0_0_get_current_clk_freq_by_table(struct smu_context *smu,
						     enum smu_clk_type clk_type,
						     uint32_t *value)
{
	MetricsMember_t member_type;
	int clk_id = 0;

	clk_id = smu_cmn_to_asic_specific_index(smu,
						CMN2ASIC_MAPPING_CLK,
						clk_type);
	if (clk_id < 0)
		return -EINVAL;

	switch (clk_id) {
	case PPCLK_GFXCLK:
		member_type = METRICS_AVERAGE_GFXCLK;
		break;
	case PPCLK_UCLK:
		member_type = METRICS_CURR_UCLK;
		break;
	case PPCLK_FCLK:
		member_type = METRICS_CURR_FCLK;
		break;
	case PPCLK_SOCCLK:
		member_type = METRICS_CURR_SOCCLK;
		break;
	case PPCLK_VCLK_0:
		member_type = METRICS_AVERAGE_VCLK;
		break;
	case PPCLK_DCLK_0:
		member_type = METRICS_AVERAGE_DCLK;
		break;
	case PPCLK_VCLK_1:
		member_type = METRICS_AVERAGE_VCLK1;
		break;
	case PPCLK_DCLK_1:
		member_type = METRICS_AVERAGE_DCLK1;
		break;
	case PPCLK_DCFCLK:
		member_type = METRICS_CURR_DCEFCLK;
		break;
	default:
		return -EINVAL;
	}

	return smu_v13_0_0_get_smu_metrics_data(smu,
						member_type,
						value);
}

static bool smu_v13_0_0_is_od_feature_supported(struct smu_context *smu,
						int od_feature_bit)
{
	PPTable_t *pptable = smu->smu_table.driver_pptable;
	const OverDriveLimits_t * const overdrive_upperlimits =
				&pptable->SkuTable.OverDriveLimitsBasicMax;

	return overdrive_upperlimits->FeatureCtrlMask & (1U << od_feature_bit);
}

static void smu_v13_0_0_get_od_setting_limits(struct smu_context *smu,
					      int od_feature_bit,
					      int32_t *min,
					      int32_t *max)
{
	PPTable_t *pptable = smu->smu_table.driver_pptable;
	const OverDriveLimits_t * const overdrive_upperlimits =
				&pptable->SkuTable.OverDriveLimitsBasicMax;
	const OverDriveLimits_t * const overdrive_lowerlimits =
				&pptable->SkuTable.OverDriveLimitsMin;
	int32_t od_min_setting, od_max_setting;

	switch (od_feature_bit) {
	case PP_OD_FEATURE_GFXCLK_FMIN:
		od_min_setting = overdrive_lowerlimits->GfxclkFmin;
		od_max_setting = overdrive_upperlimits->GfxclkFmin;
		break;
	case PP_OD_FEATURE_GFXCLK_FMAX:
		od_min_setting = overdrive_lowerlimits->GfxclkFmax;
		od_max_setting = overdrive_upperlimits->GfxclkFmax;
		break;
	case PP_OD_FEATURE_UCLK_FMIN:
		od_min_setting = overdrive_lowerlimits->UclkFmin;
		od_max_setting = overdrive_upperlimits->UclkFmin;
		break;
	case PP_OD_FEATURE_UCLK_FMAX:
		od_min_setting = overdrive_lowerlimits->UclkFmax;
		od_max_setting = overdrive_upperlimits->UclkFmax;
		break;
	case PP_OD_FEATURE_GFX_VF_CURVE:
		od_min_setting = overdrive_lowerlimits->VoltageOffsetPerZoneBoundary;
		od_max_setting = overdrive_upperlimits->VoltageOffsetPerZoneBoundary;
		break;
	case PP_OD_FEATURE_FAN_CURVE_TEMP:
		od_min_setting = overdrive_lowerlimits->FanLinearTempPoints;
		od_max_setting = overdrive_upperlimits->FanLinearTempPoints;
		break;
	case PP_OD_FEATURE_FAN_CURVE_PWM:
		od_min_setting = overdrive_lowerlimits->FanLinearPwmPoints;
		od_max_setting = overdrive_upperlimits->FanLinearPwmPoints;
		break;
	case PP_OD_FEATURE_FAN_ACOUSTIC_LIMIT:
		od_min_setting = overdrive_lowerlimits->AcousticLimitRpmThreshold;
		od_max_setting = overdrive_upperlimits->AcousticLimitRpmThreshold;
		break;
	case PP_OD_FEATURE_FAN_ACOUSTIC_TARGET:
		od_min_setting = overdrive_lowerlimits->AcousticTargetRpmThreshold;
		od_max_setting = overdrive_upperlimits->AcousticTargetRpmThreshold;
		break;
	case PP_OD_FEATURE_FAN_TARGET_TEMPERATURE:
		od_min_setting = overdrive_lowerlimits->FanTargetTemperature;
		od_max_setting = overdrive_upperlimits->FanTargetTemperature;
		break;
	case PP_OD_FEATURE_FAN_MINIMUM_PWM:
		od_min_setting = overdrive_lowerlimits->FanMinimumPwm;
		od_max_setting = overdrive_upperlimits->FanMinimumPwm;
		break;
	default:
		od_min_setting = od_max_setting = INT_MAX;
		break;
	}

	if (min)
		*min = od_min_setting;
	if (max)
		*max = od_max_setting;
}

static void smu_v13_0_0_dump_od_table(struct smu_context *smu,
				      OverDriveTableExternal_t *od_table)
{
	struct amdgpu_device *adev = smu->adev;

	dev_dbg(adev->dev, "OD: Gfxclk: (%d, %d)\n", od_table->OverDriveTable.GfxclkFmin,
						     od_table->OverDriveTable.GfxclkFmax);
	dev_dbg(adev->dev, "OD: Uclk: (%d, %d)\n", od_table->OverDriveTable.UclkFmin,
						   od_table->OverDriveTable.UclkFmax);
}

static int smu_v13_0_0_get_overdrive_table(struct smu_context *smu,
					   OverDriveTableExternal_t *od_table)
{
	int ret = 0;

	ret = smu_cmn_update_table(smu,
				   SMU_TABLE_OVERDRIVE,
				   0,
				   (void *)od_table,
				   false);
	if (ret)
		dev_err(smu->adev->dev, "Failed to get overdrive table!\n");

	return ret;
}

static int smu_v13_0_0_upload_overdrive_table(struct smu_context *smu,
					      OverDriveTableExternal_t *od_table)
{
	int ret = 0;

	ret = smu_cmn_update_table(smu,
				   SMU_TABLE_OVERDRIVE,
				   0,
				   (void *)od_table,
				   true);
	if (ret)
		dev_err(smu->adev->dev, "Failed to upload overdrive table!\n");

	return ret;
}

static int smu_v13_0_0_print_clk_levels(struct smu_context *smu,
					enum smu_clk_type clk_type,
					char *buf)
{
	struct smu_dpm_context *smu_dpm = &smu->smu_dpm;
	struct smu_13_0_dpm_context *dpm_context = smu_dpm->dpm_context;
	OverDriveTableExternal_t *od_table =
		(OverDriveTableExternal_t *)smu->smu_table.overdrive_table;
	struct smu_13_0_dpm_table *single_dpm_table;
	struct smu_13_0_pcie_table *pcie_table;
	uint32_t gen_speed, lane_width;
	int i, curr_freq, size = 0;
	int32_t min_value, max_value;
	int ret = 0;

	smu_cmn_get_sysfs_buf(&buf, &size);

	if (amdgpu_ras_intr_triggered()) {
		size += sysfs_emit_at(buf, size, "unavailable\n");
		return size;
	}

	switch (clk_type) {
	case SMU_SCLK:
		single_dpm_table = &(dpm_context->dpm_tables.gfx_table);
		break;
	case SMU_MCLK:
		single_dpm_table = &(dpm_context->dpm_tables.uclk_table);
		break;
	case SMU_SOCCLK:
		single_dpm_table = &(dpm_context->dpm_tables.soc_table);
		break;
	case SMU_FCLK:
		single_dpm_table = &(dpm_context->dpm_tables.fclk_table);
		break;
	case SMU_VCLK:
	case SMU_VCLK1:
		single_dpm_table = &(dpm_context->dpm_tables.vclk_table);
		break;
	case SMU_DCLK:
	case SMU_DCLK1:
		single_dpm_table = &(dpm_context->dpm_tables.dclk_table);
		break;
	case SMU_DCEFCLK:
		single_dpm_table = &(dpm_context->dpm_tables.dcef_table);
		break;
	default:
		break;
	}

	switch (clk_type) {
	case SMU_SCLK:
	case SMU_MCLK:
	case SMU_SOCCLK:
	case SMU_FCLK:
	case SMU_VCLK:
	case SMU_VCLK1:
	case SMU_DCLK:
	case SMU_DCLK1:
	case SMU_DCEFCLK:
		ret = smu_v13_0_0_get_current_clk_freq_by_table(smu, clk_type, &curr_freq);
		if (ret) {
			dev_err(smu->adev->dev, "Failed to get current clock freq!");
			return ret;
		}

		if (single_dpm_table->is_fine_grained) {
			/*
			 * For fine grained dpms, there are only two dpm levels:
			 *   - level 0 -> min clock freq
			 *   - level 1 -> max clock freq
			 * And the current clock frequency can be any value between them.
			 * So, if the current clock frequency is not at level 0 or level 1,
			 * we will fake it as three dpm levels:
			 *   - level 0 -> min clock freq
			 *   - level 1 -> current actual clock freq
			 *   - level 2 -> max clock freq
			 */
			if ((single_dpm_table->dpm_levels[0].value != curr_freq) &&
			     (single_dpm_table->dpm_levels[1].value != curr_freq)) {
				size += sysfs_emit_at(buf, size, "0: %uMhz\n",
						single_dpm_table->dpm_levels[0].value);
				size += sysfs_emit_at(buf, size, "1: %uMhz *\n",
						curr_freq);
				size += sysfs_emit_at(buf, size, "2: %uMhz\n",
						single_dpm_table->dpm_levels[1].value);
			} else {
				size += sysfs_emit_at(buf, size, "0: %uMhz %s\n",
						single_dpm_table->dpm_levels[0].value,
						single_dpm_table->dpm_levels[0].value == curr_freq ? "*" : "");
				size += sysfs_emit_at(buf, size, "1: %uMhz %s\n",
						single_dpm_table->dpm_levels[1].value,
						single_dpm_table->dpm_levels[1].value == curr_freq ? "*" : "");
			}
		} else {
			for (i = 0; i < single_dpm_table->count; i++)
				size += sysfs_emit_at(buf, size, "%d: %uMhz %s\n",
						i, single_dpm_table->dpm_levels[i].value,
						single_dpm_table->dpm_levels[i].value == curr_freq ? "*" : "");
		}
		break;
	case SMU_PCIE:
		ret = smu_v13_0_0_get_smu_metrics_data(smu,
						       METRICS_PCIE_RATE,
						       &gen_speed);
		if (ret)
			return ret;

		ret = smu_v13_0_0_get_smu_metrics_data(smu,
						       METRICS_PCIE_WIDTH,
						       &lane_width);
		if (ret)
			return ret;

		pcie_table = &(dpm_context->dpm_tables.pcie_table);
		for (i = 0; i < pcie_table->num_of_link_levels; i++)
			size += sysfs_emit_at(buf, size, "%d: %s %s %dMhz %s\n", i,
					(pcie_table->pcie_gen[i] == 0) ? "2.5GT/s," :
					(pcie_table->pcie_gen[i] == 1) ? "5.0GT/s," :
					(pcie_table->pcie_gen[i] == 2) ? "8.0GT/s," :
					(pcie_table->pcie_gen[i] == 3) ? "16.0GT/s," : "",
					(pcie_table->pcie_lane[i] == 1) ? "x1" :
					(pcie_table->pcie_lane[i] == 2) ? "x2" :
					(pcie_table->pcie_lane[i] == 3) ? "x4" :
					(pcie_table->pcie_lane[i] == 4) ? "x8" :
					(pcie_table->pcie_lane[i] == 5) ? "x12" :
					(pcie_table->pcie_lane[i] == 6) ? "x16" : "",
					pcie_table->clk_freq[i],
					(gen_speed == DECODE_GEN_SPEED(pcie_table->pcie_gen[i])) &&
					(lane_width == DECODE_LANE_WIDTH(pcie_table->pcie_lane[i])) ?
					"*" : "");
		break;

	case SMU_OD_SCLK:
		if (!smu_v13_0_0_is_od_feature_supported(smu,
							 PP_OD_FEATURE_GFXCLK_BIT))
			break;

		size += sysfs_emit_at(buf, size, "OD_SCLK:\n");
		size += sysfs_emit_at(buf, size, "0: %uMhz\n1: %uMhz\n",
					od_table->OverDriveTable.GfxclkFmin,
					od_table->OverDriveTable.GfxclkFmax);
		break;

	case SMU_OD_MCLK:
		if (!smu_v13_0_0_is_od_feature_supported(smu,
							 PP_OD_FEATURE_UCLK_BIT))
			break;

		size += sysfs_emit_at(buf, size, "OD_MCLK:\n");
		size += sysfs_emit_at(buf, size, "0: %uMhz\n1: %uMHz\n",
					od_table->OverDriveTable.UclkFmin,
					od_table->OverDriveTable.UclkFmax);
		break;

	case SMU_OD_VDDGFX_OFFSET:
		if (!smu_v13_0_0_is_od_feature_supported(smu,
							 PP_OD_FEATURE_GFX_VF_CURVE_BIT))
			break;

		size += sysfs_emit_at(buf, size, "OD_VDDGFX_OFFSET:\n");
		size += sysfs_emit_at(buf, size, "%dmV\n",
				      od_table->OverDriveTable.VoltageOffsetPerZoneBoundary[0]);
		break;

	case SMU_OD_FAN_CURVE:
		if (!smu_v13_0_0_is_od_feature_supported(smu,
							 PP_OD_FEATURE_FAN_CURVE_BIT))
			break;

		size += sysfs_emit_at(buf, size, "OD_FAN_CURVE:\n");
		for (i = 0; i < NUM_OD_FAN_MAX_POINTS - 1; i++)
			size += sysfs_emit_at(buf, size, "%d: %dC %d%%\n",
						i,
						(int)od_table->OverDriveTable.FanLinearTempPoints[i],
						(int)od_table->OverDriveTable.FanLinearPwmPoints[i]);

		size += sysfs_emit_at(buf, size, "%s:\n", "OD_RANGE");
		smu_v13_0_0_get_od_setting_limits(smu,
						  PP_OD_FEATURE_FAN_CURVE_TEMP,
						  &min_value,
						  &max_value);
		size += sysfs_emit_at(buf, size, "FAN_CURVE(hotspot temp): %uC %uC\n",
				      min_value, max_value);

		smu_v13_0_0_get_od_setting_limits(smu,
						  PP_OD_FEATURE_FAN_CURVE_PWM,
						  &min_value,
						  &max_value);
		size += sysfs_emit_at(buf, size, "FAN_CURVE(fan speed): %u%% %u%%\n",
				      min_value, max_value);

		break;

	case SMU_OD_ACOUSTIC_LIMIT:
		if (!smu_v13_0_0_is_od_feature_supported(smu,
							 PP_OD_FEATURE_FAN_CURVE_BIT))
			break;

		size += sysfs_emit_at(buf, size, "OD_ACOUSTIC_LIMIT:\n");
		size += sysfs_emit_at(buf, size, "%d\n",
					(int)od_table->OverDriveTable.AcousticLimitRpmThreshold);

		size += sysfs_emit_at(buf, size, "%s:\n", "OD_RANGE");
		smu_v13_0_0_get_od_setting_limits(smu,
						  PP_OD_FEATURE_FAN_ACOUSTIC_LIMIT,
						  &min_value,
						  &max_value);
		size += sysfs_emit_at(buf, size, "ACOUSTIC_LIMIT: %u %u\n",
				      min_value, max_value);
		break;

	case SMU_OD_ACOUSTIC_TARGET:
		if (!smu_v13_0_0_is_od_feature_supported(smu,
							 PP_OD_FEATURE_FAN_CURVE_BIT))
			break;

		size += sysfs_emit_at(buf, size, "OD_ACOUSTIC_TARGET:\n");
		size += sysfs_emit_at(buf, size, "%d\n",
					(int)od_table->OverDriveTable.AcousticTargetRpmThreshold);

		size += sysfs_emit_at(buf, size, "%s:\n", "OD_RANGE");
		smu_v13_0_0_get_od_setting_limits(smu,
						  PP_OD_FEATURE_FAN_ACOUSTIC_TARGET,
						  &min_value,
						  &max_value);
		size += sysfs_emit_at(buf, size, "ACOUSTIC_TARGET: %u %u\n",
				      min_value, max_value);
		break;

	case SMU_OD_FAN_TARGET_TEMPERATURE:
		if (!smu_v13_0_0_is_od_feature_supported(smu,
							 PP_OD_FEATURE_FAN_CURVE_BIT))
			break;

		size += sysfs_emit_at(buf, size, "FAN_TARGET_TEMPERATURE:\n");
		size += sysfs_emit_at(buf, size, "%d\n",
					(int)od_table->OverDriveTable.FanTargetTemperature);

		size += sysfs_emit_at(buf, size, "%s:\n", "OD_RANGE");
		smu_v13_0_0_get_od_setting_limits(smu,
						  PP_OD_FEATURE_FAN_TARGET_TEMPERATURE,
						  &min_value,
						  &max_value);
		size += sysfs_emit_at(buf, size, "TARGET_TEMPERATURE: %u %u\n",
				      min_value, max_value);
		break;

	case SMU_OD_FAN_MINIMUM_PWM:
		if (!smu_v13_0_0_is_od_feature_supported(smu,
							 PP_OD_FEATURE_FAN_CURVE_BIT))
			break;

		size += sysfs_emit_at(buf, size, "FAN_MINIMUM_PWM:\n");
		size += sysfs_emit_at(buf, size, "%d\n",
					(int)od_table->OverDriveTable.FanMinimumPwm);

		size += sysfs_emit_at(buf, size, "%s:\n", "OD_RANGE");
		smu_v13_0_0_get_od_setting_limits(smu,
						  PP_OD_FEATURE_FAN_MINIMUM_PWM,
						  &min_value,
						  &max_value);
		size += sysfs_emit_at(buf, size, "MINIMUM_PWM: %u %u\n",
				      min_value, max_value);
		break;

	case SMU_OD_RANGE:
		if (!smu_v13_0_0_is_od_feature_supported(smu, PP_OD_FEATURE_GFXCLK_BIT) &&
		    !smu_v13_0_0_is_od_feature_supported(smu, PP_OD_FEATURE_UCLK_BIT) &&
		    !smu_v13_0_0_is_od_feature_supported(smu, PP_OD_FEATURE_GFX_VF_CURVE_BIT))
			break;

		size += sysfs_emit_at(buf, size, "%s:\n", "OD_RANGE");

		if (smu_v13_0_0_is_od_feature_supported(smu, PP_OD_FEATURE_GFXCLK_BIT)) {
			smu_v13_0_0_get_od_setting_limits(smu,
							  PP_OD_FEATURE_GFXCLK_FMIN,
							  &min_value,
							  NULL);
			smu_v13_0_0_get_od_setting_limits(smu,
							  PP_OD_FEATURE_GFXCLK_FMAX,
							  NULL,
							  &max_value);
			size += sysfs_emit_at(buf, size, "SCLK: %7uMhz %10uMhz\n",
					      min_value, max_value);
		}

		if (smu_v13_0_0_is_od_feature_supported(smu, PP_OD_FEATURE_UCLK_BIT)) {
			smu_v13_0_0_get_od_setting_limits(smu,
							  PP_OD_FEATURE_UCLK_FMIN,
							  &min_value,
							  NULL);
			smu_v13_0_0_get_od_setting_limits(smu,
							  PP_OD_FEATURE_UCLK_FMAX,
							  NULL,
							  &max_value);
			size += sysfs_emit_at(buf, size, "MCLK: %7uMhz %10uMhz\n",
					      min_value, max_value);
		}

		if (smu_v13_0_0_is_od_feature_supported(smu, PP_OD_FEATURE_GFX_VF_CURVE_BIT)) {
			smu_v13_0_0_get_od_setting_limits(smu,
							  PP_OD_FEATURE_GFX_VF_CURVE,
							  &min_value,
							  &max_value);
			size += sysfs_emit_at(buf, size, "VDDGFX_OFFSET: %7dmv %10dmv\n",
					      min_value, max_value);
		}
		break;

	default:
		break;
	}

	return size;
}


static int smu_v13_0_0_od_restore_table_single(struct smu_context *smu, long input)
{
	struct smu_table_context *table_context = &smu->smu_table;
	OverDriveTableExternal_t *boot_overdrive_table =
		(OverDriveTableExternal_t *)table_context->boot_overdrive_table;
	OverDriveTableExternal_t *od_table =
		(OverDriveTableExternal_t *)table_context->overdrive_table;
	struct amdgpu_device *adev = smu->adev;
	int i;

	switch (input) {
	case PP_OD_EDIT_FAN_CURVE:
		for (i = 0; i < NUM_OD_FAN_MAX_POINTS; i++) {
			od_table->OverDriveTable.FanLinearTempPoints[i] =
					boot_overdrive_table->OverDriveTable.FanLinearTempPoints[i];
			od_table->OverDriveTable.FanLinearPwmPoints[i] =
					boot_overdrive_table->OverDriveTable.FanLinearPwmPoints[i];
		}
		od_table->OverDriveTable.FanMode = FAN_MODE_AUTO;
		od_table->OverDriveTable.FeatureCtrlMask |= BIT(PP_OD_FEATURE_FAN_CURVE_BIT);
		break;
	case PP_OD_EDIT_ACOUSTIC_LIMIT:
		od_table->OverDriveTable.AcousticLimitRpmThreshold =
					boot_overdrive_table->OverDriveTable.AcousticLimitRpmThreshold;
		od_table->OverDriveTable.FanMode = FAN_MODE_AUTO;
		od_table->OverDriveTable.FeatureCtrlMask |= BIT(PP_OD_FEATURE_FAN_CURVE_BIT);
		break;
	case PP_OD_EDIT_ACOUSTIC_TARGET:
		od_table->OverDriveTable.AcousticTargetRpmThreshold =
					boot_overdrive_table->OverDriveTable.AcousticTargetRpmThreshold;
		od_table->OverDriveTable.FanMode = FAN_MODE_AUTO;
		od_table->OverDriveTable.FeatureCtrlMask |= BIT(PP_OD_FEATURE_FAN_CURVE_BIT);
		break;
	case PP_OD_EDIT_FAN_TARGET_TEMPERATURE:
		od_table->OverDriveTable.FanTargetTemperature =
					boot_overdrive_table->OverDriveTable.FanTargetTemperature;
		od_table->OverDriveTable.FanMode = FAN_MODE_AUTO;
		od_table->OverDriveTable.FeatureCtrlMask |= BIT(PP_OD_FEATURE_FAN_CURVE_BIT);
		break;
	case PP_OD_EDIT_FAN_MINIMUM_PWM:
		od_table->OverDriveTable.FanMinimumPwm =
					boot_overdrive_table->OverDriveTable.FanMinimumPwm;
		od_table->OverDriveTable.FanMode = FAN_MODE_AUTO;
		od_table->OverDriveTable.FeatureCtrlMask |= BIT(PP_OD_FEATURE_FAN_CURVE_BIT);
		break;
	default:
		dev_info(adev->dev, "Invalid table index: %ld\n", input);
		return -EINVAL;
	}

	return 0;
}

static int smu_v13_0_0_od_edit_dpm_table(struct smu_context *smu,
					 enum PP_OD_DPM_TABLE_COMMAND type,
					 long input[],
					 uint32_t size)
{
	struct smu_table_context *table_context = &smu->smu_table;
	OverDriveTableExternal_t *od_table =
		(OverDriveTableExternal_t *)table_context->overdrive_table;
	struct amdgpu_device *adev = smu->adev;
	uint32_t offset_of_voltageoffset;
	int32_t minimum, maximum;
	uint32_t feature_ctrlmask;
	int i, ret = 0;

	switch (type) {
	case PP_OD_EDIT_SCLK_VDDC_TABLE:
		if (!smu_v13_0_0_is_od_feature_supported(smu, PP_OD_FEATURE_GFXCLK_BIT)) {
			dev_warn(adev->dev, "GFXCLK_LIMITS setting not supported!\n");
			return -ENOTSUPP;
		}

		for (i = 0; i < size; i += 2) {
			if (i + 2 > size) {
				dev_info(adev->dev, "invalid number of input parameters %d\n", size);
				return -EINVAL;
			}

			switch (input[i]) {
			case 0:
				smu_v13_0_0_get_od_setting_limits(smu,
								  PP_OD_FEATURE_GFXCLK_FMIN,
								  &minimum,
								  &maximum);
				if (input[i + 1] < minimum ||
				    input[i + 1] > maximum) {
					dev_info(adev->dev, "GfxclkFmin (%ld) must be within [%u, %u]!\n",
						input[i + 1], minimum, maximum);
					return -EINVAL;
				}

				od_table->OverDriveTable.GfxclkFmin = input[i + 1];
				od_table->OverDriveTable.FeatureCtrlMask |= 1U << PP_OD_FEATURE_GFXCLK_BIT;
				break;

			case 1:
				smu_v13_0_0_get_od_setting_limits(smu,
								  PP_OD_FEATURE_GFXCLK_FMAX,
								  &minimum,
								  &maximum);
				if (input[i + 1] < minimum ||
				    input[i + 1] > maximum) {
					dev_info(adev->dev, "GfxclkFmax (%ld) must be within [%u, %u]!\n",
						input[i + 1], minimum, maximum);
					return -EINVAL;
				}

				od_table->OverDriveTable.GfxclkFmax = input[i + 1];
				od_table->OverDriveTable.FeatureCtrlMask |= 1U << PP_OD_FEATURE_GFXCLK_BIT;
				break;

			default:
				dev_info(adev->dev, "Invalid SCLK_VDDC_TABLE index: %ld\n", input[i]);
				dev_info(adev->dev, "Supported indices: [0:min,1:max]\n");
				return -EINVAL;
			}
		}

		if (od_table->OverDriveTable.GfxclkFmin > od_table->OverDriveTable.GfxclkFmax) {
			dev_err(adev->dev,
				"Invalid setting: GfxclkFmin(%u) is bigger than GfxclkFmax(%u)\n",
				(uint32_t)od_table->OverDriveTable.GfxclkFmin,
				(uint32_t)od_table->OverDriveTable.GfxclkFmax);
			return -EINVAL;
		}
		break;

	case PP_OD_EDIT_MCLK_VDDC_TABLE:
		if (!smu_v13_0_0_is_od_feature_supported(smu, PP_OD_FEATURE_UCLK_BIT)) {
			dev_warn(adev->dev, "UCLK_LIMITS setting not supported!\n");
			return -ENOTSUPP;
		}

		for (i = 0; i < size; i += 2) {
			if (i + 2 > size) {
				dev_info(adev->dev, "invalid number of input parameters %d\n", size);
				return -EINVAL;
			}

			switch (input[i]) {
			case 0:
				smu_v13_0_0_get_od_setting_limits(smu,
								  PP_OD_FEATURE_UCLK_FMIN,
								  &minimum,
								  &maximum);
				if (input[i + 1] < minimum ||
				    input[i + 1] > maximum) {
					dev_info(adev->dev, "UclkFmin (%ld) must be within [%u, %u]!\n",
						input[i + 1], minimum, maximum);
					return -EINVAL;
				}

				od_table->OverDriveTable.UclkFmin = input[i + 1];
				od_table->OverDriveTable.FeatureCtrlMask |= 1U << PP_OD_FEATURE_UCLK_BIT;
				break;

			case 1:
				smu_v13_0_0_get_od_setting_limits(smu,
								  PP_OD_FEATURE_UCLK_FMAX,
								  &minimum,
								  &maximum);
				if (input[i + 1] < minimum ||
				    input[i + 1] > maximum) {
					dev_info(adev->dev, "UclkFmax (%ld) must be within [%u, %u]!\n",
						input[i + 1], minimum, maximum);
					return -EINVAL;
				}

				od_table->OverDriveTable.UclkFmax = input[i + 1];
				od_table->OverDriveTable.FeatureCtrlMask |= 1U << PP_OD_FEATURE_UCLK_BIT;
				break;

			default:
				dev_info(adev->dev, "Invalid MCLK_VDDC_TABLE index: %ld\n", input[i]);
				dev_info(adev->dev, "Supported indices: [0:min,1:max]\n");
				return -EINVAL;
			}
		}

		if (od_table->OverDriveTable.UclkFmin > od_table->OverDriveTable.UclkFmax) {
			dev_err(adev->dev,
				"Invalid setting: UclkFmin(%u) is bigger than UclkFmax(%u)\n",
				(uint32_t)od_table->OverDriveTable.UclkFmin,
				(uint32_t)od_table->OverDriveTable.UclkFmax);
			return -EINVAL;
		}
		break;

	case PP_OD_EDIT_VDDGFX_OFFSET:
		if (!smu_v13_0_0_is_od_feature_supported(smu, PP_OD_FEATURE_GFX_VF_CURVE_BIT)) {
			dev_warn(adev->dev, "Gfx offset setting not supported!\n");
			return -ENOTSUPP;
		}

		smu_v13_0_0_get_od_setting_limits(smu,
						  PP_OD_FEATURE_GFX_VF_CURVE,
						  &minimum,
						  &maximum);
		if (input[0] < minimum ||
		    input[0] > maximum) {
			dev_info(adev->dev, "Voltage offset (%ld) must be within [%d, %d]!\n",
				 input[0], minimum, maximum);
			return -EINVAL;
		}

		for (i = 0; i < PP_NUM_OD_VF_CURVE_POINTS; i++)
			od_table->OverDriveTable.VoltageOffsetPerZoneBoundary[i] = input[0];
		od_table->OverDriveTable.FeatureCtrlMask |= BIT(PP_OD_FEATURE_GFX_VF_CURVE_BIT);
		break;

	case PP_OD_EDIT_FAN_CURVE:
		if (!smu_v13_0_0_is_od_feature_supported(smu, PP_OD_FEATURE_FAN_CURVE_BIT)) {
			dev_warn(adev->dev, "Fan curve setting not supported!\n");
			return -ENOTSUPP;
		}

		if (input[0] >= NUM_OD_FAN_MAX_POINTS - 1 ||
		    input[0] < 0)
			return -EINVAL;

		smu_v13_0_0_get_od_setting_limits(smu,
						  PP_OD_FEATURE_FAN_CURVE_TEMP,
						  &minimum,
						  &maximum);
		if (input[1] < minimum ||
		    input[1] > maximum) {
			dev_info(adev->dev, "Fan curve temp setting(%ld) must be within [%d, %d]!\n",
				 input[1], minimum, maximum);
			return -EINVAL;
		}

		smu_v13_0_0_get_od_setting_limits(smu,
						  PP_OD_FEATURE_FAN_CURVE_PWM,
						  &minimum,
						  &maximum);
		if (input[2] < minimum ||
		    input[2] > maximum) {
			dev_info(adev->dev, "Fan curve pwm setting(%ld) must be within [%d, %d]!\n",
				 input[2], minimum, maximum);
			return -EINVAL;
		}

		od_table->OverDriveTable.FanLinearTempPoints[input[0]] = input[1];
		od_table->OverDriveTable.FanLinearPwmPoints[input[0]] = input[2];
		od_table->OverDriveTable.FanMode = FAN_MODE_MANUAL_LINEAR;
		od_table->OverDriveTable.FeatureCtrlMask |= BIT(PP_OD_FEATURE_FAN_CURVE_BIT);
		break;

	case PP_OD_EDIT_ACOUSTIC_LIMIT:
		if (!smu_v13_0_0_is_od_feature_supported(smu, PP_OD_FEATURE_FAN_CURVE_BIT)) {
			dev_warn(adev->dev, "Fan curve setting not supported!\n");
			return -ENOTSUPP;
		}

		smu_v13_0_0_get_od_setting_limits(smu,
						  PP_OD_FEATURE_FAN_ACOUSTIC_LIMIT,
						  &minimum,
						  &maximum);
		if (input[0] < minimum ||
		    input[0] > maximum) {
			dev_info(adev->dev, "acoustic limit threshold setting(%ld) must be within [%d, %d]!\n",
				 input[0], minimum, maximum);
			return -EINVAL;
		}

		od_table->OverDriveTable.AcousticLimitRpmThreshold = input[0];
		od_table->OverDriveTable.FanMode = FAN_MODE_AUTO;
		od_table->OverDriveTable.FeatureCtrlMask |= BIT(PP_OD_FEATURE_FAN_CURVE_BIT);
		break;

	case PP_OD_EDIT_ACOUSTIC_TARGET:
		if (!smu_v13_0_0_is_od_feature_supported(smu, PP_OD_FEATURE_FAN_CURVE_BIT)) {
			dev_warn(adev->dev, "Fan curve setting not supported!\n");
			return -ENOTSUPP;
		}

		smu_v13_0_0_get_od_setting_limits(smu,
						  PP_OD_FEATURE_FAN_ACOUSTIC_TARGET,
						  &minimum,
						  &maximum);
		if (input[0] < minimum ||
		    input[0] > maximum) {
			dev_info(adev->dev, "acoustic target threshold setting(%ld) must be within [%d, %d]!\n",
				 input[0], minimum, maximum);
			return -EINVAL;
		}

		od_table->OverDriveTable.AcousticTargetRpmThreshold = input[0];
		od_table->OverDriveTable.FanMode = FAN_MODE_AUTO;
		od_table->OverDriveTable.FeatureCtrlMask |= BIT(PP_OD_FEATURE_FAN_CURVE_BIT);
		break;

	case PP_OD_EDIT_FAN_TARGET_TEMPERATURE:
		if (!smu_v13_0_0_is_od_feature_supported(smu, PP_OD_FEATURE_FAN_CURVE_BIT)) {
			dev_warn(adev->dev, "Fan curve setting not supported!\n");
			return -ENOTSUPP;
		}

		smu_v13_0_0_get_od_setting_limits(smu,
						  PP_OD_FEATURE_FAN_TARGET_TEMPERATURE,
						  &minimum,
						  &maximum);
		if (input[0] < minimum ||
		    input[0] > maximum) {
			dev_info(adev->dev, "fan target temperature setting(%ld) must be within [%d, %d]!\n",
				 input[0], minimum, maximum);
			return -EINVAL;
		}

		od_table->OverDriveTable.FanTargetTemperature = input[0];
		od_table->OverDriveTable.FanMode = FAN_MODE_AUTO;
		od_table->OverDriveTable.FeatureCtrlMask |= BIT(PP_OD_FEATURE_FAN_CURVE_BIT);
		break;

	case PP_OD_EDIT_FAN_MINIMUM_PWM:
		if (!smu_v13_0_0_is_od_feature_supported(smu, PP_OD_FEATURE_FAN_CURVE_BIT)) {
			dev_warn(adev->dev, "Fan curve setting not supported!\n");
			return -ENOTSUPP;
		}

		smu_v13_0_0_get_od_setting_limits(smu,
						  PP_OD_FEATURE_FAN_MINIMUM_PWM,
						  &minimum,
						  &maximum);
		if (input[0] < minimum ||
		    input[0] > maximum) {
			dev_info(adev->dev, "fan minimum pwm setting(%ld) must be within [%d, %d]!\n",
				 input[0], minimum, maximum);
			return -EINVAL;
		}

		od_table->OverDriveTable.FanMinimumPwm = input[0];
		od_table->OverDriveTable.FanMode = FAN_MODE_AUTO;
		od_table->OverDriveTable.FeatureCtrlMask |= BIT(PP_OD_FEATURE_FAN_CURVE_BIT);
		break;

	case PP_OD_RESTORE_DEFAULT_TABLE:
		if (size == 1) {
			ret = smu_v13_0_0_od_restore_table_single(smu, input[0]);
			if (ret)
				return ret;
		} else {
			feature_ctrlmask = od_table->OverDriveTable.FeatureCtrlMask;
			memcpy(od_table,
		       table_context->boot_overdrive_table,
		       sizeof(OverDriveTableExternal_t));
			od_table->OverDriveTable.FeatureCtrlMask = feature_ctrlmask;
		}
		fallthrough;
	case PP_OD_COMMIT_DPM_TABLE:
		/*
		 * The member below instructs PMFW the settings focused in
		 * this single operation.
		 * `uint32_t FeatureCtrlMask;`
		 * It does not contain actual informations about user's custom
		 * settings. Thus we do not cache it.
		 */
		offset_of_voltageoffset = offsetof(OverDriveTable_t, VoltageOffsetPerZoneBoundary);
		if (memcmp((u8 *)od_table + offset_of_voltageoffset,
			   table_context->user_overdrive_table + offset_of_voltageoffset,
			   sizeof(OverDriveTableExternal_t) - offset_of_voltageoffset)) {
			smu_v13_0_0_dump_od_table(smu, od_table);

			ret = smu_v13_0_0_upload_overdrive_table(smu, od_table);
			if (ret) {
				dev_err(adev->dev, "Failed to upload overdrive table!\n");
				return ret;
			}

			od_table->OverDriveTable.FeatureCtrlMask = 0;
			memcpy(table_context->user_overdrive_table + offset_of_voltageoffset,
			       (u8 *)od_table + offset_of_voltageoffset,
			       sizeof(OverDriveTableExternal_t) - offset_of_voltageoffset);

			if (!memcmp(table_context->user_overdrive_table,
				    table_context->boot_overdrive_table,
				    sizeof(OverDriveTableExternal_t)))
				smu->user_dpm_profile.user_od = false;
			else
				smu->user_dpm_profile.user_od = true;
		}
		break;

	default:
		return -ENOSYS;
	}

	return ret;
}

static int smu_v13_0_0_force_clk_levels(struct smu_context *smu,
					enum smu_clk_type clk_type,
					uint32_t mask)
{
	struct smu_dpm_context *smu_dpm = &smu->smu_dpm;
	struct smu_13_0_dpm_context *dpm_context = smu_dpm->dpm_context;
	struct smu_13_0_dpm_table *single_dpm_table;
	uint32_t soft_min_level, soft_max_level;
	uint32_t min_freq, max_freq;
	int ret = 0;

	soft_min_level = mask ? (ffs(mask) - 1) : 0;
	soft_max_level = mask ? (fls(mask) - 1) : 0;

	switch (clk_type) {
	case SMU_GFXCLK:
	case SMU_SCLK:
		single_dpm_table = &(dpm_context->dpm_tables.gfx_table);
		break;
	case SMU_MCLK:
	case SMU_UCLK:
		single_dpm_table = &(dpm_context->dpm_tables.uclk_table);
		break;
	case SMU_SOCCLK:
		single_dpm_table = &(dpm_context->dpm_tables.soc_table);
		break;
	case SMU_FCLK:
		single_dpm_table = &(dpm_context->dpm_tables.fclk_table);
		break;
	case SMU_VCLK:
	case SMU_VCLK1:
		single_dpm_table = &(dpm_context->dpm_tables.vclk_table);
		break;
	case SMU_DCLK:
	case SMU_DCLK1:
		single_dpm_table = &(dpm_context->dpm_tables.dclk_table);
		break;
	default:
		break;
	}

	switch (clk_type) {
	case SMU_GFXCLK:
	case SMU_SCLK:
	case SMU_MCLK:
	case SMU_UCLK:
	case SMU_SOCCLK:
	case SMU_FCLK:
	case SMU_VCLK:
	case SMU_VCLK1:
	case SMU_DCLK:
	case SMU_DCLK1:
		if (single_dpm_table->is_fine_grained) {
			/* There is only 2 levels for fine grained DPM */
			soft_max_level = (soft_max_level >= 1 ? 1 : 0);
			soft_min_level = (soft_min_level >= 1 ? 1 : 0);
		} else {
			if ((soft_max_level >= single_dpm_table->count) ||
			    (soft_min_level >= single_dpm_table->count))
				return -EINVAL;
		}

		min_freq = single_dpm_table->dpm_levels[soft_min_level].value;
		max_freq = single_dpm_table->dpm_levels[soft_max_level].value;

		ret = smu_v13_0_set_soft_freq_limited_range(smu,
							    clk_type,
							    min_freq,
							    max_freq);
		break;
	case SMU_DCEFCLK:
	case SMU_PCIE:
	default:
		break;
	}

	return ret;
}

static const struct smu_temperature_range smu13_thermal_policy[] = {
	{-273150,  99000, 99000, -273150, 99000, 99000, -273150, 99000, 99000},
	{ 120000, 120000, 120000, 120000, 120000, 120000, 120000, 120000, 120000},
};

static int smu_v13_0_0_get_thermal_temperature_range(struct smu_context *smu,
						     struct smu_temperature_range *range)
{
	struct smu_table_context *table_context = &smu->smu_table;
	struct smu_13_0_0_powerplay_table *powerplay_table =
		table_context->power_play_table;
	PPTable_t *pptable = smu->smu_table.driver_pptable;

	if (amdgpu_sriov_vf(smu->adev))
		return 0;

	if (!range)
		return -EINVAL;

	memcpy(range, &smu13_thermal_policy[0], sizeof(struct smu_temperature_range));

	range->max = pptable->SkuTable.TemperatureLimit[TEMP_EDGE] *
		SMU_TEMPERATURE_UNITS_PER_CENTIGRADES;
	range->edge_emergency_max = (pptable->SkuTable.TemperatureLimit[TEMP_EDGE] + CTF_OFFSET_EDGE) *
		SMU_TEMPERATURE_UNITS_PER_CENTIGRADES;
	range->hotspot_crit_max = pptable->SkuTable.TemperatureLimit[TEMP_HOTSPOT] *
		SMU_TEMPERATURE_UNITS_PER_CENTIGRADES;
	range->hotspot_emergency_max = (pptable->SkuTable.TemperatureLimit[TEMP_HOTSPOT] + CTF_OFFSET_HOTSPOT) *
		SMU_TEMPERATURE_UNITS_PER_CENTIGRADES;
	range->mem_crit_max = pptable->SkuTable.TemperatureLimit[TEMP_MEM] *
		SMU_TEMPERATURE_UNITS_PER_CENTIGRADES;
	range->mem_emergency_max = (pptable->SkuTable.TemperatureLimit[TEMP_MEM] + CTF_OFFSET_MEM)*
		SMU_TEMPERATURE_UNITS_PER_CENTIGRADES;
	range->software_shutdown_temp = powerplay_table->software_shutdown_temp;
	range->software_shutdown_temp_offset = pptable->SkuTable.FanAbnormalTempLimitOffset;

	return 0;
}

static ssize_t smu_v13_0_0_get_gpu_metrics(struct smu_context *smu,
					   void **table)
{
	struct smu_table_context *smu_table = &smu->smu_table;
	struct gpu_metrics_v1_3 *gpu_metrics =
		(struct gpu_metrics_v1_3 *)smu_table->gpu_metrics_table;
	SmuMetricsExternal_t metrics_ext;
	SmuMetrics_t *metrics = &metrics_ext.SmuMetrics;
	int ret = 0;

	ret = smu_cmn_get_metrics_table(smu,
					&metrics_ext,
					true);
	if (ret)
		return ret;

	smu_cmn_init_soft_gpu_metrics(gpu_metrics, 1, 3);

	gpu_metrics->temperature_edge = metrics->AvgTemperature[TEMP_EDGE];
	gpu_metrics->temperature_hotspot = metrics->AvgTemperature[TEMP_HOTSPOT];
	gpu_metrics->temperature_mem = metrics->AvgTemperature[TEMP_MEM];
	gpu_metrics->temperature_vrgfx = metrics->AvgTemperature[TEMP_VR_GFX];
	gpu_metrics->temperature_vrsoc = metrics->AvgTemperature[TEMP_VR_SOC];
	gpu_metrics->temperature_vrmem = max(metrics->AvgTemperature[TEMP_VR_MEM0],
					     metrics->AvgTemperature[TEMP_VR_MEM1]);

	gpu_metrics->average_gfx_activity = metrics->AverageGfxActivity;
	gpu_metrics->average_umc_activity = metrics->AverageUclkActivity;
	gpu_metrics->average_mm_activity = max(metrics->Vcn0ActivityPercentage,
					       metrics->Vcn1ActivityPercentage);

	gpu_metrics->average_socket_power = metrics->AverageSocketPower;
	gpu_metrics->energy_accumulator = metrics->EnergyAccumulator;

	if (metrics->AverageGfxActivity <= SMU_13_0_0_BUSY_THRESHOLD)
		gpu_metrics->average_gfxclk_frequency = metrics->AverageGfxclkFrequencyPostDs;
	else
		gpu_metrics->average_gfxclk_frequency = metrics->AverageGfxclkFrequencyPreDs;

	if (metrics->AverageUclkActivity <= SMU_13_0_0_BUSY_THRESHOLD)
		gpu_metrics->average_uclk_frequency = metrics->AverageMemclkFrequencyPostDs;
	else
		gpu_metrics->average_uclk_frequency = metrics->AverageMemclkFrequencyPreDs;

	gpu_metrics->average_vclk0_frequency = metrics->AverageVclk0Frequency;
	gpu_metrics->average_dclk0_frequency = metrics->AverageDclk0Frequency;
	gpu_metrics->average_vclk1_frequency = metrics->AverageVclk1Frequency;
	gpu_metrics->average_dclk1_frequency = metrics->AverageDclk1Frequency;

	gpu_metrics->current_gfxclk = gpu_metrics->average_gfxclk_frequency;
	gpu_metrics->current_socclk = metrics->CurrClock[PPCLK_SOCCLK];
	gpu_metrics->current_uclk = metrics->CurrClock[PPCLK_UCLK];
	gpu_metrics->current_vclk0 = metrics->CurrClock[PPCLK_VCLK_0];
	gpu_metrics->current_dclk0 = metrics->CurrClock[PPCLK_DCLK_0];
	gpu_metrics->current_vclk1 = metrics->CurrClock[PPCLK_VCLK_1];
	gpu_metrics->current_dclk1 = metrics->CurrClock[PPCLK_DCLK_1];

	gpu_metrics->throttle_status =
			smu_v13_0_get_throttler_status(metrics);
	gpu_metrics->indep_throttle_status =
			smu_cmn_get_indep_throttler_status(gpu_metrics->throttle_status,
							   smu_v13_0_0_throttler_map);

	gpu_metrics->current_fan_speed = metrics->AvgFanRpm;

	gpu_metrics->pcie_link_width = metrics->PcieWidth;
	if ((metrics->PcieRate - 1) > LINK_SPEED_MAX)
		gpu_metrics->pcie_link_speed = pcie_gen_to_speed(1);
	else
		gpu_metrics->pcie_link_speed = pcie_gen_to_speed(metrics->PcieRate);

	gpu_metrics->system_clock_counter = ktime_get_boottime_ns();

	gpu_metrics->voltage_gfx = metrics->AvgVoltage[SVI_PLANE_GFX];
	gpu_metrics->voltage_soc = metrics->AvgVoltage[SVI_PLANE_SOC];
	gpu_metrics->voltage_mem = metrics->AvgVoltage[SVI_PLANE_VMEMP];

	*table = (void *)gpu_metrics;

	return sizeof(struct gpu_metrics_v1_3);
}

static void smu_v13_0_0_set_supported_od_feature_mask(struct smu_context *smu)
{
	struct amdgpu_device *adev = smu->adev;

	if (smu_v13_0_0_is_od_feature_supported(smu,
						PP_OD_FEATURE_FAN_CURVE_BIT))
		adev->pm.od_feature_mask |= OD_OPS_SUPPORT_FAN_CURVE_RETRIEVE |
					    OD_OPS_SUPPORT_FAN_CURVE_SET |
					    OD_OPS_SUPPORT_ACOUSTIC_LIMIT_THRESHOLD_RETRIEVE |
					    OD_OPS_SUPPORT_ACOUSTIC_LIMIT_THRESHOLD_SET |
					    OD_OPS_SUPPORT_ACOUSTIC_TARGET_THRESHOLD_RETRIEVE |
					    OD_OPS_SUPPORT_ACOUSTIC_TARGET_THRESHOLD_SET |
					    OD_OPS_SUPPORT_FAN_TARGET_TEMPERATURE_RETRIEVE |
					    OD_OPS_SUPPORT_FAN_TARGET_TEMPERATURE_SET |
					    OD_OPS_SUPPORT_FAN_MINIMUM_PWM_RETRIEVE |
					    OD_OPS_SUPPORT_FAN_MINIMUM_PWM_SET;
}

static int smu_v13_0_0_set_default_od_settings(struct smu_context *smu)
{
	OverDriveTableExternal_t *od_table =
		(OverDriveTableExternal_t *)smu->smu_table.overdrive_table;
	OverDriveTableExternal_t *boot_od_table =
		(OverDriveTableExternal_t *)smu->smu_table.boot_overdrive_table;
	OverDriveTableExternal_t *user_od_table =
		(OverDriveTableExternal_t *)smu->smu_table.user_overdrive_table;
	OverDriveTableExternal_t user_od_table_bak;
	int ret = 0;
	int i;

	ret = smu_v13_0_0_get_overdrive_table(smu, boot_od_table);
	if (ret)
		return ret;

	smu_v13_0_0_dump_od_table(smu, boot_od_table);

	memcpy(od_table,
	       boot_od_table,
	       sizeof(OverDriveTableExternal_t));

	/*
	 * For S3/S4/Runpm resume, we need to setup those overdrive tables again,
	 * but we have to preserve user defined values in "user_od_table".
	 */
	if (!smu->adev->in_suspend) {
		memcpy(user_od_table,
		       boot_od_table,
		       sizeof(OverDriveTableExternal_t));
		smu->user_dpm_profile.user_od = false;
	} else if (smu->user_dpm_profile.user_od) {
		memcpy(&user_od_table_bak,
		       user_od_table,
		       sizeof(OverDriveTableExternal_t));
		memcpy(user_od_table,
		       boot_od_table,
		       sizeof(OverDriveTableExternal_t));
		user_od_table->OverDriveTable.GfxclkFmin =
				user_od_table_bak.OverDriveTable.GfxclkFmin;
		user_od_table->OverDriveTable.GfxclkFmax =
				user_od_table_bak.OverDriveTable.GfxclkFmax;
		user_od_table->OverDriveTable.UclkFmin =
				user_od_table_bak.OverDriveTable.UclkFmin;
		user_od_table->OverDriveTable.UclkFmax =
				user_od_table_bak.OverDriveTable.UclkFmax;
		for (i = 0; i < PP_NUM_OD_VF_CURVE_POINTS; i++)
			user_od_table->OverDriveTable.VoltageOffsetPerZoneBoundary[i] =
				user_od_table_bak.OverDriveTable.VoltageOffsetPerZoneBoundary[i];
		for (i = 0; i < NUM_OD_FAN_MAX_POINTS - 1; i++) {
			user_od_table->OverDriveTable.FanLinearTempPoints[i] =
				user_od_table_bak.OverDriveTable.FanLinearTempPoints[i];
			user_od_table->OverDriveTable.FanLinearPwmPoints[i] =
				user_od_table_bak.OverDriveTable.FanLinearPwmPoints[i];
		}
		user_od_table->OverDriveTable.AcousticLimitRpmThreshold =
			user_od_table_bak.OverDriveTable.AcousticLimitRpmThreshold;
		user_od_table->OverDriveTable.AcousticTargetRpmThreshold =
			user_od_table_bak.OverDriveTable.AcousticTargetRpmThreshold;
		user_od_table->OverDriveTable.FanTargetTemperature =
			user_od_table_bak.OverDriveTable.FanTargetTemperature;
		user_od_table->OverDriveTable.FanMinimumPwm =
			user_od_table_bak.OverDriveTable.FanMinimumPwm;
	}

	smu_v13_0_0_set_supported_od_feature_mask(smu);

	return 0;
}

static int smu_v13_0_0_restore_user_od_settings(struct smu_context *smu)
{
	struct smu_table_context *table_context = &smu->smu_table;
	OverDriveTableExternal_t *od_table = table_context->overdrive_table;
	OverDriveTableExternal_t *user_od_table = table_context->user_overdrive_table;
	int res;

	user_od_table->OverDriveTable.FeatureCtrlMask = BIT(PP_OD_FEATURE_GFXCLK_BIT) |
							BIT(PP_OD_FEATURE_UCLK_BIT) |
							BIT(PP_OD_FEATURE_GFX_VF_CURVE_BIT) |
							BIT(PP_OD_FEATURE_FAN_CURVE_BIT);
	res = smu_v13_0_0_upload_overdrive_table(smu, user_od_table);
	user_od_table->OverDriveTable.FeatureCtrlMask = 0;
	if (res == 0)
		memcpy(od_table, user_od_table, sizeof(OverDriveTableExternal_t));

	return res;
}

static int smu_v13_0_0_populate_umd_state_clk(struct smu_context *smu)
{
	struct smu_13_0_dpm_context *dpm_context =
				smu->smu_dpm.dpm_context;
	struct smu_13_0_dpm_table *gfx_table =
				&dpm_context->dpm_tables.gfx_table;
	struct smu_13_0_dpm_table *mem_table =
				&dpm_context->dpm_tables.uclk_table;
	struct smu_13_0_dpm_table *soc_table =
				&dpm_context->dpm_tables.soc_table;
	struct smu_13_0_dpm_table *vclk_table =
				&dpm_context->dpm_tables.vclk_table;
	struct smu_13_0_dpm_table *dclk_table =
				&dpm_context->dpm_tables.dclk_table;
	struct smu_13_0_dpm_table *fclk_table =
				&dpm_context->dpm_tables.fclk_table;
	struct smu_umd_pstate_table *pstate_table =
				&smu->pstate_table;
	struct smu_table_context *table_context = &smu->smu_table;
	PPTable_t *pptable = table_context->driver_pptable;
	DriverReportedClocks_t driver_clocks =
			pptable->SkuTable.DriverReportedClocks;

	pstate_table->gfxclk_pstate.min = gfx_table->min;
	if (driver_clocks.GameClockAc &&
	    (driver_clocks.GameClockAc < gfx_table->max))
		pstate_table->gfxclk_pstate.peak = driver_clocks.GameClockAc;
	else
		pstate_table->gfxclk_pstate.peak = gfx_table->max;

	pstate_table->uclk_pstate.min = mem_table->min;
	pstate_table->uclk_pstate.peak = mem_table->max;

	pstate_table->socclk_pstate.min = soc_table->min;
	pstate_table->socclk_pstate.peak = soc_table->max;

	pstate_table->vclk_pstate.min = vclk_table->min;
	pstate_table->vclk_pstate.peak = vclk_table->max;

	pstate_table->dclk_pstate.min = dclk_table->min;
	pstate_table->dclk_pstate.peak = dclk_table->max;

	pstate_table->fclk_pstate.min = fclk_table->min;
	pstate_table->fclk_pstate.peak = fclk_table->max;

	if (driver_clocks.BaseClockAc &&
	    driver_clocks.BaseClockAc < gfx_table->max)
		pstate_table->gfxclk_pstate.standard = driver_clocks.BaseClockAc;
	else
		pstate_table->gfxclk_pstate.standard = gfx_table->max;
	pstate_table->uclk_pstate.standard = mem_table->max;
	pstate_table->socclk_pstate.standard = soc_table->min;
	pstate_table->vclk_pstate.standard = vclk_table->min;
	pstate_table->dclk_pstate.standard = dclk_table->min;
	pstate_table->fclk_pstate.standard = fclk_table->min;

	return 0;
}

static void smu_v13_0_0_get_unique_id(struct smu_context *smu)
{
	struct smu_table_context *smu_table = &smu->smu_table;
	SmuMetrics_t *metrics =
		&(((SmuMetricsExternal_t *)(smu_table->metrics_table))->SmuMetrics);
	struct amdgpu_device *adev = smu->adev;
	uint32_t upper32 = 0, lower32 = 0;
	int ret;

	ret = smu_cmn_get_metrics_table(smu, NULL, false);
	if (ret)
		goto out;

	upper32 = metrics->PublicSerialNumberUpper;
	lower32 = metrics->PublicSerialNumberLower;

out:
	adev->unique_id = ((uint64_t)upper32 << 32) | lower32;
}

static int smu_v13_0_0_get_fan_speed_pwm(struct smu_context *smu,
					 uint32_t *speed)
{
	int ret;

	if (!speed)
		return -EINVAL;

	ret = smu_v13_0_0_get_smu_metrics_data(smu,
					       METRICS_CURR_FANPWM,
					       speed);
	if (ret) {
		dev_err(smu->adev->dev, "Failed to get fan speed(PWM)!");
		return ret;
	}

	/* Convert the PMFW output which is in percent to pwm(255) based */
	*speed = min(*speed * 255 / 100, (uint32_t)255);

	return 0;
}

static int smu_v13_0_0_get_fan_speed_rpm(struct smu_context *smu,
					 uint32_t *speed)
{
	if (!speed)
		return -EINVAL;

	return smu_v13_0_0_get_smu_metrics_data(smu,
						METRICS_CURR_FANSPEED,
						speed);
}

static int smu_v13_0_0_enable_mgpu_fan_boost(struct smu_context *smu)
{
	struct smu_table_context *table_context = &smu->smu_table;
	PPTable_t *pptable = table_context->driver_pptable;
	SkuTable_t *skutable = &pptable->SkuTable;

	/*
	 * Skip the MGpuFanBoost setting for those ASICs
	 * which do not support it
	 */
	if (skutable->MGpuAcousticLimitRpmThreshold == 0)
		return 0;

	return smu_cmn_send_smc_msg_with_param(smu,
					       SMU_MSG_SetMGpuFanBoostLimitRpm,
					       0,
					       NULL);
}

static int smu_v13_0_0_get_power_limit(struct smu_context *smu,
						uint32_t *current_power_limit,
						uint32_t *default_power_limit,
						uint32_t *max_power_limit,
						uint32_t *min_power_limit)
{
	struct smu_table_context *table_context = &smu->smu_table;
	struct smu_13_0_0_powerplay_table *powerplay_table =
		(struct smu_13_0_0_powerplay_table *)table_context->power_play_table;
	PPTable_t *pptable = table_context->driver_pptable;
	SkuTable_t *skutable = &pptable->SkuTable;
	uint32_t power_limit, od_percent_upper = 0, od_percent_lower = 0;
	uint32_t msg_limit = skutable->MsgLimits.Power[PPT_THROTTLER_PPT0][POWER_SOURCE_AC];

	if (smu_v13_0_get_current_power_limit(smu, &power_limit))
		power_limit = smu->adev->pm.ac_power ?
			      skutable->SocketPowerLimitAc[PPT_THROTTLER_PPT0] :
			      skutable->SocketPowerLimitDc[PPT_THROTTLER_PPT0];

	if (current_power_limit)
		*current_power_limit = power_limit;
	if (default_power_limit)
		*default_power_limit = power_limit;

	if (powerplay_table) {
		if (smu->od_enabled &&
				smu_v13_0_0_is_od_feature_supported(smu, PP_OD_FEATURE_PPT_BIT)) {
			od_percent_upper = le32_to_cpu(powerplay_table->overdrive_table.max[SMU_13_0_0_ODSETTING_POWERPERCENTAGE]);
			od_percent_lower = le32_to_cpu(powerplay_table->overdrive_table.min[SMU_13_0_0_ODSETTING_POWERPERCENTAGE]);
		} else if (smu_v13_0_0_is_od_feature_supported(smu, PP_OD_FEATURE_PPT_BIT)) {
			od_percent_upper = 0;
			od_percent_lower = le32_to_cpu(powerplay_table->overdrive_table.min[SMU_13_0_0_ODSETTING_POWERPERCENTAGE]);
		}
	}

	dev_dbg(smu->adev->dev, "od percent upper:%d, od percent lower:%d (default power: %d)\n",
					od_percent_upper, od_percent_lower, power_limit);

	if (max_power_limit) {
		*max_power_limit = msg_limit * (100 + od_percent_upper);
		*max_power_limit /= 100;
	}

	if (min_power_limit) {
		*min_power_limit = power_limit * (100 - od_percent_lower);
		*min_power_limit /= 100;
	}

	return 0;
}

static int smu_v13_0_0_get_power_profile_mode(struct smu_context *smu,
					      char *buf)
{
	DpmActivityMonitorCoeffIntExternal_t activity_monitor_external;
	DpmActivityMonitorCoeffInt_t *activity_monitor =
		&(activity_monitor_external.DpmActivityMonitorCoeffInt);
	static const char *title[] = {
			"PROFILE_INDEX(NAME)",
			"CLOCK_TYPE(NAME)",
			"FPS",
			"MinActiveFreqType",
			"MinActiveFreq",
			"BoosterFreqType",
			"BoosterFreq",
			"PD_Data_limit_c",
			"PD_Data_error_coeff",
			"PD_Data_error_rate_coeff"};
	int16_t workload_type = 0;
	uint32_t i, size = 0;
	int result = 0;

	if (!buf)
		return -EINVAL;

	size += sysfs_emit_at(buf, size, "%16s %s %s %s %s %s %s %s %s %s\n",
			title[0], title[1], title[2], title[3], title[4], title[5],
			title[6], title[7], title[8], title[9]);

	for (i = 0; i < PP_SMC_POWER_PROFILE_COUNT; i++) {
		/* conv PP_SMC_POWER_PROFILE* to WORKLOAD_PPLIB_*_BIT */
		workload_type = smu_cmn_to_asic_specific_index(smu,
							       CMN2ASIC_MAPPING_WORKLOAD,
							       i);
		if (workload_type == -ENOTSUPP)
			continue;
		else if (workload_type < 0)
			return -EINVAL;

		result = smu_cmn_update_table(smu,
					      SMU_TABLE_ACTIVITY_MONITOR_COEFF,
					      workload_type,
					      (void *)(&activity_monitor_external),
					      false);
		if (result) {
			dev_err(smu->adev->dev, "[%s] Failed to get activity monitor!", __func__);
			return result;
		}

		size += sysfs_emit_at(buf, size, "%2d %14s%s:\n",
			i, amdgpu_pp_profile_name[i], (i == smu->power_profile_mode) ? "*" : " ");

		size += sysfs_emit_at(buf, size, "%19s %d(%13s) %7d %7d %7d %7d %7d %7d %7d %7d\n",
			" ",
			0,
			"GFXCLK",
			activity_monitor->Gfx_FPS,
			activity_monitor->Gfx_MinActiveFreqType,
			activity_monitor->Gfx_MinActiveFreq,
			activity_monitor->Gfx_BoosterFreqType,
			activity_monitor->Gfx_BoosterFreq,
			activity_monitor->Gfx_PD_Data_limit_c,
			activity_monitor->Gfx_PD_Data_error_coeff,
			activity_monitor->Gfx_PD_Data_error_rate_coeff);

		size += sysfs_emit_at(buf, size, "%19s %d(%13s) %7d %7d %7d %7d %7d %7d %7d %7d\n",
			" ",
			1,
			"FCLK",
			activity_monitor->Fclk_FPS,
			activity_monitor->Fclk_MinActiveFreqType,
			activity_monitor->Fclk_MinActiveFreq,
			activity_monitor->Fclk_BoosterFreqType,
			activity_monitor->Fclk_BoosterFreq,
			activity_monitor->Fclk_PD_Data_limit_c,
			activity_monitor->Fclk_PD_Data_error_coeff,
			activity_monitor->Fclk_PD_Data_error_rate_coeff);
	}

	return size;
}

static int smu_v13_0_0_set_power_profile_mode(struct smu_context *smu,
					      long *input,
					      uint32_t size)
{
	DpmActivityMonitorCoeffIntExternal_t activity_monitor_external;
	DpmActivityMonitorCoeffInt_t *activity_monitor =
		&(activity_monitor_external.DpmActivityMonitorCoeffInt);
	int workload_type, ret = 0;
	u32 workload_mask, selected_workload_mask;

	smu->power_profile_mode = input[size];

	if (smu->power_profile_mode >= PP_SMC_POWER_PROFILE_COUNT) {
		dev_err(smu->adev->dev, "Invalid power profile mode %d\n", smu->power_profile_mode);
		return -EINVAL;
	}

	if (smu->power_profile_mode == PP_SMC_POWER_PROFILE_CUSTOM) {
		if (size != 9)
			return -EINVAL;

		ret = smu_cmn_update_table(smu,
					   SMU_TABLE_ACTIVITY_MONITOR_COEFF,
					   WORKLOAD_PPLIB_CUSTOM_BIT,
					   (void *)(&activity_monitor_external),
					   false);
		if (ret) {
			dev_err(smu->adev->dev, "[%s] Failed to get activity monitor!", __func__);
			return ret;
		}

		switch (input[0]) {
		case 0: /* Gfxclk */
			activity_monitor->Gfx_FPS = input[1];
			activity_monitor->Gfx_MinActiveFreqType = input[2];
			activity_monitor->Gfx_MinActiveFreq = input[3];
			activity_monitor->Gfx_BoosterFreqType = input[4];
			activity_monitor->Gfx_BoosterFreq = input[5];
			activity_monitor->Gfx_PD_Data_limit_c = input[6];
			activity_monitor->Gfx_PD_Data_error_coeff = input[7];
			activity_monitor->Gfx_PD_Data_error_rate_coeff = input[8];
			break;
		case 1: /* Fclk */
			activity_monitor->Fclk_FPS = input[1];
			activity_monitor->Fclk_MinActiveFreqType = input[2];
			activity_monitor->Fclk_MinActiveFreq = input[3];
			activity_monitor->Fclk_BoosterFreqType = input[4];
			activity_monitor->Fclk_BoosterFreq = input[5];
			activity_monitor->Fclk_PD_Data_limit_c = input[6];
			activity_monitor->Fclk_PD_Data_error_coeff = input[7];
			activity_monitor->Fclk_PD_Data_error_rate_coeff = input[8];
			break;
		default:
			return -EINVAL;
		}

		ret = smu_cmn_update_table(smu,
					   SMU_TABLE_ACTIVITY_MONITOR_COEFF,
					   WORKLOAD_PPLIB_CUSTOM_BIT,
					   (void *)(&activity_monitor_external),
					   true);
		if (ret) {
			dev_err(smu->adev->dev, "[%s] Failed to set activity monitor!", __func__);
			return ret;
		}
	}

	/* conv PP_SMC_POWER_PROFILE* to WORKLOAD_PPLIB_*_BIT */
	workload_type = smu_cmn_to_asic_specific_index(smu,
						       CMN2ASIC_MAPPING_WORKLOAD,
						       smu->power_profile_mode);

	if (workload_type < 0)
		return -EINVAL;

	selected_workload_mask = workload_mask = 1 << workload_type;

	/* Add optimizations for SMU13.0.0/10.  Reuse the power saving profile */
	if ((amdgpu_ip_version(smu->adev, MP1_HWIP, 0) == IP_VERSION(13, 0, 0) &&
	     ((smu->adev->pm.fw_version == 0x004e6601) ||
	      (smu->adev->pm.fw_version >= 0x004e7300))) ||
	    (amdgpu_ip_version(smu->adev, MP1_HWIP, 0) == IP_VERSION(13, 0, 10) &&
	     smu->adev->pm.fw_version >= 0x00504500)) {
		workload_type = smu_cmn_to_asic_specific_index(smu,
							       CMN2ASIC_MAPPING_WORKLOAD,
							       PP_SMC_POWER_PROFILE_POWERSAVING);
		if (workload_type >= 0)
			workload_mask |= 1 << workload_type;
	}

	ret = smu_cmn_send_smc_msg_with_param(smu,
					       SMU_MSG_SetWorkloadMask,
					       workload_mask,
					       NULL);
	if (!ret)
<<<<<<< HEAD
		smu->workload_mask = workload_mask;
=======
		smu->workload_mask = selected_workload_mask;
>>>>>>> e8a05819

	return ret;
}

static bool smu_v13_0_0_is_mode1_reset_supported(struct smu_context *smu)
{
	struct amdgpu_device *adev = smu->adev;
	u32 smu_version;
	int ret;

	/* SRIOV does not support SMU mode1 reset */
	if (amdgpu_sriov_vf(adev))
		return false;

	/* PMFW support is available since 78.41 */
	ret = smu_cmn_get_smc_version(smu, NULL, &smu_version);
	if (ret)
		return false;

	if (smu_version < 0x004e2900)
		return false;

	return true;
}

static int smu_v13_0_0_i2c_xfer(struct i2c_adapter *i2c_adap,
				   struct i2c_msg *msg, int num_msgs)
{
	struct amdgpu_smu_i2c_bus *smu_i2c = i2c_get_adapdata(i2c_adap);
	struct amdgpu_device *adev = smu_i2c->adev;
	struct smu_context *smu = adev->powerplay.pp_handle;
	struct smu_table_context *smu_table = &smu->smu_table;
	struct smu_table *table = &smu_table->driver_table;
	SwI2cRequest_t *req, *res = (SwI2cRequest_t *)table->cpu_addr;
	int i, j, r, c;
	u16 dir;

	if (!adev->pm.dpm_enabled)
		return -EBUSY;

	req = kzalloc(sizeof(*req), GFP_KERNEL);
	if (!req)
		return -ENOMEM;

	req->I2CcontrollerPort = smu_i2c->port;
	req->I2CSpeed = I2C_SPEED_FAST_400K;
	req->SlaveAddress = msg[0].addr << 1; /* wants an 8-bit address */
	dir = msg[0].flags & I2C_M_RD;

	for (c = i = 0; i < num_msgs; i++) {
		for (j = 0; j < msg[i].len; j++, c++) {
			SwI2cCmd_t *cmd = &req->SwI2cCmds[c];

			if (!(msg[i].flags & I2C_M_RD)) {
				/* write */
				cmd->CmdConfig |= CMDCONFIG_READWRITE_MASK;
				cmd->ReadWriteData = msg[i].buf[j];
			}

			if ((dir ^ msg[i].flags) & I2C_M_RD) {
				/* The direction changes.
				 */
				dir = msg[i].flags & I2C_M_RD;
				cmd->CmdConfig |= CMDCONFIG_RESTART_MASK;
			}

			req->NumCmds++;

			/*
			 * Insert STOP if we are at the last byte of either last
			 * message for the transaction or the client explicitly
			 * requires a STOP at this particular message.
			 */
			if ((j == msg[i].len - 1) &&
			    ((i == num_msgs - 1) || (msg[i].flags & I2C_M_STOP))) {
				cmd->CmdConfig &= ~CMDCONFIG_RESTART_MASK;
				cmd->CmdConfig |= CMDCONFIG_STOP_MASK;
			}
		}
	}
	mutex_lock(&adev->pm.mutex);
	r = smu_cmn_update_table(smu, SMU_TABLE_I2C_COMMANDS, 0, req, true);
	if (r)
		goto fail;

	for (c = i = 0; i < num_msgs; i++) {
		if (!(msg[i].flags & I2C_M_RD)) {
			c += msg[i].len;
			continue;
		}
		for (j = 0; j < msg[i].len; j++, c++) {
			SwI2cCmd_t *cmd = &res->SwI2cCmds[c];

			msg[i].buf[j] = cmd->ReadWriteData;
		}
	}
	r = num_msgs;
fail:
	mutex_unlock(&adev->pm.mutex);
	kfree(req);
	return r;
}

static u32 smu_v13_0_0_i2c_func(struct i2c_adapter *adap)
{
	return I2C_FUNC_I2C | I2C_FUNC_SMBUS_EMUL;
}

static const struct i2c_algorithm smu_v13_0_0_i2c_algo = {
	.master_xfer = smu_v13_0_0_i2c_xfer,
	.functionality = smu_v13_0_0_i2c_func,
};

static const struct i2c_adapter_quirks smu_v13_0_0_i2c_control_quirks = {
	.flags = I2C_AQ_COMB | I2C_AQ_COMB_SAME_ADDR | I2C_AQ_NO_ZERO_LEN,
	.max_read_len  = MAX_SW_I2C_COMMANDS,
	.max_write_len = MAX_SW_I2C_COMMANDS,
	.max_comb_1st_msg_len = 2,
	.max_comb_2nd_msg_len = MAX_SW_I2C_COMMANDS - 2,
};

static int smu_v13_0_0_i2c_control_init(struct smu_context *smu)
{
	struct amdgpu_device *adev = smu->adev;
	int res, i;

	for (i = 0; i < MAX_SMU_I2C_BUSES; i++) {
		struct amdgpu_smu_i2c_bus *smu_i2c = &adev->pm.smu_i2c[i];
		struct i2c_adapter *control = &smu_i2c->adapter;

		smu_i2c->adev = adev;
		smu_i2c->port = i;
		mutex_init(&smu_i2c->mutex);
		control->owner = THIS_MODULE;
		control->dev.parent = &adev->pdev->dev;
		control->algo = &smu_v13_0_0_i2c_algo;
		snprintf(control->name, sizeof(control->name), "AMDGPU SMU %d", i);
		control->quirks = &smu_v13_0_0_i2c_control_quirks;
		i2c_set_adapdata(control, smu_i2c);

		res = i2c_add_adapter(control);
		if (res) {
			DRM_ERROR("Failed to register hw i2c, err: %d\n", res);
			goto Out_err;
		}
	}

	/* assign the buses used for the FRU EEPROM and RAS EEPROM */
	/* XXX ideally this would be something in a vbios data table */
	adev->pm.ras_eeprom_i2c_bus = &adev->pm.smu_i2c[1].adapter;
	adev->pm.fru_eeprom_i2c_bus = &adev->pm.smu_i2c[0].adapter;

	return 0;
Out_err:
	for ( ; i >= 0; i--) {
		struct amdgpu_smu_i2c_bus *smu_i2c = &adev->pm.smu_i2c[i];
		struct i2c_adapter *control = &smu_i2c->adapter;

		i2c_del_adapter(control);
	}
	return res;
}

static void smu_v13_0_0_i2c_control_fini(struct smu_context *smu)
{
	struct amdgpu_device *adev = smu->adev;
	int i;

	for (i = 0; i < MAX_SMU_I2C_BUSES; i++) {
		struct amdgpu_smu_i2c_bus *smu_i2c = &adev->pm.smu_i2c[i];
		struct i2c_adapter *control = &smu_i2c->adapter;

		i2c_del_adapter(control);
	}
	adev->pm.ras_eeprom_i2c_bus = NULL;
	adev->pm.fru_eeprom_i2c_bus = NULL;
}

static int smu_v13_0_0_set_mp1_state(struct smu_context *smu,
				     enum pp_mp1_state mp1_state)
{
	int ret;

	switch (mp1_state) {
	case PP_MP1_STATE_UNLOAD:
		ret = smu_cmn_send_smc_msg_with_param(smu,
											  SMU_MSG_PrepareMp1ForUnload,
											  0x55, NULL);

		if (!ret && smu->smu_baco.state == SMU_BACO_STATE_EXIT)
			ret = smu_v13_0_disable_pmfw_state(smu);

		break;
	default:
		/* Ignore others */
		ret = 0;
	}

	return ret;
}

static int smu_v13_0_0_set_df_cstate(struct smu_context *smu,
				     enum pp_df_cstate state)
{
	return smu_cmn_send_smc_msg_with_param(smu,
					       SMU_MSG_DFCstateControl,
					       state,
					       NULL);
}

static void smu_v13_0_0_set_mode1_reset_param(struct smu_context *smu,
						uint32_t supported_version,
						uint32_t *param)
{
	struct amdgpu_device *adev = smu->adev;

	if ((smu->smc_fw_version >= supported_version) &&
	    amdgpu_ras_get_fed_status(adev))
		/* Set RAS fatal error reset flag */
		*param = 1 << 16;
	else
		*param = 0;
}

static int smu_v13_0_0_mode1_reset(struct smu_context *smu)
{
	int ret;
	uint32_t param;
	struct amdgpu_device *adev = smu->adev;

	switch (amdgpu_ip_version(adev, MP1_HWIP, 0)) {
	case IP_VERSION(13, 0, 0):
		/* SMU 13_0_0 PMFW supports RAS fatal error reset from 78.77 */
		smu_v13_0_0_set_mode1_reset_param(smu, 0x004e4d00, &param);

		ret = smu_cmn_send_smc_msg_with_param(smu,
						SMU_MSG_Mode1Reset, param, NULL);
		break;

	case IP_VERSION(13, 0, 10):
		/* SMU 13_0_10 PMFW supports RAS fatal error reset from 80.28 */
		smu_v13_0_0_set_mode1_reset_param(smu, 0x00501c00, &param);

		ret = smu_cmn_send_debug_smc_msg_with_param(smu,
						DEBUGSMC_MSG_Mode1Reset, param);
		break;

	default:
		ret = smu_cmn_send_smc_msg(smu, SMU_MSG_Mode1Reset, NULL);
		break;
	}

	if (!ret)
		msleep(SMU13_MODE1_RESET_WAIT_TIME_IN_MS);

	return ret;
}

static int smu_v13_0_0_mode2_reset(struct smu_context *smu)
{
	int ret;
	struct amdgpu_device *adev = smu->adev;

	if (amdgpu_ip_version(adev, MP1_HWIP, 0) == IP_VERSION(13, 0, 10))
		ret = smu_cmn_send_smc_msg(smu, SMU_MSG_Mode2Reset, NULL);
	else
		return -EOPNOTSUPP;

	return ret;
}

static int smu_v13_0_0_enable_gfx_features(struct smu_context *smu)
{
	struct amdgpu_device *adev = smu->adev;

	if (amdgpu_ip_version(adev, MP1_HWIP, 0) == IP_VERSION(13, 0, 10))
		return smu_cmn_send_smc_msg_with_param(smu, SMU_MSG_EnableAllSmuFeatures,
										   FEATURE_PWR_GFX, NULL);
	else
		return -EOPNOTSUPP;
}

static void smu_v13_0_0_set_smu_mailbox_registers(struct smu_context *smu)
{
	struct amdgpu_device *adev = smu->adev;

	smu->param_reg = SOC15_REG_OFFSET(MP1, 0, mmMP1_SMN_C2PMSG_82);
	smu->msg_reg = SOC15_REG_OFFSET(MP1, 0, mmMP1_SMN_C2PMSG_66);
	smu->resp_reg = SOC15_REG_OFFSET(MP1, 0, mmMP1_SMN_C2PMSG_90);

	smu->debug_param_reg = SOC15_REG_OFFSET(MP1, 0, mmMP1_SMN_C2PMSG_53);
	smu->debug_msg_reg = SOC15_REG_OFFSET(MP1, 0, mmMP1_SMN_C2PMSG_75);
	smu->debug_resp_reg = SOC15_REG_OFFSET(MP1, 0, mmMP1_SMN_C2PMSG_54);
}

static int smu_v13_0_0_smu_send_bad_mem_page_num(struct smu_context *smu,
		uint32_t size)
{
	int ret = 0;

	/* message SMU to update the bad page number on SMUBUS */
	ret = smu_cmn_send_smc_msg_with_param(smu,
					  SMU_MSG_SetNumBadMemoryPagesRetired,
					  size, NULL);
	if (ret)
		dev_err(smu->adev->dev,
			  "[%s] failed to message SMU to update bad memory pages number\n",
			  __func__);

	return ret;
}

static int smu_v13_0_0_send_bad_mem_channel_flag(struct smu_context *smu,
		uint32_t size)
{
	int ret = 0;

	/* message SMU to update the bad channel info on SMUBUS */
	ret = smu_cmn_send_smc_msg_with_param(smu,
				  SMU_MSG_SetBadMemoryPagesRetiredFlagsPerChannel,
				  size, NULL);
	if (ret)
		dev_err(smu->adev->dev,
			  "[%s] failed to message SMU to update bad memory pages channel info\n",
			  __func__);

	return ret;
}

static int smu_v13_0_0_check_ecc_table_support(struct smu_context *smu)
{
	struct amdgpu_device *adev = smu->adev;
	int ret = 0;

	if ((amdgpu_ip_version(adev, MP1_HWIP, 0) == IP_VERSION(13, 0, 10)) &&
		(smu->smc_fw_version >= SUPPORT_ECCTABLE_SMU_13_0_10_VERSION))
		return ret;
	else
		return -EOPNOTSUPP;
}

static ssize_t smu_v13_0_0_get_ecc_info(struct smu_context *smu,
									void *table)
{
	struct smu_table_context *smu_table = &smu->smu_table;
	struct amdgpu_device *adev = smu->adev;
	EccInfoTable_t *ecc_table = NULL;
	struct ecc_info_per_ch *ecc_info_per_channel = NULL;
	int i, ret = 0;
	struct umc_ecc_info *eccinfo = (struct umc_ecc_info *)table;

	ret = smu_v13_0_0_check_ecc_table_support(smu);
	if (ret)
		return ret;

	ret = smu_cmn_update_table(smu,
					SMU_TABLE_ECCINFO,
					0,
					smu_table->ecc_table,
					false);
	if (ret) {
		dev_info(adev->dev, "Failed to export SMU ecc table!\n");
		return ret;
	}

	ecc_table = (EccInfoTable_t *)smu_table->ecc_table;

	for (i = 0; i < ARRAY_SIZE(ecc_table->EccInfo); i++) {
		ecc_info_per_channel = &(eccinfo->ecc[i]);
		ecc_info_per_channel->ce_count_lo_chip =
				ecc_table->EccInfo[i].ce_count_lo_chip;
		ecc_info_per_channel->ce_count_hi_chip =
				ecc_table->EccInfo[i].ce_count_hi_chip;
		ecc_info_per_channel->mca_umc_status =
				ecc_table->EccInfo[i].mca_umc_status;
		ecc_info_per_channel->mca_umc_addr =
				ecc_table->EccInfo[i].mca_umc_addr;
	}

	return ret;
}

static bool smu_v13_0_0_wbrf_support_check(struct smu_context *smu)
{
	struct amdgpu_device *adev = smu->adev;

	switch (amdgpu_ip_version(adev, MP1_HWIP, 0)) {
	case IP_VERSION(13, 0, 0):
		return smu->smc_fw_version >= 0x004e6300;
	case IP_VERSION(13, 0, 10):
		return smu->smc_fw_version >= 0x00503300;
	default:
		return false;
	}
}

static int smu_v13_0_0_set_power_limit(struct smu_context *smu,
				       enum smu_ppt_limit_type limit_type,
				       uint32_t limit)
{
	PPTable_t *pptable = smu->smu_table.driver_pptable;
	SkuTable_t *skutable = &pptable->SkuTable;
	uint32_t msg_limit = skutable->MsgLimits.Power[PPT_THROTTLER_PPT0][POWER_SOURCE_AC];
	struct smu_table_context *table_context = &smu->smu_table;
	OverDriveTableExternal_t *od_table =
		(OverDriveTableExternal_t *)table_context->overdrive_table;
	int ret = 0;

	if (limit_type != SMU_DEFAULT_PPT_LIMIT)
		return -EINVAL;

	if (limit <= msg_limit) {
		if (smu->current_power_limit > msg_limit) {
			od_table->OverDriveTable.Ppt = 0;
			od_table->OverDriveTable.FeatureCtrlMask |= 1U << PP_OD_FEATURE_PPT_BIT;

			ret = smu_v13_0_0_upload_overdrive_table(smu, od_table);
			if (ret) {
				dev_err(smu->adev->dev, "Failed to upload overdrive table!\n");
				return ret;
			}
		}
		return smu_v13_0_set_power_limit(smu, limit_type, limit);
	} else if (smu->od_enabled) {
		ret = smu_v13_0_set_power_limit(smu, limit_type, msg_limit);
		if (ret)
			return ret;

		od_table->OverDriveTable.Ppt = (limit * 100) / msg_limit - 100;
		od_table->OverDriveTable.FeatureCtrlMask |= 1U << PP_OD_FEATURE_PPT_BIT;

		ret = smu_v13_0_0_upload_overdrive_table(smu, od_table);
		if (ret) {
		  dev_err(smu->adev->dev, "Failed to upload overdrive table!\n");
		  return ret;
		}

		smu->current_power_limit = limit;
	} else {
		return -EINVAL;
	}

	return 0;
}

static const struct pptable_funcs smu_v13_0_0_ppt_funcs = {
	.get_allowed_feature_mask = smu_v13_0_0_get_allowed_feature_mask,
	.set_default_dpm_table = smu_v13_0_0_set_default_dpm_table,
	.i2c_init = smu_v13_0_0_i2c_control_init,
	.i2c_fini = smu_v13_0_0_i2c_control_fini,
	.is_dpm_running = smu_v13_0_0_is_dpm_running,
	.dump_pptable = smu_v13_0_0_dump_pptable,
	.init_microcode = smu_v13_0_init_microcode,
	.load_microcode = smu_v13_0_load_microcode,
	.fini_microcode = smu_v13_0_fini_microcode,
	.init_smc_tables = smu_v13_0_0_init_smc_tables,
	.fini_smc_tables = smu_v13_0_fini_smc_tables,
	.init_power = smu_v13_0_init_power,
	.fini_power = smu_v13_0_fini_power,
	.check_fw_status = smu_v13_0_check_fw_status,
	.setup_pptable = smu_v13_0_0_setup_pptable,
	.check_fw_version = smu_v13_0_check_fw_version,
	.write_pptable = smu_cmn_write_pptable,
	.set_driver_table_location = smu_v13_0_set_driver_table_location,
	.system_features_control = smu_v13_0_0_system_features_control,
	.set_allowed_mask = smu_v13_0_set_allowed_mask,
	.get_enabled_mask = smu_cmn_get_enabled_mask,
	.dpm_set_vcn_enable = smu_v13_0_set_vcn_enable,
	.dpm_set_jpeg_enable = smu_v13_0_set_jpeg_enable,
	.get_dpm_ultimate_freq = smu_v13_0_0_get_dpm_ultimate_freq,
	.get_vbios_bootup_values = smu_v13_0_get_vbios_bootup_values,
	.read_sensor = smu_v13_0_0_read_sensor,
	.feature_is_enabled = smu_cmn_feature_is_enabled,
	.print_clk_levels = smu_v13_0_0_print_clk_levels,
	.force_clk_levels = smu_v13_0_0_force_clk_levels,
	.update_pcie_parameters = smu_v13_0_update_pcie_parameters,
	.get_thermal_temperature_range = smu_v13_0_0_get_thermal_temperature_range,
	.register_irq_handler = smu_v13_0_register_irq_handler,
	.enable_thermal_alert = smu_v13_0_enable_thermal_alert,
	.disable_thermal_alert = smu_v13_0_disable_thermal_alert,
	.notify_memory_pool_location = smu_v13_0_notify_memory_pool_location,
	.get_gpu_metrics = smu_v13_0_0_get_gpu_metrics,
	.set_soft_freq_limited_range = smu_v13_0_set_soft_freq_limited_range,
	.set_default_od_settings = smu_v13_0_0_set_default_od_settings,
	.restore_user_od_settings = smu_v13_0_0_restore_user_od_settings,
	.od_edit_dpm_table = smu_v13_0_0_od_edit_dpm_table,
	.init_pptable_microcode = smu_v13_0_init_pptable_microcode,
	.populate_umd_state_clk = smu_v13_0_0_populate_umd_state_clk,
	.set_performance_level = smu_v13_0_set_performance_level,
	.gfx_off_control = smu_v13_0_gfx_off_control,
	.get_unique_id = smu_v13_0_0_get_unique_id,
	.get_fan_speed_pwm = smu_v13_0_0_get_fan_speed_pwm,
	.get_fan_speed_rpm = smu_v13_0_0_get_fan_speed_rpm,
	.set_fan_speed_pwm = smu_v13_0_set_fan_speed_pwm,
	.set_fan_speed_rpm = smu_v13_0_set_fan_speed_rpm,
	.get_fan_control_mode = smu_v13_0_get_fan_control_mode,
	.set_fan_control_mode = smu_v13_0_set_fan_control_mode,
	.enable_mgpu_fan_boost = smu_v13_0_0_enable_mgpu_fan_boost,
	.get_power_limit = smu_v13_0_0_get_power_limit,
	.set_power_limit = smu_v13_0_0_set_power_limit,
	.set_power_source = smu_v13_0_set_power_source,
	.get_power_profile_mode = smu_v13_0_0_get_power_profile_mode,
	.set_power_profile_mode = smu_v13_0_0_set_power_profile_mode,
	.run_btc = smu_v13_0_run_btc,
	.get_pp_feature_mask = smu_cmn_get_pp_feature_mask,
	.set_pp_feature_mask = smu_cmn_set_pp_feature_mask,
	.set_tool_table_location = smu_v13_0_set_tool_table_location,
	.deep_sleep_control = smu_v13_0_deep_sleep_control,
	.gfx_ulv_control = smu_v13_0_gfx_ulv_control,
	.get_bamaco_support = smu_v13_0_get_bamaco_support,
	.baco_enter = smu_v13_0_baco_enter,
	.baco_exit = smu_v13_0_baco_exit,
	.mode1_reset_is_support = smu_v13_0_0_is_mode1_reset_supported,
	.mode1_reset = smu_v13_0_0_mode1_reset,
	.mode2_reset = smu_v13_0_0_mode2_reset,
	.enable_gfx_features = smu_v13_0_0_enable_gfx_features,
	.set_mp1_state = smu_v13_0_0_set_mp1_state,
	.set_df_cstate = smu_v13_0_0_set_df_cstate,
	.send_hbm_bad_pages_num = smu_v13_0_0_smu_send_bad_mem_page_num,
	.send_hbm_bad_channel_flag = smu_v13_0_0_send_bad_mem_channel_flag,
	.gpo_control = smu_v13_0_gpo_control,
	.get_ecc_info = smu_v13_0_0_get_ecc_info,
	.notify_display_change = smu_v13_0_notify_display_change,
	.is_asic_wbrf_supported = smu_v13_0_0_wbrf_support_check,
	.enable_uclk_shadow = smu_v13_0_enable_uclk_shadow,
	.set_wbrf_exclusion_ranges = smu_v13_0_set_wbrf_exclusion_ranges,
};

void smu_v13_0_0_set_ppt_funcs(struct smu_context *smu)
{
	smu->ppt_funcs = &smu_v13_0_0_ppt_funcs;
	smu->message_map = smu_v13_0_0_message_map;
	smu->clock_map = smu_v13_0_0_clk_map;
	smu->feature_map = smu_v13_0_0_feature_mask_map;
	smu->table_map = smu_v13_0_0_table_map;
	smu->pwr_src_map = smu_v13_0_0_pwr_src_map;
	smu->workload_map = smu_v13_0_0_workload_map;
	smu->smc_driver_if_version = SMU13_0_0_DRIVER_IF_VERSION;
	smu_v13_0_0_set_smu_mailbox_registers(smu);
}<|MERGE_RESOLUTION|>--- conflicted
+++ resolved
@@ -2572,11 +2572,7 @@
 					       workload_mask,
 					       NULL);
 	if (!ret)
-<<<<<<< HEAD
-		smu->workload_mask = workload_mask;
-=======
 		smu->workload_mask = selected_workload_mask;
->>>>>>> e8a05819
 
 	return ret;
 }
