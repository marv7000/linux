--- conflicted
+++ resolved
@@ -395,11 +395,8 @@
  * @IWL_UCODE_TLV_CAPA_SPP_AMSDU_SUPPORT: Support SPP (signaling and payload
  *	protected) A-MSDU.
  * @IWL_UCODE_TLV_CAPA_SECURE_LTF_SUPPORT: Support secure LTF measurement.
-<<<<<<< HEAD
-=======
  * @IWL_UCODE_TLV_CAPA_MONITOR_PASSIVE_CHANS: Support monitor mode on otherwise
  *	passive channels
->>>>>>> 0c383648
  *
  * @NUM_IWL_UCODE_TLV_CAPA: number of bits used
  */
@@ -499,10 +496,7 @@
 	IWL_UCODE_TLV_CAPA_SNIFF_VALIDATE_SUPPORT	= (__force iwl_ucode_tlv_capa_t)116,
 	IWL_UCODE_TLV_CAPA_CHINA_22_REG_SUPPORT		= (__force iwl_ucode_tlv_capa_t)117,
 	IWL_UCODE_TLV_CAPA_SECURE_LTF_SUPPORT		= (__force iwl_ucode_tlv_capa_t)121,
-<<<<<<< HEAD
-=======
 	IWL_UCODE_TLV_CAPA_MONITOR_PASSIVE_CHANS	= (__force iwl_ucode_tlv_capa_t)122,
->>>>>>> 0c383648
 	NUM_IWL_UCODE_TLV_CAPA
 /*
  * This construction make both sparse (which cannot increment the previous
