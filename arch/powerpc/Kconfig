--- conflicted
+++ resolved
@@ -462,11 +462,7 @@
 
 config PPC_256K_PAGES
 	bool "256k page size" if 44x
-<<<<<<< HEAD
-	depends on !STDBINUTILS && (!SHMEM || BROKEN)
-=======
 	depends on !STDBINUTILS
->>>>>>> 6574612f
 	help
 	  Make the page size 256k.
 
