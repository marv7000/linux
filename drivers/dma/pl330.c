--- conflicted
+++ resolved
@@ -723,19 +723,6 @@
 	if (unlikely(!pch || !sgl || !sg_len))
 		return NULL;
 
-<<<<<<< HEAD
-=======
-	/* Make sure the direction is consistent */
-	if ((direction == DMA_MEM_TO_DEV &&
-				peri->rqtype != MEMTODEV) ||
-			(direction == DMA_DEV_TO_MEM &&
-				peri->rqtype != DEVTOMEM)) {
-		dev_err(pch->dmac->pif.dev, "%s:%d Invalid Direction\n",
-				__func__, __LINE__);
-		return NULL;
-	}
-
->>>>>>> e08b881a
 	addr = pch->fifo_addr;
 
 	first = NULL;
@@ -873,13 +860,8 @@
 	INIT_LIST_HEAD(&pd->channels);
 
 	/* Initialize channel parameters */
-<<<<<<< HEAD
 	num_chan = max(pdat ? pdat->nr_valid_peri : (u8)pi->pcfg.num_peri,
 			(u8)pi->pcfg.num_chan);
-=======
-	num_chan = max(pdat ? (int)pdat->nr_valid_peri : 0,
-					(int)pi->pcfg.num_chan);
->>>>>>> e08b881a
 	pdmac->peripherals = kzalloc(num_chan * sizeof(*pch), GFP_KERNEL);
 
 	for (i = 0; i < num_chan; i++) {
