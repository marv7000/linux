--- conflicted
+++ resolved
@@ -1217,15 +1217,9 @@
 	blk_mq_set_alloc_data(&alloc_data, q, 0, ctx, hctx);
 	rq = __blk_mq_alloc_request(&alloc_data, op, op_flags);
 
-<<<<<<< HEAD
-	hctx->queued++;
-	data->hctx = hctx;
-	data->ctx = ctx;
-=======
 	data->hctx = alloc_data.hctx;
 	data->ctx = alloc_data.ctx;
 	data->hctx->queued++;
->>>>>>> d06e622d
 	return rq;
 }
 
