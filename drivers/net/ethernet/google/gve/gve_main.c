--- conflicted
+++ resolved
@@ -255,8 +255,6 @@
 	return IRQ_HANDLED;
 }
 
-<<<<<<< HEAD
-=======
 static int gve_is_napi_on_home_cpu(struct gve_priv *priv, u32 irq)
 {
 	int cpu_curr = smp_processor_id();
@@ -269,7 +267,6 @@
 	return cpumask_test_cpu(cpu_curr, aff_mask);
 }
 
->>>>>>> 0c383648
 int gve_napi_poll(struct napi_struct *napi, int budget)
 {
 	struct gve_notify_block *block;
@@ -615,38 +612,36 @@
 	gve_clear_device_resources_ok(priv);
 }
 
-<<<<<<< HEAD
-static int gve_unregister_qpl(struct gve_priv *priv, u32 i)
-{
-	int err;
-
-	err = gve_adminq_unregister_page_list(priv, priv->qpls[i].id);
+static int gve_unregister_qpl(struct gve_priv *priv,
+			      struct gve_queue_page_list *qpl)
+{
+	int err;
+
+	if (!qpl)
+		return 0;
+
+	err = gve_adminq_unregister_page_list(priv, qpl->id);
 	if (err) {
 		netif_err(priv, drv, priv->dev,
 			  "Failed to unregister queue page list %d\n",
-			  priv->qpls[i].id);
+			  qpl->id);
 		return err;
 	}
 
-	priv->num_registered_pages -= priv->qpls[i].num_entries;
-	return 0;
-}
-
-static int gve_register_qpl(struct gve_priv *priv, u32 i)
-{
-	int num_rx_qpls;
+	priv->num_registered_pages -= qpl->num_entries;
+	return 0;
+}
+
+static int gve_register_qpl(struct gve_priv *priv,
+			    struct gve_queue_page_list *qpl)
+{
 	int pages;
 	int err;
 
-	/* Rx QPLs succeed Tx QPLs in the priv->qpls array. */
-	num_rx_qpls = gve_num_rx_qpls(&priv->rx_cfg, gve_is_qpl(priv));
-	if (i >= gve_rx_start_qpl_id(&priv->tx_cfg) + num_rx_qpls) {
-		netif_err(priv, drv, priv->dev,
-			  "Cannot register nonexisting QPL at index %d\n", i);
-		return -EINVAL;
-	}
-
-	pages = priv->qpls[i].num_entries;
+	if (!qpl)
+		return 0;
+
+	pages = qpl->num_entries;
 
 	if (pages + priv->num_registered_pages > priv->max_registered_pages) {
 		netif_err(priv, drv, priv->dev,
@@ -656,59 +651,6 @@
 		return -EINVAL;
 	}
 
-	err = gve_adminq_register_page_list(priv, &priv->qpls[i]);
-	if (err) {
-		netif_err(priv, drv, priv->dev,
-			  "failed to register queue page list %d\n",
-			  priv->qpls[i].id);
-		/* This failure will trigger a reset - no need to clean
-		 * up
-		 */
-		return err;
-	}
-
-	priv->num_registered_pages += pages;
-	return 0;
-=======
-static int gve_unregister_qpl(struct gve_priv *priv,
-			      struct gve_queue_page_list *qpl)
-{
-	int err;
-
-	if (!qpl)
-		return 0;
-
-	err = gve_adminq_unregister_page_list(priv, qpl->id);
-	if (err) {
-		netif_err(priv, drv, priv->dev,
-			  "Failed to unregister queue page list %d\n",
-			  qpl->id);
-		return err;
-	}
-
-	priv->num_registered_pages -= qpl->num_entries;
-	return 0;
-}
-
-static int gve_register_qpl(struct gve_priv *priv,
-			    struct gve_queue_page_list *qpl)
-{
-	int pages;
-	int err;
-
-	if (!qpl)
-		return 0;
-
-	pages = qpl->num_entries;
-
-	if (pages + priv->num_registered_pages > priv->max_registered_pages) {
-		netif_err(priv, drv, priv->dev,
-			  "Reached max number of registered pages %llu > %llu\n",
-			  pages + priv->num_registered_pages,
-			  priv->max_registered_pages);
-		return -EINVAL;
-	}
-
 	err = gve_adminq_register_page_list(priv, qpl);
 	if (err) {
 		netif_err(priv, drv, priv->dev,
@@ -739,7 +681,6 @@
 		return rx->data.qpl;
 	else
 		return rx->dqo.qpl;
->>>>>>> 0c383648
 }
 
 static int gve_register_xdp_qpls(struct gve_priv *priv)
@@ -750,11 +691,7 @@
 
 	start_id = gve_xdp_tx_start_queue_id(priv);
 	for (i = start_id; i < start_id + gve_num_xdp_qpls(priv); i++) {
-<<<<<<< HEAD
-		err = gve_register_qpl(priv, i);
-=======
 		err = gve_register_qpl(priv, gve_tx_get_qpl(priv, i));
->>>>>>> 0c383648
 		/* This failure will trigger a reset - no need to clean up */
 		if (err)
 			return err;
@@ -765,10 +702,6 @@
 static int gve_register_qpls(struct gve_priv *priv)
 {
 	int num_tx_qpls, num_rx_qpls;
-<<<<<<< HEAD
-	int start_id;
-=======
->>>>>>> 0c383648
 	int err;
 	int i;
 
@@ -777,24 +710,13 @@
 	num_rx_qpls = gve_num_rx_qpls(&priv->rx_cfg, gve_is_qpl(priv));
 
 	for (i = 0; i < num_tx_qpls; i++) {
-<<<<<<< HEAD
-		err = gve_register_qpl(priv, i);
-=======
 		err = gve_register_qpl(priv, gve_tx_get_qpl(priv, i));
->>>>>>> 0c383648
 		if (err)
 			return err;
 	}
 
-<<<<<<< HEAD
-	/* there might be a gap between the tx and rx qpl ids */
-	start_id = gve_rx_start_qpl_id(&priv->tx_cfg);
-	for (i = 0; i < num_rx_qpls; i++) {
-		err = gve_register_qpl(priv, start_id + i);
-=======
 	for (i = 0; i < num_rx_qpls; i++) {
 		err = gve_register_qpl(priv, gve_rx_get_qpl(priv, i));
->>>>>>> 0c383648
 		if (err)
 			return err;
 	}
@@ -810,11 +732,7 @@
 
 	start_id = gve_xdp_tx_start_queue_id(priv);
 	for (i = start_id; i < start_id + gve_num_xdp_qpls(priv); i++) {
-<<<<<<< HEAD
-		err = gve_unregister_qpl(priv, i);
-=======
 		err = gve_unregister_qpl(priv, gve_tx_get_qpl(priv, i));
->>>>>>> 0c383648
 		/* This failure will trigger a reset - no need to clean */
 		if (err)
 			return err;
@@ -825,10 +743,6 @@
 static int gve_unregister_qpls(struct gve_priv *priv)
 {
 	int num_tx_qpls, num_rx_qpls;
-<<<<<<< HEAD
-	int start_id;
-=======
->>>>>>> 0c383648
 	int err;
 	int i;
 
@@ -837,24 +751,14 @@
 	num_rx_qpls = gve_num_rx_qpls(&priv->rx_cfg, gve_is_qpl(priv));
 
 	for (i = 0; i < num_tx_qpls; i++) {
-<<<<<<< HEAD
-		err = gve_unregister_qpl(priv, i);
-=======
 		err = gve_unregister_qpl(priv, gve_tx_get_qpl(priv, i));
->>>>>>> 0c383648
 		/* This failure will trigger a reset - no need to clean */
 		if (err)
 			return err;
 	}
 
-<<<<<<< HEAD
-	start_id = gve_rx_start_qpl_id(&priv->tx_cfg);
-	for (i = 0; i < num_rx_qpls; i++) {
-		err = gve_unregister_qpl(priv, start_id + i);
-=======
 	for (i = 0; i < num_rx_qpls; i++) {
 		err = gve_unregister_qpl(priv, gve_rx_get_qpl(priv, i));
->>>>>>> 0c383648
 		/* This failure will trigger a reset - no need to clean */
 		if (err)
 			return err;
@@ -965,11 +869,6 @@
 {
 	cfg->qcfg = &priv->tx_cfg;
 	cfg->raw_addressing = !gve_is_qpl(priv);
-<<<<<<< HEAD
-	cfg->qpls = priv->qpls;
-	cfg->qpl_cfg = &priv->qpl_cfg;
-=======
->>>>>>> 0c383648
 	cfg->ring_size = priv->tx_desc_cnt;
 	cfg->start_idx = 0;
 	cfg->num_rings = gve_num_tx_queues(priv);
@@ -1026,15 +925,9 @@
 	return 0;
 }
 
-<<<<<<< HEAD
-static int gve_alloc_rings(struct gve_priv *priv,
-			   struct gve_tx_alloc_rings_cfg *tx_alloc_cfg,
-			   struct gve_rx_alloc_rings_cfg *rx_alloc_cfg)
-=======
 static int gve_queues_mem_alloc(struct gve_priv *priv,
 				struct gve_tx_alloc_rings_cfg *tx_alloc_cfg,
 				struct gve_rx_alloc_rings_cfg *rx_alloc_cfg)
->>>>>>> 0c383648
 {
 	int err;
 
@@ -1120,15 +1013,9 @@
 	}
 }
 
-<<<<<<< HEAD
-static void gve_free_rings(struct gve_priv *priv,
-			   struct gve_tx_alloc_rings_cfg *tx_cfg,
-			   struct gve_rx_alloc_rings_cfg *rx_cfg)
-=======
 static void gve_queues_mem_free(struct gve_priv *priv,
 				struct gve_tx_alloc_rings_cfg *tx_cfg,
 				struct gve_rx_alloc_rings_cfg *rx_cfg)
->>>>>>> 0c383648
 {
 	if (gve_is_gqi(priv)) {
 		gve_tx_free_rings_gqi(priv, tx_cfg);
@@ -1157,15 +1044,6 @@
 	return 0;
 }
 
-<<<<<<< HEAD
-static int gve_alloc_queue_page_list(struct gve_priv *priv,
-				     struct gve_queue_page_list *qpl,
-				     u32 id, int pages)
-{
-	int err;
-	int i;
-
-=======
 struct gve_queue_page_list *gve_alloc_queue_page_list(struct gve_priv *priv,
 						      u32 id, int pages)
 {
@@ -1177,7 +1055,6 @@
 	if (!qpl)
 		return NULL;
 
->>>>>>> 0c383648
 	qpl->id = id;
 	qpl->num_entries = 0;
 	qpl->pages = kvcalloc(pages, sizeof(*qpl->pages), GFP_KERNEL);
@@ -1213,15 +1090,9 @@
 		put_page(page);
 }
 
-<<<<<<< HEAD
-static void gve_free_queue_page_list(struct gve_priv *priv,
-				     struct gve_queue_page_list *qpl,
-				     int id)
-=======
 void gve_free_queue_page_list(struct gve_priv *priv,
 			      struct gve_queue_page_list *qpl,
 			      u32 id)
->>>>>>> 0c383648
 {
 	int i;
 
@@ -1241,125 +1112,8 @@
 free_pages:
 	kvfree(qpl->pages);
 	qpl->pages = NULL;
-<<<<<<< HEAD
-}
-
-static void gve_free_n_qpls(struct gve_priv *priv,
-			    struct gve_queue_page_list *qpls,
-			    int start_id,
-			    int num_qpls)
-{
-	int i;
-
-	for (i = start_id; i < start_id + num_qpls; i++)
-		gve_free_queue_page_list(priv, &qpls[i], i);
-}
-
-static int gve_alloc_n_qpls(struct gve_priv *priv,
-			    struct gve_queue_page_list *qpls,
-			    int page_count,
-			    int start_id,
-			    int num_qpls)
-{
-	int err;
-	int i;
-
-	for (i = start_id; i < start_id + num_qpls; i++) {
-		err = gve_alloc_queue_page_list(priv, &qpls[i], i, page_count);
-		if (err)
-			goto free_qpls;
-	}
-
-	return 0;
-
-free_qpls:
-	/* Must include the failing QPL too for gve_alloc_queue_page_list fails
-	 * without cleaning up.
-	 */
-	gve_free_n_qpls(priv, qpls, start_id, i - start_id + 1);
-	return err;
-}
-
-static int gve_alloc_qpls(struct gve_priv *priv,
-			  struct gve_qpls_alloc_cfg *cfg)
-{
-	int max_queues = cfg->tx_cfg->max_queues + cfg->rx_cfg->max_queues;
-	int rx_start_id, tx_num_qpls, rx_num_qpls;
-	struct gve_queue_page_list *qpls;
-	int page_count;
-	int err;
-
-	if (cfg->raw_addressing)
-		return 0;
-
-	qpls = kvcalloc(max_queues, sizeof(*qpls), GFP_KERNEL);
-	if (!qpls)
-		return -ENOMEM;
-
-	cfg->qpl_cfg->qpl_map_size = BITS_TO_LONGS(max_queues) *
-		sizeof(unsigned long) * BITS_PER_BYTE;
-	cfg->qpl_cfg->qpl_id_map = kvcalloc(BITS_TO_LONGS(max_queues),
-					    sizeof(unsigned long), GFP_KERNEL);
-	if (!cfg->qpl_cfg->qpl_id_map) {
-		err = -ENOMEM;
-		goto free_qpl_array;
-	}
-
-	/* Allocate TX QPLs */
-	page_count = priv->tx_pages_per_qpl;
-	tx_num_qpls = gve_num_tx_qpls(cfg->tx_cfg, cfg->num_xdp_queues,
-				      gve_is_qpl(priv));
-	err = gve_alloc_n_qpls(priv, qpls, page_count, 0, tx_num_qpls);
-	if (err)
-		goto free_qpl_map;
-
-	/* Allocate RX QPLs */
-	rx_start_id = gve_rx_start_qpl_id(cfg->tx_cfg);
-	/* For GQI_QPL number of pages allocated have 1:1 relationship with
-	 * number of descriptors. For DQO, number of pages required are
-	 * more than descriptors (because of out of order completions).
-	 */
-	page_count = cfg->is_gqi ? priv->rx_data_slot_cnt : priv->rx_pages_per_qpl;
-	rx_num_qpls = gve_num_rx_qpls(cfg->rx_cfg, gve_is_qpl(priv));
-	err = gve_alloc_n_qpls(priv, qpls, page_count, rx_start_id, rx_num_qpls);
-	if (err)
-		goto free_tx_qpls;
-
-	cfg->qpls = qpls;
-	return 0;
-
-free_tx_qpls:
-	gve_free_n_qpls(priv, qpls, 0, tx_num_qpls);
-free_qpl_map:
-	kvfree(cfg->qpl_cfg->qpl_id_map);
-	cfg->qpl_cfg->qpl_id_map = NULL;
-free_qpl_array:
-	kvfree(qpls);
-	return err;
-}
-
-static void gve_free_qpls(struct gve_priv *priv,
-			  struct gve_qpls_alloc_cfg *cfg)
-{
-	int max_queues = cfg->tx_cfg->max_queues + cfg->rx_cfg->max_queues;
-	struct gve_queue_page_list *qpls = cfg->qpls;
-	int i;
-
-	if (!qpls)
-		return;
-
-	kvfree(cfg->qpl_cfg->qpl_id_map);
-	cfg->qpl_cfg->qpl_id_map = NULL;
-
-	for (i = 0; i < max_queues; i++)
-		gve_free_queue_page_list(priv, &qpls[i], i);
-
-	kvfree(qpls);
-	cfg->qpls = NULL;
-=======
 free_qpl:
 	kvfree(qpl);
->>>>>>> 0c383648
 }
 
 /* Use this to schedule a reset when the device is capable of continuing
@@ -1461,139 +1215,6 @@
 
 	for (i = 0; i < priv->rx_cfg.num_queues; i++)
 		page_frag_cache_drain(&priv->rx[i].page_cache);
-<<<<<<< HEAD
-}
-
-static void gve_qpls_get_curr_alloc_cfg(struct gve_priv *priv,
-					struct gve_qpls_alloc_cfg *cfg)
-{
-	  cfg->raw_addressing = !gve_is_qpl(priv);
-	  cfg->is_gqi = gve_is_gqi(priv);
-	  cfg->num_xdp_queues = priv->num_xdp_queues;
-	  cfg->qpl_cfg = &priv->qpl_cfg;
-	  cfg->tx_cfg = &priv->tx_cfg;
-	  cfg->rx_cfg = &priv->rx_cfg;
-	  cfg->qpls = priv->qpls;
-}
-
-static void gve_rx_get_curr_alloc_cfg(struct gve_priv *priv,
-				      struct gve_rx_alloc_rings_cfg *cfg)
-{
-	cfg->qcfg = &priv->rx_cfg;
-	cfg->qcfg_tx = &priv->tx_cfg;
-	cfg->raw_addressing = !gve_is_qpl(priv);
-	cfg->enable_header_split = priv->header_split_enabled;
-	cfg->qpls = priv->qpls;
-	cfg->qpl_cfg = &priv->qpl_cfg;
-	cfg->ring_size = priv->rx_desc_cnt;
-	cfg->packet_buffer_size = gve_is_gqi(priv) ?
-				  GVE_DEFAULT_RX_BUFFER_SIZE :
-				  priv->data_buffer_size_dqo;
-	cfg->rx = priv->rx;
-}
-
-static void gve_get_curr_alloc_cfgs(struct gve_priv *priv,
-				    struct gve_qpls_alloc_cfg *qpls_alloc_cfg,
-				    struct gve_tx_alloc_rings_cfg *tx_alloc_cfg,
-				    struct gve_rx_alloc_rings_cfg *rx_alloc_cfg)
-{
-	gve_qpls_get_curr_alloc_cfg(priv, qpls_alloc_cfg);
-	gve_tx_get_curr_alloc_cfg(priv, tx_alloc_cfg);
-	gve_rx_get_curr_alloc_cfg(priv, rx_alloc_cfg);
-}
-
-static void gve_rx_start_rings(struct gve_priv *priv, int num_rings)
-{
-	int i;
-
-	for (i = 0; i < num_rings; i++) {
-		if (gve_is_gqi(priv))
-			gve_rx_start_ring_gqi(priv, i);
-		else
-			gve_rx_start_ring_dqo(priv, i);
-	}
-}
-
-static void gve_rx_stop_rings(struct gve_priv *priv, int num_rings)
-{
-	int i;
-
-	if (!priv->rx)
-		return;
-
-	for (i = 0; i < num_rings; i++) {
-		if (gve_is_gqi(priv))
-			gve_rx_stop_ring_gqi(priv, i);
-		else
-			gve_rx_stop_ring_dqo(priv, i);
-	}
-}
-
-static void gve_queues_mem_free(struct gve_priv *priv,
-				struct gve_qpls_alloc_cfg *qpls_alloc_cfg,
-				struct gve_tx_alloc_rings_cfg *tx_alloc_cfg,
-				struct gve_rx_alloc_rings_cfg *rx_alloc_cfg)
-{
-	gve_free_rings(priv, tx_alloc_cfg, rx_alloc_cfg);
-	gve_free_qpls(priv, qpls_alloc_cfg);
-}
-
-static int gve_queues_mem_alloc(struct gve_priv *priv,
-				struct gve_qpls_alloc_cfg *qpls_alloc_cfg,
-				struct gve_tx_alloc_rings_cfg *tx_alloc_cfg,
-				struct gve_rx_alloc_rings_cfg *rx_alloc_cfg)
-{
-	int err;
-
-	err = gve_alloc_qpls(priv, qpls_alloc_cfg);
-	if (err) {
-		netif_err(priv, drv, priv->dev, "Failed to alloc QPLs\n");
-		return err;
-	}
-	tx_alloc_cfg->qpls = qpls_alloc_cfg->qpls;
-	rx_alloc_cfg->qpls = qpls_alloc_cfg->qpls;
-	err = gve_alloc_rings(priv, tx_alloc_cfg, rx_alloc_cfg);
-	if (err) {
-		netif_err(priv, drv, priv->dev, "Failed to alloc rings\n");
-		goto free_qpls;
-	}
-
-	return 0;
-
-free_qpls:
-	gve_free_qpls(priv, qpls_alloc_cfg);
-	return err;
-}
-
-static void gve_queues_mem_remove(struct gve_priv *priv)
-{
-	struct gve_tx_alloc_rings_cfg tx_alloc_cfg = {0};
-	struct gve_rx_alloc_rings_cfg rx_alloc_cfg = {0};
-	struct gve_qpls_alloc_cfg qpls_alloc_cfg = {0};
-
-	gve_get_curr_alloc_cfgs(priv, &qpls_alloc_cfg,
-				&tx_alloc_cfg, &rx_alloc_cfg);
-	gve_queues_mem_free(priv, &qpls_alloc_cfg,
-			    &tx_alloc_cfg, &rx_alloc_cfg);
-	priv->qpls = NULL;
-	priv->tx = NULL;
-	priv->rx = NULL;
-}
-
-/* The passed-in queue memory is stored into priv and the queues are made live.
- * No memory is allocated. Passed-in memory is freed on errors.
- */
-static int gve_queues_start(struct gve_priv *priv,
-			    struct gve_qpls_alloc_cfg *qpls_alloc_cfg,
-			    struct gve_tx_alloc_rings_cfg *tx_alloc_cfg,
-			    struct gve_rx_alloc_rings_cfg *rx_alloc_cfg)
-{
-	struct net_device *dev = priv->dev;
-	int err;
-
-	/* Record new resources into priv */
-	priv->qpls = qpls_alloc_cfg->qpls;
-=======
 }
 
 static void gve_rx_get_curr_alloc_cfg(struct gve_priv *priv,
@@ -1675,15 +1296,10 @@
 	int err;
 
 	/* Record new resources into priv */
->>>>>>> 0c383648
 	priv->tx = tx_alloc_cfg->tx;
 	priv->rx = rx_alloc_cfg->rx;
 
 	/* Record new configs into priv */
-<<<<<<< HEAD
-	priv->qpl_cfg = *qpls_alloc_cfg->qpl_cfg;
-=======
->>>>>>> 0c383648
 	priv->tx_cfg = *tx_alloc_cfg->qcfg;
 	priv->rx_cfg = *rx_alloc_cfg->qcfg;
 	priv->tx_desc_cnt = tx_alloc_cfg->ring_size;
@@ -1751,36 +1367,19 @@
 {
 	struct gve_tx_alloc_rings_cfg tx_alloc_cfg = {0};
 	struct gve_rx_alloc_rings_cfg rx_alloc_cfg = {0};
-<<<<<<< HEAD
-	struct gve_qpls_alloc_cfg qpls_alloc_cfg = {0};
 	struct gve_priv *priv = netdev_priv(dev);
 	int err;
 
-	gve_get_curr_alloc_cfgs(priv, &qpls_alloc_cfg,
-				&tx_alloc_cfg, &rx_alloc_cfg);
-
-	err = gve_queues_mem_alloc(priv, &qpls_alloc_cfg,
-				   &tx_alloc_cfg, &rx_alloc_cfg);
-=======
-	struct gve_priv *priv = netdev_priv(dev);
-	int err;
-
 	gve_get_curr_alloc_cfgs(priv, &tx_alloc_cfg, &rx_alloc_cfg);
 
 	err = gve_queues_mem_alloc(priv, &tx_alloc_cfg, &rx_alloc_cfg);
->>>>>>> 0c383648
 	if (err)
 		return err;
 
 	/* No need to free on error: ownership of resources is lost after
 	 * calling gve_queues_start.
 	 */
-<<<<<<< HEAD
-	err = gve_queues_start(priv, &qpls_alloc_cfg,
-			       &tx_alloc_cfg, &rx_alloc_cfg);
-=======
 	err = gve_queues_start(priv, &tx_alloc_cfg, &rx_alloc_cfg);
->>>>>>> 0c383648
 	if (err)
 		return err;
 
@@ -1839,10 +1438,7 @@
 
 static int gve_remove_xdp_queues(struct gve_priv *priv)
 {
-	int qpl_start_id;
-	int err;
-
-	qpl_start_id = gve_xdp_tx_start_queue_id(priv);
+	int err;
 
 	err = gve_destroy_xdp_rings(priv);
 	if (err)
@@ -1855,29 +1451,15 @@
 	gve_unreg_xdp_info(priv);
 	gve_free_xdp_rings(priv);
 
-<<<<<<< HEAD
-	gve_free_n_qpls(priv, priv->qpls, qpl_start_id, gve_num_xdp_qpls(priv));
-=======
->>>>>>> 0c383648
 	priv->num_xdp_queues = 0;
 	return 0;
 }
 
 static int gve_add_xdp_queues(struct gve_priv *priv)
 {
-	int start_id;
 	int err;
 
 	priv->num_xdp_queues = priv->rx_cfg.num_queues;
-<<<<<<< HEAD
-
-	start_id = gve_xdp_tx_start_queue_id(priv);
-	err = gve_alloc_n_qpls(priv, priv->qpls, priv->tx_pages_per_qpl,
-			       start_id, gve_num_xdp_qpls(priv));
-	if (err)
-		goto err;
-=======
->>>>>>> 0c383648
 
 	err = gve_alloc_xdp_rings(priv);
 	if (err)
@@ -1899,11 +1481,6 @@
 
 free_xdp_rings:
 	gve_free_xdp_rings(priv);
-<<<<<<< HEAD
-free_xdp_qpls:
-	gve_free_n_qpls(priv, priv->qpls, start_id, gve_num_xdp_qpls(priv));
-=======
->>>>>>> 0c383648
 err:
 	priv->num_xdp_queues = 0;
 	return err;
@@ -2153,26 +1730,14 @@
 	}
 }
 
-<<<<<<< HEAD
-static int gve_adjust_config(struct gve_priv *priv,
-			     struct gve_qpls_alloc_cfg *qpls_alloc_cfg,
-			     struct gve_tx_alloc_rings_cfg *tx_alloc_cfg,
-			     struct gve_rx_alloc_rings_cfg *rx_alloc_cfg)
-=======
 int gve_adjust_config(struct gve_priv *priv,
 		      struct gve_tx_alloc_rings_cfg *tx_alloc_cfg,
 		      struct gve_rx_alloc_rings_cfg *rx_alloc_cfg)
->>>>>>> 0c383648
 {
 	int err;
 
 	/* Allocate resources for the new confiugration */
-<<<<<<< HEAD
-	err = gve_queues_mem_alloc(priv, qpls_alloc_cfg,
-				   tx_alloc_cfg, rx_alloc_cfg);
-=======
 	err = gve_queues_mem_alloc(priv, tx_alloc_cfg, rx_alloc_cfg);
->>>>>>> 0c383648
 	if (err) {
 		netif_err(priv, drv, priv->dev,
 			  "Adjust config failed to alloc new queues");
@@ -2184,22 +1749,12 @@
 	if (err) {
 		netif_err(priv, drv, priv->dev,
 			  "Adjust config failed to close old queues");
-<<<<<<< HEAD
-		gve_queues_mem_free(priv, qpls_alloc_cfg,
-				    tx_alloc_cfg, rx_alloc_cfg);
-=======
 		gve_queues_mem_free(priv, tx_alloc_cfg, rx_alloc_cfg);
->>>>>>> 0c383648
 		return err;
 	}
 
 	/* Bring the device back up again with the new resources. */
-<<<<<<< HEAD
-	err = gve_queues_start(priv, qpls_alloc_cfg,
-			       tx_alloc_cfg, rx_alloc_cfg);
-=======
 	err = gve_queues_start(priv, tx_alloc_cfg, rx_alloc_cfg);
->>>>>>> 0c383648
 	if (err) {
 		netif_err(priv, drv, priv->dev,
 			  "Adjust config failed to start new queues, !!! DISABLING ALL QUEUES !!!\n");
@@ -2219,28 +1774,6 @@
 {
 	struct gve_tx_alloc_rings_cfg tx_alloc_cfg = {0};
 	struct gve_rx_alloc_rings_cfg rx_alloc_cfg = {0};
-<<<<<<< HEAD
-	struct gve_qpls_alloc_cfg qpls_alloc_cfg = {0};
-	struct gve_qpl_config new_qpl_cfg;
-	int err;
-
-	gve_get_curr_alloc_cfgs(priv, &qpls_alloc_cfg,
-				&tx_alloc_cfg, &rx_alloc_cfg);
-
-	/* qpl_cfg is not read-only, it contains a map that gets updated as
-	 * rings are allocated, which is why we cannot use the yet unreleased
-	 * one in priv.
-	 */
-	qpls_alloc_cfg.qpl_cfg = &new_qpl_cfg;
-	tx_alloc_cfg.qpl_cfg = &new_qpl_cfg;
-	rx_alloc_cfg.qpl_cfg = &new_qpl_cfg;
-
-	/* Relay the new config from ethtool */
-	qpls_alloc_cfg.tx_cfg = &new_tx_config;
-	tx_alloc_cfg.qcfg = &new_tx_config;
-	rx_alloc_cfg.qcfg_tx = &new_tx_config;
-	qpls_alloc_cfg.rx_cfg = &new_rx_config;
-=======
 	int err;
 
 	gve_get_curr_alloc_cfgs(priv, &tx_alloc_cfg, &rx_alloc_cfg);
@@ -2248,17 +1781,11 @@
 	/* Relay the new config from ethtool */
 	tx_alloc_cfg.qcfg = &new_tx_config;
 	rx_alloc_cfg.qcfg_tx = &new_tx_config;
->>>>>>> 0c383648
 	rx_alloc_cfg.qcfg = &new_rx_config;
 	tx_alloc_cfg.num_rings = new_tx_config.num_queues;
 
 	if (netif_carrier_ok(priv->dev)) {
-<<<<<<< HEAD
-		err = gve_adjust_config(priv, &qpls_alloc_cfg,
-					&tx_alloc_cfg, &rx_alloc_cfg);
-=======
 		err = gve_adjust_config(priv, &tx_alloc_cfg, &rx_alloc_cfg);
->>>>>>> 0c383648
 		return err;
 	}
 	/* Set the config for the next up. */
@@ -2432,10 +1959,6 @@
 {
 	struct gve_tx_alloc_rings_cfg tx_alloc_cfg = {0};
 	struct gve_rx_alloc_rings_cfg rx_alloc_cfg = {0};
-<<<<<<< HEAD
-	struct gve_qpls_alloc_cfg qpls_alloc_cfg = {0};
-=======
->>>>>>> 0c383648
 	bool enable_hdr_split;
 	int err = 0;
 
@@ -2455,23 +1978,13 @@
 	if (enable_hdr_split == priv->header_split_enabled)
 		return 0;
 
-<<<<<<< HEAD
-	gve_get_curr_alloc_cfgs(priv, &qpls_alloc_cfg,
-				&tx_alloc_cfg, &rx_alloc_cfg);
-=======
 	gve_get_curr_alloc_cfgs(priv, &tx_alloc_cfg, &rx_alloc_cfg);
->>>>>>> 0c383648
 
 	rx_alloc_cfg.enable_header_split = enable_hdr_split;
 	rx_alloc_cfg.packet_buffer_size = gve_get_pkt_buf_size(priv, enable_hdr_split);
 
 	if (netif_running(priv->dev))
-<<<<<<< HEAD
-		err = gve_adjust_config(priv, &qpls_alloc_cfg,
-					&tx_alloc_cfg, &rx_alloc_cfg);
-=======
 		err = gve_adjust_config(priv, &tx_alloc_cfg, &rx_alloc_cfg);
->>>>>>> 0c383648
 	return err;
 }
 
@@ -2481,37 +1994,15 @@
 	const netdev_features_t orig_features = netdev->features;
 	struct gve_tx_alloc_rings_cfg tx_alloc_cfg = {0};
 	struct gve_rx_alloc_rings_cfg rx_alloc_cfg = {0};
-<<<<<<< HEAD
-	struct gve_qpls_alloc_cfg qpls_alloc_cfg = {0};
-=======
->>>>>>> 0c383648
 	struct gve_priv *priv = netdev_priv(netdev);
-	struct gve_qpl_config new_qpl_cfg;
-	int err;
-
-<<<<<<< HEAD
-	gve_get_curr_alloc_cfgs(priv, &qpls_alloc_cfg,
-				&tx_alloc_cfg, &rx_alloc_cfg);
-	/* qpl_cfg is not read-only, it contains a map that gets updated as
-	 * rings are allocated, which is why we cannot use the yet unreleased
-	 * one in priv.
-	 */
-	qpls_alloc_cfg.qpl_cfg = &new_qpl_cfg;
-	tx_alloc_cfg.qpl_cfg = &new_qpl_cfg;
-	rx_alloc_cfg.qpl_cfg = &new_qpl_cfg;
-=======
+	int err;
+
 	gve_get_curr_alloc_cfgs(priv, &tx_alloc_cfg, &rx_alloc_cfg);
->>>>>>> 0c383648
 
 	if ((netdev->features & NETIF_F_LRO) != (features & NETIF_F_LRO)) {
 		netdev->features ^= NETIF_F_LRO;
 		if (netif_carrier_ok(netdev)) {
-<<<<<<< HEAD
-			err = gve_adjust_config(priv, &qpls_alloc_cfg,
-						&tx_alloc_cfg, &rx_alloc_cfg);
-=======
 			err = gve_adjust_config(priv, &tx_alloc_cfg, &rx_alloc_cfg);
->>>>>>> 0c383648
 			if (err) {
 				/* Revert the change on error. */
 				netdev->features = orig_features;
