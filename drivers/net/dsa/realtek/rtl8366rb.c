--- conflicted
+++ resolved
@@ -1304,27 +1304,20 @@
 	}
 }
 
-<<<<<<< HEAD
-=======
 static void
 rtl8366rb_mac_config(struct phylink_config *config, unsigned int mode,
 		     const struct phylink_link_state *state)
 {
 }
 
->>>>>>> 0c383648
 static void
 rtl8366rb_mac_link_up(struct phylink_config *config, struct phy_device *phydev,
 		      unsigned int mode, phy_interface_t interface,
 		      int speed, int duplex, bool tx_pause, bool rx_pause)
 {
-<<<<<<< HEAD
-	struct realtek_priv *priv = ds->priv;
-=======
 	struct dsa_port *dp = dsa_phylink_to_port(config);
 	struct realtek_priv *priv = dp->ds->priv;
 	int port = dp->index;
->>>>>>> 0c383648
 	unsigned int val;
 	int ret;
 
@@ -2045,24 +2038,16 @@
 	return 0;
 }
 
-<<<<<<< HEAD
-=======
 static const struct phylink_mac_ops rtl8366rb_phylink_mac_ops = {
 	.mac_config = rtl8366rb_mac_config,
 	.mac_link_down = rtl8366rb_mac_link_down,
 	.mac_link_up = rtl8366rb_mac_link_up,
 };
 
->>>>>>> 0c383648
 static const struct dsa_switch_ops rtl8366rb_switch_ops = {
 	.get_tag_protocol = rtl8366_get_tag_protocol,
 	.setup = rtl8366rb_setup,
 	.phylink_get_caps = rtl8366rb_phylink_get_caps,
-<<<<<<< HEAD
-	.phylink_mac_link_up = rtl8366rb_mac_link_up,
-	.phylink_mac_link_down = rtl8366rb_mac_link_down,
-=======
->>>>>>> 0c383648
 	.get_strings = rtl8366_get_strings,
 	.get_ethtool_stats = rtl8366_get_ethtool_stats,
 	.get_sset_count = rtl8366_get_sset_count,
