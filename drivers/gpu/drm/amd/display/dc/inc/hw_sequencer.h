/*
 * Copyright 2015 Advanced Micro Devices, Inc.
 *
 * Permission is hereby granted, free of charge, to any person obtaining a
 * copy of this software and associated documentation files (the "Software"),
 * to deal in the Software without restriction, including without limitation
 * the rights to use, copy, modify, merge, publish, distribute, sublicense,
 * and/or sell copies of the Software, and to permit persons to whom the
 * Software is furnished to do so, subject to the following conditions:
 *
 * The above copyright notice and this permission notice shall be included in
 * all copies or substantial portions of the Software.
 *
 * THE SOFTWARE IS PROVIDED "AS IS", WITHOUT WARRANTY OF ANY KIND, EXPRESS OR
 * IMPLIED, INCLUDING BUT NOT LIMITED TO THE WARRANTIES OF MERCHANTABILITY,
 * FITNESS FOR A PARTICULAR PURPOSE AND NONINFRINGEMENT.  IN NO EVENT SHALL
 * THE COPYRIGHT HOLDER(S) OR AUTHOR(S) BE LIABLE FOR ANY CLAIM, DAMAGES OR
 * OTHER LIABILITY, WHETHER IN AN ACTION OF CONTRACT, TORT OR OTHERWISE,
 * ARISING FROM, OUT OF OR IN CONNECTION WITH THE SOFTWARE OR THE USE OR
 * OTHER DEALINGS IN THE SOFTWARE.
 *
 * Authors: AMD
 *
 */

#ifndef __DC_HW_SEQUENCER_H__
#define __DC_HW_SEQUENCER_H__
#include "dc_types.h"
#include "clock_source.h"
#include "inc/hw/timing_generator.h"
#include "inc/hw/opp.h"
#include "inc/hw/link_encoder.h"
#include "core_status.h"

enum vline_select {
	VLINE0,
	VLINE1
};

struct pipe_ctx;
struct dc_state;
struct dc_stream_status;
struct dc_writeback_info;
struct dchub_init_data;
struct dc_static_screen_params;
struct resource_pool;
struct dc_phy_addr_space_config;
struct dc_virtual_addr_space_config;
struct dpp;
struct dce_hwseq;

struct hw_sequencer_funcs {
	void (*hardware_release)(struct dc *dc);
	/* Embedded Display Related */
	void (*edp_power_control)(struct dc_link *link, bool enable);
	void (*edp_wait_for_hpd_ready)(struct dc_link *link, bool power_up);
	void (*edp_wait_for_T12)(struct dc_link *link);

	/* Pipe Programming Related */
	void (*init_hw)(struct dc *dc);
	void (*power_down_on_boot)(struct dc *dc);
	void (*enable_accelerated_mode)(struct dc *dc,
			struct dc_state *context);
	enum dc_status (*apply_ctx_to_hw)(struct dc *dc,
			struct dc_state *context);
	void (*disable_plane)(struct dc *dc, struct pipe_ctx *pipe_ctx);
	void (*apply_ctx_for_surface)(struct dc *dc,
			const struct dc_stream_state *stream,
			int num_planes, struct dc_state *context);
	void (*program_front_end_for_ctx)(struct dc *dc,
			struct dc_state *context);
	void (*wait_for_pending_cleared)(struct dc *dc,
			struct dc_state *context);
	void (*post_unlock_program_front_end)(struct dc *dc,
			struct dc_state *context);
	void (*update_plane_addr)(const struct dc *dc,
			struct pipe_ctx *pipe_ctx);
	void (*update_dchub)(struct dce_hwseq *hws,
			struct dchub_init_data *dh_data);
	void (*wait_for_mpcc_disconnect)(struct dc *dc,
			struct resource_pool *res_pool,
			struct pipe_ctx *pipe_ctx);
	void (*edp_backlight_control)(
			struct dc_link *link,
			bool enable);
	void (*program_triplebuffer)(const struct dc *dc,
		struct pipe_ctx *pipe_ctx, bool enableTripleBuffer);
	void (*update_pending_status)(struct pipe_ctx *pipe_ctx);
	void (*power_down)(struct dc *dc);

	/* Pipe Lock Related */
	void (*pipe_control_lock)(struct dc *dc,
			struct pipe_ctx *pipe, bool lock);
	void (*interdependent_update_lock)(struct dc *dc,
			struct dc_state *context, bool lock);
	void (*set_flip_control_gsl)(struct pipe_ctx *pipe_ctx,
			bool flip_immediate);
	void (*cursor_lock)(struct dc *dc, struct pipe_ctx *pipe, bool lock);

	/* Timing Related */
	void (*get_position)(struct pipe_ctx **pipe_ctx, int num_pipes,
			struct crtc_position *position);
	int (*get_vupdate_offset_from_vsync)(struct pipe_ctx *pipe_ctx);
	void (*calc_vupdate_position)(
			struct dc *dc,
			struct pipe_ctx *pipe_ctx,
			uint32_t *start_line,
			uint32_t *end_line);
	void (*enable_per_frame_crtc_position_reset)(struct dc *dc,
			int group_size, struct pipe_ctx *grouped_pipes[]);
	void (*enable_timing_synchronization)(struct dc *dc,
			int group_index, int group_size,
			struct pipe_ctx *grouped_pipes[]);
	void (*enable_vblanks_synchronization)(struct dc *dc,
			int group_index, int group_size,
			struct pipe_ctx *grouped_pipes[]);
	void (*setup_periodic_interrupt)(struct dc *dc,
			struct pipe_ctx *pipe_ctx,
			enum vline_select vline);
	void (*set_drr)(struct pipe_ctx **pipe_ctx, int num_pipes,
			struct dc_crtc_timing_adjust adjust);
	void (*set_static_screen_control)(struct pipe_ctx **pipe_ctx,
			int num_pipes,
			const struct dc_static_screen_params *events);
#ifndef TRIM_FSFT
	bool (*optimize_timing_for_fsft)(struct dc *dc,
			struct dc_crtc_timing *timing,
			unsigned int max_input_rate_in_khz);
#endif

	/* Stream Related */
	void (*enable_stream)(struct pipe_ctx *pipe_ctx);
	void (*disable_stream)(struct pipe_ctx *pipe_ctx);
	void (*blank_stream)(struct pipe_ctx *pipe_ctx);
	void (*unblank_stream)(struct pipe_ctx *pipe_ctx,
			struct dc_link_settings *link_settings);

	/* Bandwidth Related */
	void (*prepare_bandwidth)(struct dc *dc, struct dc_state *context);
	bool (*update_bandwidth)(struct dc *dc, struct dc_state *context);
	void (*optimize_bandwidth)(struct dc *dc, struct dc_state *context);

	/* Infopacket Related */
	void (*set_avmute)(struct pipe_ctx *pipe_ctx, bool enable);
	void (*send_immediate_sdp_message)(
			struct pipe_ctx *pipe_ctx,
			const uint8_t *custom_sdp_message,
			unsigned int sdp_message_size);
	void (*update_info_frame)(struct pipe_ctx *pipe_ctx);
	void (*set_dmdata_attributes)(struct pipe_ctx *pipe);
	void (*program_dmdata_engine)(struct pipe_ctx *pipe_ctx);
	bool (*dmdata_status_done)(struct pipe_ctx *pipe_ctx);

	/* Cursor Related */
	void (*set_cursor_position)(struct pipe_ctx *pipe);
	void (*set_cursor_attribute)(struct pipe_ctx *pipe);
	void (*set_cursor_sdr_white_level)(struct pipe_ctx *pipe);

	/* Colour Related */
	void (*program_gamut_remap)(struct pipe_ctx *pipe_ctx);
	void (*program_output_csc)(struct dc *dc, struct pipe_ctx *pipe_ctx,
			enum dc_color_space colorspace,
			uint16_t *matrix, int opp_id);

	/* VM Related */
	int (*init_sys_ctx)(struct dce_hwseq *hws,
			struct dc *dc,
			struct dc_phy_addr_space_config *pa_config);
	void (*init_vm_ctx)(struct dce_hwseq *hws,
			struct dc *dc,
			struct dc_virtual_addr_space_config *va_config,
			int vmid);

	/* Writeback Related */
	void (*update_writeback)(struct dc *dc,
			struct dc_writeback_info *wb_info,
			struct dc_state *context);
	void (*enable_writeback)(struct dc *dc,
			struct dc_writeback_info *wb_info,
			struct dc_state *context);
	void (*disable_writeback)(struct dc *dc,
			unsigned int dwb_pipe_inst);

	bool (*mmhubbub_warmup)(struct dc *dc,
			unsigned int num_dwb,
			struct dc_writeback_info *wb_info);

	/* Clock Related */
	enum dc_status (*set_clock)(struct dc *dc,
			enum dc_clock_type clock_type,
			uint32_t clk_khz, uint32_t stepping);
	void (*get_clock)(struct dc *dc, enum dc_clock_type clock_type,
			struct dc_clock_config *clock_cfg);
	void (*optimize_pwr_state)(const struct dc *dc,
			struct dc_state *context);
	void (*exit_optimized_pwr_state)(const struct dc *dc,
			struct dc_state *context);

	/* Audio Related */
	void (*enable_audio_stream)(struct pipe_ctx *pipe_ctx);
	void (*disable_audio_stream)(struct pipe_ctx *pipe_ctx);

	/* Stereo 3D Related */
	void (*setup_stereo)(struct pipe_ctx *pipe_ctx, struct dc *dc);

	/* HW State Logging Related */
	void (*log_hw_state)(struct dc *dc, struct dc_log_buffer_ctx *log_ctx);
	void (*get_hw_state)(struct dc *dc, char *pBuf,
			unsigned int bufSize, unsigned int mask);
	void (*clear_status_bits)(struct dc *dc, unsigned int mask);

	bool (*set_backlight_level)(struct pipe_ctx *pipe_ctx,
			uint32_t backlight_pwm_u16_16,
			uint32_t frame_ramp);

	void (*set_abm_immediate_disable)(struct pipe_ctx *pipe_ctx);

	void (*set_pipe)(struct pipe_ctx *pipe_ctx);

	void (*get_dcc_en_bits)(struct dc *dc, int *dcc_en_bits);

	/* Idle Optimization Related */
	bool (*apply_idle_power_optimizations)(struct dc *dc, bool enable);

	bool (*does_plane_fit_in_mall)(struct dc *dc, struct dc_plane_state *plane,
			struct dc_cursor_attributes *cursor_attr);

	bool (*is_abm_supported)(struct dc *dc,
			struct dc_state *context, struct dc_stream_state *stream);

	void (*set_disp_pattern_generator)(const struct dc *dc,
			struct pipe_ctx *pipe_ctx,
			enum controller_dp_test_pattern test_pattern,
			enum controller_dp_color_space color_space,
			enum dc_color_depth color_depth,
			const struct tg_color *solid_color,
			int width, int height, int offset);

<<<<<<< HEAD
	void (*z10_restore)(struct dc *dc);
=======
	void (*z10_restore)(const struct dc *dc);
>>>>>>> df0cc57e
	void (*z10_save_init)(struct dc *dc);

	void (*update_visual_confirm_color)(struct dc *dc,
			struct pipe_ctx *pipe_ctx,
			struct tg_color *color,
			int mpcc_id);
};

void color_space_to_black_color(
	const struct dc *dc,
	enum dc_color_space colorspace,
	struct tg_color *black_color);

bool hwss_wait_for_blank_complete(
		struct timing_generator *tg);

const uint16_t *find_color_matrix(
		enum dc_color_space color_space,
		uint32_t *array_size);

void get_surface_visual_confirm_color(
		const struct pipe_ctx *pipe_ctx,
		struct tg_color *color);

void get_hdr_visual_confirm_color(
		struct pipe_ctx *pipe_ctx,
		struct tg_color *color);
void get_mpctree_visual_confirm_color(
		struct pipe_ctx *pipe_ctx,
		struct tg_color *color);
void get_surface_tile_visual_confirm_color(
		struct pipe_ctx *pipe_ctx,
		struct tg_color *color);
#endif /* __DC_HW_SEQUENCER_H__ */<|MERGE_RESOLUTION|>--- conflicted
+++ resolved
@@ -236,11 +236,7 @@
 			const struct tg_color *solid_color,
 			int width, int height, int offset);
 
-<<<<<<< HEAD
-	void (*z10_restore)(struct dc *dc);
-=======
 	void (*z10_restore)(const struct dc *dc);
->>>>>>> df0cc57e
 	void (*z10_save_init)(struct dc *dc);
 
 	void (*update_visual_confirm_color)(struct dc *dc,
