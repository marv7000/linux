--- conflicted
+++ resolved
@@ -2701,7 +2701,6 @@
 			* [no]trim: Enable or disable (unqueued) TRIM.
 
 			* trim_zero: Indicate that TRIM command zeroes data.
-<<<<<<< HEAD
 
 			* max_trim_128m: Set 128M maximum trim size limit.
 
@@ -2715,21 +2714,6 @@
 			* [no]dmalog: Enable or disable the use of the
 			  READ LOG DMA EXT command to access logs.
 
-=======
-
-			* max_trim_128m: Set 128M maximum trim size limit.
-
-			* [no]dma: Turn on or off DMA transfers.
-
-			* atapi_dmadir: Enable ATAPI DMADIR bridge support.
-
-			* atapi_mod16_dma: Enable the use of ATAPI DMA for
-			  commands that are not a multiple of 16 bytes.
-
-			* [no]dmalog: Enable or disable the use of the
-			  READ LOG DMA EXT command to access logs.
-
->>>>>>> e0f3f46e
 			* [no]iddevlog: Enable or disable access to the
 			  identify device data log.
 
