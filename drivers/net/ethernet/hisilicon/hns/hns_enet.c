--- conflicted
+++ resolved
@@ -1188,19 +1188,6 @@
 	if (unlikely(ret))
 		return -ENODEV;
 
-<<<<<<< HEAD
-	ethtool_convert_legacy_u32_to_link_mode(supported, h->if_support);
-	linkmode_and(phy_dev->supported, phy_dev->supported, supported);
-	linkmode_copy(phy_dev->advertising, phy_dev->supported);
-
-	if (h->phy_if == PHY_INTERFACE_MODE_XGMII)
-		phy_dev->autoneg = false;
-
-	if (h->phy_if == PHY_INTERFACE_MODE_SGMII)
-		phy_stop(phy_dev);
-
-=======
->>>>>>> f17b5f06
 	return 0;
 }
 
