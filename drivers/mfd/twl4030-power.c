/*
 * linux/drivers/i2c/chips/twl4030-power.c
 *
 * Handle TWL4030 Power initialization
 *
 * Copyright (C) 2008 Nokia Corporation
 * Copyright (C) 2006 Texas Instruments, Inc
 *
 * Written by 	Kalle Jokiniemi
 *		Peter De Schrijver <peter.de-schrijver@nokia.com>
 * Several fixes by Amit Kucheria <amit.kucheria@verdurent.com>
 *
 * This file is subject to the terms and conditions of the GNU General
 * Public License. See the file "COPYING" in the main directory of this
 * archive for more details.
 *
 * This program is distributed in the hope that it will be useful,
 * but WITHOUT ANY WARRANTY; without even the implied warranty of
 * MERCHANTABILITY or FITNESS FOR A PARTICULAR PURPOSE.  See the
 * GNU General Public License for more details.
 *
 * You should have received a copy of the GNU General Public License
 * along with this program; if not, write to the Free Software
 * Foundation, Inc., 59 Temple Place, Suite 330, Boston, MA  02111-1307  USA
 */

#include <linux/module.h>
#include <linux/pm.h>
#include <linux/i2c/twl.h>
#include <linux/platform_device.h>

#include <asm/mach-types.h>

static u8 twl4030_start_script_address = 0x2b;

#define PWR_P1_SW_EVENTS	0x10
#define PWR_DEVOFF		(1 << 0)
#define SEQ_OFFSYNC		(1 << 0)

#define PHY_TO_OFF_PM_MASTER(p)		(p - 0x36)
#define PHY_TO_OFF_PM_RECEIVER(p)	(p - 0x5b)

/* resource - hfclk */
#define R_HFCLKOUT_DEV_GRP 	PHY_TO_OFF_PM_RECEIVER(0xe6)

/* PM events */
#define R_P1_SW_EVENTS		PHY_TO_OFF_PM_MASTER(0x46)
#define R_P2_SW_EVENTS		PHY_TO_OFF_PM_MASTER(0x47)
#define R_P3_SW_EVENTS		PHY_TO_OFF_PM_MASTER(0x48)
#define R_CFG_P1_TRANSITION	PHY_TO_OFF_PM_MASTER(0x36)
#define R_CFG_P2_TRANSITION	PHY_TO_OFF_PM_MASTER(0x37)
#define R_CFG_P3_TRANSITION	PHY_TO_OFF_PM_MASTER(0x38)

#define LVL_WAKEUP	0x08

#define ENABLE_WARMRESET (1<<4)

#define END_OF_SCRIPT		0x3f

#define R_SEQ_ADD_A2S		PHY_TO_OFF_PM_MASTER(0x55)
#define R_SEQ_ADD_S2A12		PHY_TO_OFF_PM_MASTER(0x56)
#define	R_SEQ_ADD_S2A3		PHY_TO_OFF_PM_MASTER(0x57)
#define	R_SEQ_ADD_WARM		PHY_TO_OFF_PM_MASTER(0x58)
#define R_MEMORY_ADDRESS	PHY_TO_OFF_PM_MASTER(0x59)
#define R_MEMORY_DATA		PHY_TO_OFF_PM_MASTER(0x5a)

/* resource configuration registers
   <RESOURCE>_DEV_GRP   at address 'n+0'
   <RESOURCE>_TYPE      at address 'n+1'
   <RESOURCE>_REMAP     at address 'n+2'
   <RESOURCE>_DEDICATED at address 'n+3'
*/
#define DEV_GRP_OFFSET		0
#define TYPE_OFFSET		1
#define REMAP_OFFSET		2
#define DEDICATED_OFFSET	3

/* Bit positions in the registers */

/* <RESOURCE>_DEV_GRP */
#define DEV_GRP_SHIFT		5
#define DEV_GRP_MASK		(7 << DEV_GRP_SHIFT)

/* <RESOURCE>_TYPE */
#define TYPE_SHIFT		0
#define TYPE_MASK		(7 << TYPE_SHIFT)
#define TYPE2_SHIFT		3
#define TYPE2_MASK		(3 << TYPE2_SHIFT)

/* <RESOURCE>_REMAP */
#define SLEEP_STATE_SHIFT	0
#define SLEEP_STATE_MASK	(0xf << SLEEP_STATE_SHIFT)
#define OFF_STATE_SHIFT		4
#define OFF_STATE_MASK		(0xf << OFF_STATE_SHIFT)

static u8 res_config_addrs[] = {
	[RES_VAUX1]	= 0x17,
	[RES_VAUX2]	= 0x1b,
	[RES_VAUX3]	= 0x1f,
	[RES_VAUX4]	= 0x23,
	[RES_VMMC1]	= 0x27,
	[RES_VMMC2]	= 0x2b,
	[RES_VPLL1]	= 0x2f,
	[RES_VPLL2]	= 0x33,
	[RES_VSIM]	= 0x37,
	[RES_VDAC]	= 0x3b,
	[RES_VINTANA1]	= 0x3f,
	[RES_VINTANA2]	= 0x43,
	[RES_VINTDIG]	= 0x47,
	[RES_VIO]	= 0x4b,
	[RES_VDD1]	= 0x55,
	[RES_VDD2]	= 0x63,
	[RES_VUSB_1V5]	= 0x71,
	[RES_VUSB_1V8]	= 0x74,
	[RES_VUSB_3V1]	= 0x77,
	[RES_VUSBCP]	= 0x7a,
	[RES_REGEN]	= 0x7f,
	[RES_NRES_PWRON] = 0x82,
	[RES_CLKEN]	= 0x85,
	[RES_SYSEN]	= 0x88,
	[RES_HFCLKOUT]	= 0x8b,
	[RES_32KCLKOUT]	= 0x8e,
	[RES_RESET]	= 0x91,
	[RES_MAIN_REF]	= 0x94,
};

static int __devinit twl4030_write_script_byte(u8 address, u8 byte)
{
	int err;

	err = twl_i2c_write_u8(TWL4030_MODULE_PM_MASTER, address,
				R_MEMORY_ADDRESS);
	if (err)
		goto out;
	err = twl_i2c_write_u8(TWL4030_MODULE_PM_MASTER, byte,
				R_MEMORY_DATA);
out:
	return err;
}

static int __devinit twl4030_write_script_ins(u8 address, u16 pmb_message,
					   u8 delay, u8 next)
{
	int err;

	address *= 4;
	err = twl4030_write_script_byte(address++, pmb_message >> 8);
	if (err)
		goto out;
	err = twl4030_write_script_byte(address++, pmb_message & 0xff);
	if (err)
		goto out;
	err = twl4030_write_script_byte(address++, delay);
	if (err)
		goto out;
	err = twl4030_write_script_byte(address++, next);
out:
	return err;
}

static int __devinit twl4030_write_script(u8 address, struct twl4030_ins *script,
				       int len)
{
	int err;

	for (; len; len--, address++, script++) {
		if (len == 1) {
			err = twl4030_write_script_ins(address,
						script->pmb_message,
						script->delay,
						END_OF_SCRIPT);
			if (err)
				break;
		} else {
			err = twl4030_write_script_ins(address,
						script->pmb_message,
						script->delay,
						address + 1);
			if (err)
				break;
		}
	}
	return err;
}

static int __devinit twl4030_config_wakeup3_sequence(u8 address)
{
	int err;
	u8 data;

	/* Set SLEEP to ACTIVE SEQ address for P3 */
	err = twl_i2c_write_u8(TWL4030_MODULE_PM_MASTER, address,
				R_SEQ_ADD_S2A3);
	if (err)
		goto out;

	/* P3 LVL_WAKEUP should be on LEVEL */
	err = twl_i2c_read_u8(TWL4030_MODULE_PM_MASTER, &data,
				R_P3_SW_EVENTS);
	if (err)
		goto out;
	data |= LVL_WAKEUP;
	err = twl_i2c_write_u8(TWL4030_MODULE_PM_MASTER, data,
				R_P3_SW_EVENTS);
out:
	if (err)
		pr_err("TWL4030 wakeup sequence for P3 config error\n");
	return err;
}

static int __devinit twl4030_config_wakeup12_sequence(u8 address)
{
	int err = 0;
	u8 data;

	/* Set SLEEP to ACTIVE SEQ address for P1 and P2 */
	err = twl_i2c_write_u8(TWL4030_MODULE_PM_MASTER, address,
				R_SEQ_ADD_S2A12);
	if (err)
		goto out;

	/* P1/P2 LVL_WAKEUP should be on LEVEL */
	err = twl_i2c_read_u8(TWL4030_MODULE_PM_MASTER, &data,
				R_P1_SW_EVENTS);
	if (err)
		goto out;

	data |= LVL_WAKEUP;
	err = twl_i2c_write_u8(TWL4030_MODULE_PM_MASTER, data,
				R_P1_SW_EVENTS);
	if (err)
		goto out;

	err = twl_i2c_read_u8(TWL4030_MODULE_PM_MASTER, &data,
				R_P2_SW_EVENTS);
	if (err)
		goto out;

	data |= LVL_WAKEUP;
	err = twl_i2c_write_u8(TWL4030_MODULE_PM_MASTER, data,
				R_P2_SW_EVENTS);
	if (err)
		goto out;

	if (machine_is_omap_3430sdp() || machine_is_omap_ldp()) {
		/* Disabling AC charger effect on sleep-active transitions */
		err = twl_i2c_read_u8(TWL4030_MODULE_PM_MASTER, &data,
					R_CFG_P1_TRANSITION);
		if (err)
			goto out;
		data &= ~(1<<1);
		err = twl_i2c_write_u8(TWL4030_MODULE_PM_MASTER, data ,
					R_CFG_P1_TRANSITION);
		if (err)
			goto out;
	}

out:
	if (err)
		pr_err("TWL4030 wakeup sequence for P1 and P2" \
			"config error\n");
	return err;
}

static int __devinit twl4030_config_sleep_sequence(u8 address)
{
	int err;

	/* Set ACTIVE to SLEEP SEQ address in T2 memory*/
	err = twl_i2c_write_u8(TWL4030_MODULE_PM_MASTER, address,
				R_SEQ_ADD_A2S);

	if (err)
		pr_err("TWL4030 sleep sequence config error\n");

	return err;
}

static int __devinit twl4030_config_warmreset_sequence(u8 address)
{
	int err;
	u8 rd_data;

	/* Set WARM RESET SEQ address for P1 */
	err = twl_i2c_write_u8(TWL4030_MODULE_PM_MASTER, address,
				R_SEQ_ADD_WARM);
	if (err)
		goto out;

	/* P1/P2/P3 enable WARMRESET */
	err = twl_i2c_read_u8(TWL4030_MODULE_PM_MASTER, &rd_data,
				R_P1_SW_EVENTS);
	if (err)
		goto out;

	rd_data |= ENABLE_WARMRESET;
	err = twl_i2c_write_u8(TWL4030_MODULE_PM_MASTER, rd_data,
				R_P1_SW_EVENTS);
	if (err)
		goto out;

	err = twl_i2c_read_u8(TWL4030_MODULE_PM_MASTER, &rd_data,
				R_P2_SW_EVENTS);
	if (err)
		goto out;

	rd_data |= ENABLE_WARMRESET;
	err = twl_i2c_write_u8(TWL4030_MODULE_PM_MASTER, rd_data,
				R_P2_SW_EVENTS);
	if (err)
		goto out;

	err = twl_i2c_read_u8(TWL4030_MODULE_PM_MASTER, &rd_data,
				R_P3_SW_EVENTS);
	if (err)
		goto out;

	rd_data |= ENABLE_WARMRESET;
	err = twl_i2c_write_u8(TWL4030_MODULE_PM_MASTER, rd_data,
				R_P3_SW_EVENTS);
out:
	if (err)
		pr_err("TWL4030 warmreset seq config error\n");
	return err;
}

static int __devinit twl4030_configure_resource(struct twl4030_resconfig *rconfig)
{
	int rconfig_addr;
	int err;
	u8 type;
	u8 grp;
	u8 remap;

	if (rconfig->resource > TOTAL_RESOURCES) {
		pr_err("TWL4030 Resource %d does not exist\n",
			rconfig->resource);
		return -EINVAL;
	}

	rconfig_addr = res_config_addrs[rconfig->resource];

	/* Set resource group */
	err = twl_i2c_read_u8(TWL4030_MODULE_PM_RECEIVER, &grp,
			      rconfig_addr + DEV_GRP_OFFSET);
	if (err) {
		pr_err("TWL4030 Resource %d group could not be read\n",
			rconfig->resource);
		return err;
	}

	if (rconfig->devgroup != TWL4030_RESCONFIG_UNDEF) {
		grp &= ~DEV_GRP_MASK;
		grp |= rconfig->devgroup << DEV_GRP_SHIFT;
		err = twl_i2c_write_u8(TWL4030_MODULE_PM_RECEIVER,
				       grp, rconfig_addr + DEV_GRP_OFFSET);
		if (err < 0) {
			pr_err("TWL4030 failed to program devgroup\n");
			return err;
		}
	}

	/* Set resource types */
	err = twl_i2c_read_u8(TWL4030_MODULE_PM_RECEIVER, &type,
				rconfig_addr + TYPE_OFFSET);
	if (err < 0) {
		pr_err("TWL4030 Resource %d type could not be read\n",
			rconfig->resource);
		return err;
	}

	if (rconfig->type != TWL4030_RESCONFIG_UNDEF) {
		type &= ~TYPE_MASK;
		type |= rconfig->type << TYPE_SHIFT;
	}

	if (rconfig->type2 != TWL4030_RESCONFIG_UNDEF) {
		type &= ~TYPE2_MASK;
		type |= rconfig->type2 << TYPE2_SHIFT;
	}

	err = twl_i2c_write_u8(TWL4030_MODULE_PM_RECEIVER,
				type, rconfig_addr + TYPE_OFFSET);
	if (err < 0) {
		pr_err("TWL4030 failed to program resource type\n");
		return err;
	}

	/* Set remap states */
	err = twl_i2c_read_u8(TWL4030_MODULE_PM_RECEIVER, &remap,
			      rconfig_addr + REMAP_OFFSET);
	if (err < 0) {
		pr_err("TWL4030 Resource %d remap could not be read\n",
			rconfig->resource);
		return err;
	}

	if (rconfig->remap_off != TWL4030_RESCONFIG_UNDEF) {
		remap &= ~OFF_STATE_MASK;
		remap |= rconfig->remap_off << OFF_STATE_SHIFT;
	}

	if (rconfig->remap_sleep != TWL4030_RESCONFIG_UNDEF) {
		remap &= ~SLEEP_STATE_MASK;
		remap |= rconfig->remap_sleep << SLEEP_STATE_SHIFT;
	}

	err = twl_i2c_write_u8(TWL4030_MODULE_PM_RECEIVER,
			       remap,
			       rconfig_addr + REMAP_OFFSET);
	if (err < 0) {
		pr_err("TWL4030 failed to program remap\n");
		return err;
	}

	return 0;
}

static int __devinit load_twl4030_script(struct twl4030_script *tscript,
	       u8 address)
{
	int err;
	static int order;

	/* Make sure the script isn't going beyond last valid address (0x3f) */
	if ((address + tscript->size) > END_OF_SCRIPT) {
		pr_err("TWL4030 scripts too big error\n");
		return -EINVAL;
	}

	err = twl4030_write_script(address, tscript->script, tscript->size);
	if (err)
		goto out;

	if (tscript->flags & TWL4030_WRST_SCRIPT) {
		err = twl4030_config_warmreset_sequence(address);
		if (err)
			goto out;
	}
	if (tscript->flags & TWL4030_WAKEUP12_SCRIPT) {
		err = twl4030_config_wakeup12_sequence(address);
		if (err)
			goto out;
		order = 1;
	}
	if (tscript->flags & TWL4030_WAKEUP3_SCRIPT) {
		err = twl4030_config_wakeup3_sequence(address);
		if (err)
			goto out;
	}
	if (tscript->flags & TWL4030_SLEEP_SCRIPT) {
		if (!order)
			pr_warning("TWL4030: Bad order of scripts (sleep "\
					"script before wakeup) Leads to boot"\
					"failure on some boards\n");
		err = twl4030_config_sleep_sequence(address);
	}
out:
	return err;
}

int twl4030_remove_script(u8 flags)
{
	int err = 0;

	err = twl_i2c_write_u8(TWL4030_MODULE_PM_MASTER,
			TWL4030_PM_MASTER_KEY_CFG1,
			TWL4030_PM_MASTER_PROTECT_KEY);
	if (err) {
		pr_err("twl4030: unable to unlock PROTECT_KEY\n");
		return err;
	}

	err = twl_i2c_write_u8(TWL4030_MODULE_PM_MASTER,
			TWL4030_PM_MASTER_KEY_CFG2,
			TWL4030_PM_MASTER_PROTECT_KEY);
	if (err) {
		pr_err("twl4030: unable to unlock PROTECT_KEY\n");
		return err;
	}

	if (flags & TWL4030_WRST_SCRIPT) {
		err = twl_i2c_write_u8(TWL4030_MODULE_PM_MASTER, END_OF_SCRIPT,
				R_SEQ_ADD_WARM);
		if (err)
			return err;
	}
	if (flags & TWL4030_WAKEUP12_SCRIPT) {
		err = twl_i2c_write_u8(TWL4030_MODULE_PM_MASTER, END_OF_SCRIPT,
				R_SEQ_ADD_S2A12);
		if (err)
			return err;
	}
	if (flags & TWL4030_WAKEUP3_SCRIPT) {
		err = twl_i2c_write_u8(TWL4030_MODULE_PM_MASTER, END_OF_SCRIPT,
				R_SEQ_ADD_S2A3);
		if (err)
			return err;
	}
	if (flags & TWL4030_SLEEP_SCRIPT) {
		err = twl_i2c_write_u8(TWL4030_MODULE_PM_MASTER, END_OF_SCRIPT,
				R_SEQ_ADD_A2S);
		if (err)
			return err;
	}

	err = twl_i2c_write_u8(TWL4030_MODULE_PM_MASTER, 0,
			TWL4030_PM_MASTER_PROTECT_KEY);
	if (err)
		pr_err("TWL4030 Unable to relock registers\n");

	return err;
}

/*
 * In master mode, start the power off sequence.
 * After a successful execution, TWL shuts down the power to the SoC
 * and all peripherals connected to it.
 */
void twl4030_power_off(void)
{
	int err;

	err = twl_i2c_write_u8(TWL4030_MODULE_PM_MASTER, PWR_DEVOFF,
			       TWL4030_PM_MASTER_P1_SW_EVENTS);
	if (err)
		pr_err("TWL4030 Unable to power off\n");
}

<<<<<<< HEAD
void __init twl4030_power_init(struct twl4030_power_data *twl4030_scripts)
=======
void __devinit twl4030_power_init(struct twl4030_power_data *twl4030_scripts)
>>>>>>> c16fa4f2
{
	int err = 0;
	int i;
	struct twl4030_resconfig *resconfig;
	u8 val, address = twl4030_start_script_address;

	err = twl_i2c_write_u8(TWL4030_MODULE_PM_MASTER,
			TWL4030_PM_MASTER_KEY_CFG1,
			TWL4030_PM_MASTER_PROTECT_KEY);
	if (err)
		goto unlock;

	err = twl_i2c_write_u8(TWL4030_MODULE_PM_MASTER,
			TWL4030_PM_MASTER_KEY_CFG2,
			TWL4030_PM_MASTER_PROTECT_KEY);
	if (err)
		goto unlock;

	for (i = 0; i < twl4030_scripts->num; i++) {
		err = load_twl4030_script(twl4030_scripts->scripts[i], address);
		if (err)
			goto load;
		address += twl4030_scripts->scripts[i]->size;
	}

	resconfig = twl4030_scripts->resource_config;
	if (resconfig) {
		while (resconfig->resource) {
			err = twl4030_configure_resource(resconfig);
			if (err)
				goto resource;
			resconfig++;

		}
	}

	/* Board has to be wired properly to use this feature */
	if (twl4030_scripts->use_poweroff && !pm_power_off) {
		/* Default for SEQ_OFFSYNC is set, lets ensure this */
		err = twl_i2c_read_u8(TWL4030_MODULE_PM_MASTER, &val,
				      TWL4030_PM_MASTER_CFG_P123_TRANSITION);
		if (err) {
			pr_warning("TWL4030 Unable to read registers\n");

		} else if (!(val & SEQ_OFFSYNC)) {
			val |= SEQ_OFFSYNC;
			err = twl_i2c_write_u8(TWL4030_MODULE_PM_MASTER, val,
					TWL4030_PM_MASTER_CFG_P123_TRANSITION);
			if (err) {
				pr_err("TWL4030 Unable to setup SEQ_OFFSYNC\n");
				goto relock;
			}
		}

		pm_power_off = twl4030_power_off;
	}

relock:
	err = twl_i2c_write_u8(TWL4030_MODULE_PM_MASTER, 0,
			TWL4030_PM_MASTER_PROTECT_KEY);
	if (err)
		pr_err("TWL4030 Unable to relock registers\n");
	return;

unlock:
	if (err)
		pr_err("TWL4030 Unable to unlock registers\n");
	return;
load:
	if (err)
		pr_err("TWL4030 failed to load scripts\n");
	return;
resource:
	if (err)
		pr_err("TWL4030 failed to configure resource\n");
	return;
}<|MERGE_RESOLUTION|>--- conflicted
+++ resolved
@@ -527,11 +527,7 @@
 		pr_err("TWL4030 Unable to power off\n");
 }
 
-<<<<<<< HEAD
-void __init twl4030_power_init(struct twl4030_power_data *twl4030_scripts)
-=======
 void __devinit twl4030_power_init(struct twl4030_power_data *twl4030_scripts)
->>>>>>> c16fa4f2
 {
 	int err = 0;
 	int i;
