/*
 * BSS client mode implementation
 * Copyright 2003-2008, Jouni Malinen <j@w1.fi>
 * Copyright 2004, Instant802 Networks, Inc.
 * Copyright 2005, Devicescape Software, Inc.
 * Copyright 2006-2007	Jiri Benc <jbenc@suse.cz>
 * Copyright 2007, Michael Wu <flamingice@sourmilk.net>
 *
 * This program is free software; you can redistribute it and/or modify
 * it under the terms of the GNU General Public License version 2 as
 * published by the Free Software Foundation.
 */

#include <linux/delay.h>
#include <linux/if_ether.h>
#include <linux/skbuff.h>
#include <linux/if_arp.h>
#include <linux/etherdevice.h>
#include <linux/moduleparam.h>
#include <linux/rtnetlink.h>
#include <linux/pm_qos.h>
#include <linux/crc32.h>
#include <linux/slab.h>
#include <linux/export.h>
#include <net/mac80211.h>
#include <asm/unaligned.h>

#include "ieee80211_i.h"
#include "driver-ops.h"
#include "rate.h"
#include "led.h"

#define IEEE80211_AUTH_TIMEOUT (HZ / 5)
#define IEEE80211_AUTH_MAX_TRIES 3
#define IEEE80211_AUTH_WAIT_ASSOC (HZ * 5)
#define IEEE80211_ASSOC_TIMEOUT (HZ / 5)
#define IEEE80211_ASSOC_MAX_TRIES 3

static int max_nullfunc_tries = 2;
module_param(max_nullfunc_tries, int, 0644);
MODULE_PARM_DESC(max_nullfunc_tries,
		 "Maximum nullfunc tx tries before disconnecting (reason 4).");

static int max_probe_tries = 5;
module_param(max_probe_tries, int, 0644);
MODULE_PARM_DESC(max_probe_tries,
		 "Maximum probe tries before disconnecting (reason 4).");

/*
 * Beacon loss timeout is calculated as N frames times the
 * advertised beacon interval.  This may need to be somewhat
 * higher than what hardware might detect to account for
 * delays in the host processing frames. But since we also
 * probe on beacon miss before declaring the connection lost
 * default to what we want.
 */
#define IEEE80211_BEACON_LOSS_COUNT	7

/*
 * Time the connection can be idle before we probe
 * it to see if we can still talk to the AP.
 */
#define IEEE80211_CONNECTION_IDLE_TIME	(30 * HZ)
/*
 * Time we wait for a probe response after sending
 * a probe request because of beacon loss or for
 * checking the connection still works.
 */
static int probe_wait_ms = 500;
module_param(probe_wait_ms, int, 0644);
MODULE_PARM_DESC(probe_wait_ms,
		 "Maximum time(ms) to wait for probe response"
		 " before disconnecting (reason 4).");

/*
 * Weight given to the latest Beacon frame when calculating average signal
 * strength for Beacon frames received in the current BSS. This must be
 * between 1 and 15.
 */
#define IEEE80211_SIGNAL_AVE_WEIGHT	3

/*
 * How many Beacon frames need to have been used in average signal strength
 * before starting to indicate signal change events.
 */
#define IEEE80211_SIGNAL_AVE_MIN_COUNT	4

#define TMR_RUNNING_TIMER	0
#define TMR_RUNNING_CHANSW	1

/*
 * All cfg80211 functions have to be called outside a locked
 * section so that they can acquire a lock themselves... This
 * is much simpler than queuing up things in cfg80211, but we
 * do need some indirection for that here.
 */
enum rx_mgmt_action {
	/* no action required */
	RX_MGMT_NONE,

	/* caller must call cfg80211_send_deauth() */
	RX_MGMT_CFG80211_DEAUTH,

	/* caller must call cfg80211_send_disassoc() */
	RX_MGMT_CFG80211_DISASSOC,

	/* caller must call cfg80211_send_rx_auth() */
	RX_MGMT_CFG80211_RX_AUTH,

	/* caller must call cfg80211_send_rx_assoc() */
	RX_MGMT_CFG80211_RX_ASSOC,

	/* caller must call cfg80211_send_assoc_timeout() */
	RX_MGMT_CFG80211_ASSOC_TIMEOUT,
};

/* utils */
static inline void ASSERT_MGD_MTX(struct ieee80211_if_managed *ifmgd)
{
	lockdep_assert_held(&ifmgd->mtx);
}

/*
 * We can have multiple work items (and connection probing)
 * scheduling this timer, but we need to take care to only
 * reschedule it when it should fire _earlier_ than it was
 * asked for before, or if it's not pending right now. This
 * function ensures that. Note that it then is required to
 * run this function for all timeouts after the first one
 * has happened -- the work that runs from this timer will
 * do that.
 */
static void run_again(struct ieee80211_if_managed *ifmgd, unsigned long timeout)
{
	ASSERT_MGD_MTX(ifmgd);

	if (!timer_pending(&ifmgd->timer) ||
	    time_before(timeout, ifmgd->timer.expires))
		mod_timer(&ifmgd->timer, timeout);
}

void ieee80211_sta_reset_beacon_monitor(struct ieee80211_sub_if_data *sdata)
{
	if (sdata->vif.driver_flags & IEEE80211_VIF_BEACON_FILTER)
		return;

	mod_timer(&sdata->u.mgd.bcn_mon_timer,
		  round_jiffies_up(jiffies + sdata->u.mgd.beacon_timeout));
}

void ieee80211_sta_reset_conn_monitor(struct ieee80211_sub_if_data *sdata)
{
	struct ieee80211_if_managed *ifmgd = &sdata->u.mgd;

	if (unlikely(!sdata->u.mgd.associated))
		return;

	if (sdata->local->hw.flags & IEEE80211_HW_CONNECTION_MONITOR)
		return;

	mod_timer(&sdata->u.mgd.conn_mon_timer,
		  round_jiffies_up(jiffies + IEEE80211_CONNECTION_IDLE_TIME));

	ifmgd->probe_send_count = 0;
}

static int ecw2cw(int ecw)
{
	return (1 << ecw) - 1;
}

/*
 * ieee80211_enable_ht should be called only after the operating band
 * has been determined as ht configuration depends on the hw's
 * HT abilities for a specific band.
 */
static u32 ieee80211_enable_ht(struct ieee80211_sub_if_data *sdata,
			       struct ieee80211_ht_info *hti,
			       const u8 *bssid, u16 ap_ht_cap_flags,
			       bool beacon_htcap_ie)
{
	struct ieee80211_local *local = sdata->local;
	struct ieee80211_supported_band *sband;
	struct sta_info *sta;
	u32 changed = 0;
	int hti_cfreq;
	u16 ht_opmode;
	bool enable_ht = true;
	enum nl80211_channel_type prev_chantype;
	enum nl80211_channel_type channel_type = NL80211_CHAN_NO_HT;

	sband = local->hw.wiphy->bands[local->hw.conf.channel->band];

	prev_chantype = sdata->vif.bss_conf.channel_type;

	/* HT is not supported */
	if (!sband->ht_cap.ht_supported)
		enable_ht = false;

	if (enable_ht) {
		hti_cfreq = ieee80211_channel_to_frequency(hti->control_chan,
							   sband->band);
		/* check that channel matches the right operating channel */
		if (local->hw.conf.channel->center_freq != hti_cfreq) {
			/* Some APs mess this up, evidently.
			 * Netgear WNDR3700 sometimes reports 4 higher than
			 * the actual channel, for instance.
			 */
			printk(KERN_DEBUG
			       "%s: Wrong control channel in association"
			       " response: configured center-freq: %d"
			       " hti-cfreq: %d  hti->control_chan: %d"
			       " band: %d.  Disabling HT.\n",
			       sdata->name,
			       local->hw.conf.channel->center_freq,
			       hti_cfreq, hti->control_chan,
			       sband->band);
			enable_ht = false;
		}
	}

	if (enable_ht) {
		channel_type = NL80211_CHAN_HT20;

		if (!(ap_ht_cap_flags & IEEE80211_HT_CAP_40MHZ_INTOLERANT) &&
		    !ieee80111_cfg_override_disables_ht40(sdata) &&
		    (sband->ht_cap.cap & IEEE80211_HT_CAP_SUP_WIDTH_20_40) &&
		    (hti->ht_param & IEEE80211_HT_PARAM_CHAN_WIDTH_ANY)) {
			switch(hti->ht_param & IEEE80211_HT_PARAM_CHA_SEC_OFFSET) {
			case IEEE80211_HT_PARAM_CHA_SEC_ABOVE:
				if (!(local->hw.conf.channel->flags &
				    IEEE80211_CHAN_NO_HT40PLUS))
					channel_type = NL80211_CHAN_HT40PLUS;
				break;
			case IEEE80211_HT_PARAM_CHA_SEC_BELOW:
				if (!(local->hw.conf.channel->flags &
				    IEEE80211_CHAN_NO_HT40MINUS))
					channel_type = NL80211_CHAN_HT40MINUS;
				break;
			}
		}
	}

	if (local->tmp_channel)
		local->tmp_channel_type = channel_type;

	if (!ieee80211_set_channel_type(local, sdata, channel_type)) {
		/* can only fail due to HT40+/- mismatch */
		channel_type = NL80211_CHAN_HT20;
		WARN_ON(!ieee80211_set_channel_type(local, sdata, channel_type));
	}

	if (beacon_htcap_ie && (prev_chantype != channel_type)) {
		/*
		 * Whenever the AP announces the HT mode change that can be
		 * 40MHz intolerant or etc., it would be safer to stop tx
		 * queues before doing hw config to avoid buffer overflow.
		 */
		ieee80211_stop_queues_by_reason(&sdata->local->hw,
				IEEE80211_QUEUE_STOP_REASON_CHTYPE_CHANGE);

		/* flush out all packets */
		synchronize_net();

		drv_flush(local, false);
	}

	/* channel_type change automatically detected */
	ieee80211_hw_config(local, 0);

	if (prev_chantype != channel_type) {
		rcu_read_lock();
		sta = sta_info_get(sdata, bssid);
		if (sta)
			rate_control_rate_update(local, sband, sta,
						 IEEE80211_RC_HT_CHANGED,
						 channel_type);
		rcu_read_unlock();

		if (beacon_htcap_ie)
			ieee80211_wake_queues_by_reason(&sdata->local->hw,
				IEEE80211_QUEUE_STOP_REASON_CHTYPE_CHANGE);
	}

	ht_opmode = le16_to_cpu(hti->operation_mode);

	/* if bss configuration changed store the new one */
	if (sdata->ht_opmode_valid != enable_ht ||
	    sdata->vif.bss_conf.ht_operation_mode != ht_opmode ||
	    prev_chantype != channel_type) {
		changed |= BSS_CHANGED_HT;
		sdata->vif.bss_conf.ht_operation_mode = ht_opmode;
		sdata->ht_opmode_valid = enable_ht;
	}

	return changed;
}

/* frame sending functions */

static int ieee80211_compatible_rates(const u8 *supp_rates, int supp_rates_len,
				      struct ieee80211_supported_band *sband,
				      u32 *rates)
{
	int i, j, count;
	*rates = 0;
	count = 0;
	for (i = 0; i < supp_rates_len; i++) {
		int rate = (supp_rates[i] & 0x7F) * 5;

		for (j = 0; j < sband->n_bitrates; j++)
			if (sband->bitrates[j].bitrate == rate) {
				*rates |= BIT(j);
				count++;
				break;
			}
	}

	return count;
}

static void ieee80211_add_ht_ie(struct ieee80211_sub_if_data *sdata,
				struct sk_buff *skb, const u8 *ht_info_ie,
				struct ieee80211_supported_band *sband,
				struct ieee80211_channel *channel,
				enum ieee80211_smps_mode smps)
{
	struct ieee80211_ht_info *ht_info;
	u8 *pos;
	u32 flags = channel->flags;
	u16 cap;
	struct ieee80211_sta_ht_cap ht_cap;

	BUILD_BUG_ON(sizeof(ht_cap) != sizeof(sband->ht_cap));

	if (!sband->ht_cap.ht_supported)
		return;

	if (!ht_info_ie)
		return;

	if (ht_info_ie[1] < sizeof(struct ieee80211_ht_info))
		return;

	memcpy(&ht_cap, &sband->ht_cap, sizeof(ht_cap));
	ieee80211_apply_htcap_overrides(sdata, &ht_cap);

	ht_info = (struct ieee80211_ht_info *)(ht_info_ie + 2);

	/* determine capability flags */
	cap = ht_cap.cap;

	switch (ht_info->ht_param & IEEE80211_HT_PARAM_CHA_SEC_OFFSET) {
	case IEEE80211_HT_PARAM_CHA_SEC_ABOVE:
		if (flags & IEEE80211_CHAN_NO_HT40PLUS) {
			cap &= ~IEEE80211_HT_CAP_SUP_WIDTH_20_40;
			cap &= ~IEEE80211_HT_CAP_SGI_40;
		}
		break;
	case IEEE80211_HT_PARAM_CHA_SEC_BELOW:
		if (flags & IEEE80211_CHAN_NO_HT40MINUS) {
			cap &= ~IEEE80211_HT_CAP_SUP_WIDTH_20_40;
			cap &= ~IEEE80211_HT_CAP_SGI_40;
		}
		break;
	}

	/* set SM PS mode properly */
	cap &= ~IEEE80211_HT_CAP_SM_PS;
	switch (smps) {
	case IEEE80211_SMPS_AUTOMATIC:
	case IEEE80211_SMPS_NUM_MODES:
		WARN_ON(1);
	case IEEE80211_SMPS_OFF:
		cap |= WLAN_HT_CAP_SM_PS_DISABLED <<
			IEEE80211_HT_CAP_SM_PS_SHIFT;
		break;
	case IEEE80211_SMPS_STATIC:
		cap |= WLAN_HT_CAP_SM_PS_STATIC <<
			IEEE80211_HT_CAP_SM_PS_SHIFT;
		break;
	case IEEE80211_SMPS_DYNAMIC:
		cap |= WLAN_HT_CAP_SM_PS_DYNAMIC <<
			IEEE80211_HT_CAP_SM_PS_SHIFT;
		break;
	}

	/* reserve and fill IE */
	pos = skb_put(skb, sizeof(struct ieee80211_ht_cap) + 2);
	ieee80211_ie_build_ht_cap(pos, &ht_cap, cap);
}

static void ieee80211_send_assoc(struct ieee80211_sub_if_data *sdata)
{
	struct ieee80211_local *local = sdata->local;
	struct ieee80211_if_managed *ifmgd = &sdata->u.mgd;
	struct ieee80211_mgd_assoc_data *assoc_data = ifmgd->assoc_data;
	struct sk_buff *skb;
	struct ieee80211_mgmt *mgmt;
	u8 *pos, qos_info;
	size_t offset = 0, noffset;
	int i, count, rates_len, supp_rates_len;
	u16 capab;
	struct ieee80211_supported_band *sband;
	u32 rates = 0;
	struct ieee80211_bss *bss = (void *)assoc_data->bss->priv;

	lockdep_assert_held(&ifmgd->mtx);

	sband = local->hw.wiphy->bands[local->oper_channel->band];

	if (assoc_data->supp_rates_len) {
		/*
		 * Get all rates supported by the device and the AP as
		 * some APs don't like getting a superset of their rates
		 * in the association request (e.g. D-Link DAP 1353 in
		 * b-only mode)...
		 */
		rates_len = ieee80211_compatible_rates(assoc_data->supp_rates,
						       assoc_data->supp_rates_len,
						       sband, &rates);
	} else {
		/*
		 * In case AP not provide any supported rates information
		 * before association, we send information element(s) with
		 * all rates that we support.
		 */
		rates = ~0;
		rates_len = sband->n_bitrates;
	}

	skb = alloc_skb(local->hw.extra_tx_headroom +
			sizeof(*mgmt) + /* bit too much but doesn't matter */
			2 + assoc_data->ssid_len + /* SSID */
			4 + rates_len + /* (extended) rates */
			4 + /* power capability */
			2 + 2 * sband->n_channels + /* supported channels */
			2 + sizeof(struct ieee80211_ht_cap) + /* HT */
			assoc_data->ie_len + /* extra IEs */
			9, /* WMM */
			GFP_KERNEL);
	if (!skb)
		return;

	skb_reserve(skb, local->hw.extra_tx_headroom);

	capab = WLAN_CAPABILITY_ESS;

	if (sband->band == IEEE80211_BAND_2GHZ) {
		if (!(local->hw.flags & IEEE80211_HW_2GHZ_SHORT_SLOT_INCAPABLE))
			capab |= WLAN_CAPABILITY_SHORT_SLOT_TIME;
		if (!(local->hw.flags & IEEE80211_HW_2GHZ_SHORT_PREAMBLE_INCAPABLE))
			capab |= WLAN_CAPABILITY_SHORT_PREAMBLE;
	}

	if (assoc_data->capability & WLAN_CAPABILITY_PRIVACY)
		capab |= WLAN_CAPABILITY_PRIVACY;

	if ((assoc_data->capability & WLAN_CAPABILITY_SPECTRUM_MGMT) &&
	    (local->hw.flags & IEEE80211_HW_SPECTRUM_MGMT))
		capab |= WLAN_CAPABILITY_SPECTRUM_MGMT;

	mgmt = (struct ieee80211_mgmt *) skb_put(skb, 24);
	memset(mgmt, 0, 24);
	memcpy(mgmt->da, assoc_data->bss->bssid, ETH_ALEN);
	memcpy(mgmt->sa, sdata->vif.addr, ETH_ALEN);
	memcpy(mgmt->bssid, assoc_data->bss->bssid, ETH_ALEN);

	if (!is_zero_ether_addr(assoc_data->prev_bssid)) {
		skb_put(skb, 10);
		mgmt->frame_control = cpu_to_le16(IEEE80211_FTYPE_MGMT |
						  IEEE80211_STYPE_REASSOC_REQ);
		mgmt->u.reassoc_req.capab_info = cpu_to_le16(capab);
		mgmt->u.reassoc_req.listen_interval =
				cpu_to_le16(local->hw.conf.listen_interval);
		memcpy(mgmt->u.reassoc_req.current_ap, assoc_data->prev_bssid,
		       ETH_ALEN);
	} else {
		skb_put(skb, 4);
		mgmt->frame_control = cpu_to_le16(IEEE80211_FTYPE_MGMT |
						  IEEE80211_STYPE_ASSOC_REQ);
		mgmt->u.assoc_req.capab_info = cpu_to_le16(capab);
		mgmt->u.assoc_req.listen_interval =
				cpu_to_le16(local->hw.conf.listen_interval);
	}

	/* SSID */
	pos = skb_put(skb, 2 + assoc_data->ssid_len);
	*pos++ = WLAN_EID_SSID;
	*pos++ = assoc_data->ssid_len;
	memcpy(pos, assoc_data->ssid, assoc_data->ssid_len);

	/* add all rates which were marked to be used above */
	supp_rates_len = rates_len;
	if (supp_rates_len > 8)
		supp_rates_len = 8;

	pos = skb_put(skb, supp_rates_len + 2);
	*pos++ = WLAN_EID_SUPP_RATES;
	*pos++ = supp_rates_len;

	count = 0;
	for (i = 0; i < sband->n_bitrates; i++) {
		if (BIT(i) & rates) {
			int rate = sband->bitrates[i].bitrate;
			*pos++ = (u8) (rate / 5);
			if (++count == 8)
				break;
		}
	}

	if (rates_len > count) {
		pos = skb_put(skb, rates_len - count + 2);
		*pos++ = WLAN_EID_EXT_SUPP_RATES;
		*pos++ = rates_len - count;

		for (i++; i < sband->n_bitrates; i++) {
			if (BIT(i) & rates) {
				int rate = sband->bitrates[i].bitrate;
				*pos++ = (u8) (rate / 5);
			}
		}
	}

	if (capab & WLAN_CAPABILITY_SPECTRUM_MGMT) {
		/* 1. power capabilities */
		pos = skb_put(skb, 4);
		*pos++ = WLAN_EID_PWR_CAPABILITY;
		*pos++ = 2;
		*pos++ = 0; /* min tx power */
		*pos++ = local->oper_channel->max_power; /* max tx power */

		/* 2. supported channels */
		/* TODO: get this in reg domain format */
		pos = skb_put(skb, 2 * sband->n_channels + 2);
		*pos++ = WLAN_EID_SUPPORTED_CHANNELS;
		*pos++ = 2 * sband->n_channels;
		for (i = 0; i < sband->n_channels; i++) {
			*pos++ = ieee80211_frequency_to_channel(
					sband->channels[i].center_freq);
			*pos++ = 1; /* one channel in the subband*/
		}
	}

	/* if present, add any custom IEs that go before HT */
	if (assoc_data->ie_len && assoc_data->ie) {
		static const u8 before_ht[] = {
			WLAN_EID_SSID,
			WLAN_EID_SUPP_RATES,
			WLAN_EID_EXT_SUPP_RATES,
			WLAN_EID_PWR_CAPABILITY,
			WLAN_EID_SUPPORTED_CHANNELS,
			WLAN_EID_RSN,
			WLAN_EID_QOS_CAPA,
			WLAN_EID_RRM_ENABLED_CAPABILITIES,
			WLAN_EID_MOBILITY_DOMAIN,
			WLAN_EID_SUPPORTED_REGULATORY_CLASSES,
		};
		noffset = ieee80211_ie_split(assoc_data->ie, assoc_data->ie_len,
					     before_ht, ARRAY_SIZE(before_ht),
					     offset);
		pos = skb_put(skb, noffset - offset);
		memcpy(pos, assoc_data->ie + offset, noffset - offset);
		offset = noffset;
	}

	if (!(ifmgd->flags & IEEE80211_STA_DISABLE_11N) &&
	    bss->wmm_used && local->hw.queues >= 4)
		ieee80211_add_ht_ie(sdata, skb, assoc_data->ht_information_ie,
				    sband, local->oper_channel, ifmgd->ap_smps);

	/* if present, add any custom non-vendor IEs that go after HT */
	if (assoc_data->ie_len && assoc_data->ie) {
		noffset = ieee80211_ie_split_vendor(assoc_data->ie,
						    assoc_data->ie_len,
						    offset);
		pos = skb_put(skb, noffset - offset);
		memcpy(pos, assoc_data->ie + offset, noffset - offset);
		offset = noffset;
	}

	if (assoc_data->wmm_used && local->hw.queues >= 4) {
		if (assoc_data->uapsd_used) {
			qos_info = local->uapsd_queues;
			qos_info |= (local->uapsd_max_sp_len <<
				     IEEE80211_WMM_IE_STA_QOSINFO_SP_SHIFT);
		} else {
			qos_info = 0;
		}

		pos = skb_put(skb, 9);
		*pos++ = WLAN_EID_VENDOR_SPECIFIC;
		*pos++ = 7; /* len */
		*pos++ = 0x00; /* Microsoft OUI 00:50:F2 */
		*pos++ = 0x50;
		*pos++ = 0xf2;
		*pos++ = 2; /* WME */
		*pos++ = 0; /* WME info */
		*pos++ = 1; /* WME ver */
		*pos++ = qos_info;
	}

	/* add any remaining custom (i.e. vendor specific here) IEs */
	if (assoc_data->ie_len && assoc_data->ie) {
		noffset = assoc_data->ie_len;
		pos = skb_put(skb, noffset - offset);
		memcpy(pos, assoc_data->ie + offset, noffset - offset);
	}

	IEEE80211_SKB_CB(skb)->flags |= IEEE80211_TX_INTFL_DONT_ENCRYPT;
	ieee80211_tx_skb(sdata, skb);
}

static void ieee80211_send_deauth_disassoc(struct ieee80211_sub_if_data *sdata,
					   const u8 *bssid, u16 stype, u16 reason,
					   void *cookie, bool send_frame)
{
	struct ieee80211_local *local = sdata->local;
	struct ieee80211_if_managed *ifmgd = &sdata->u.mgd;
	struct sk_buff *skb;
	struct ieee80211_mgmt *mgmt;

	skb = dev_alloc_skb(local->hw.extra_tx_headroom + sizeof(*mgmt));
	if (!skb)
		return;

	skb_reserve(skb, local->hw.extra_tx_headroom);

	mgmt = (struct ieee80211_mgmt *) skb_put(skb, 24);
	memset(mgmt, 0, 24);
	memcpy(mgmt->da, bssid, ETH_ALEN);
	memcpy(mgmt->sa, sdata->vif.addr, ETH_ALEN);
	memcpy(mgmt->bssid, bssid, ETH_ALEN);
	mgmt->frame_control = cpu_to_le16(IEEE80211_FTYPE_MGMT | stype);
	skb_put(skb, 2);
	/* u.deauth.reason_code == u.disassoc.reason_code */
	mgmt->u.deauth.reason_code = cpu_to_le16(reason);

	if (stype == IEEE80211_STYPE_DEAUTH)
		if (cookie)
			__cfg80211_send_deauth(sdata->dev, (u8 *)mgmt, skb->len);
		else
			cfg80211_send_deauth(sdata->dev, (u8 *)mgmt, skb->len);
	else
		if (cookie)
			__cfg80211_send_disassoc(sdata->dev, (u8 *)mgmt, skb->len);
		else
			cfg80211_send_disassoc(sdata->dev, (u8 *)mgmt, skb->len);
	if (!(ifmgd->flags & IEEE80211_STA_MFP_ENABLED))
		IEEE80211_SKB_CB(skb)->flags |= IEEE80211_TX_INTFL_DONT_ENCRYPT;

	if (send_frame)
		ieee80211_tx_skb(sdata, skb);
	else
		kfree_skb(skb);
}

void ieee80211_send_pspoll(struct ieee80211_local *local,
			   struct ieee80211_sub_if_data *sdata)
{
	struct ieee80211_pspoll *pspoll;
	struct sk_buff *skb;

	skb = ieee80211_pspoll_get(&local->hw, &sdata->vif);
	if (!skb)
		return;

	pspoll = (struct ieee80211_pspoll *) skb->data;
	pspoll->frame_control |= cpu_to_le16(IEEE80211_FCTL_PM);

	IEEE80211_SKB_CB(skb)->flags |= IEEE80211_TX_INTFL_DONT_ENCRYPT;
	ieee80211_tx_skb(sdata, skb);
}

void ieee80211_send_nullfunc(struct ieee80211_local *local,
			     struct ieee80211_sub_if_data *sdata,
			     int powersave)
{
	struct sk_buff *skb;
	struct ieee80211_hdr_3addr *nullfunc;
	struct ieee80211_if_managed *ifmgd = &sdata->u.mgd;

	skb = ieee80211_nullfunc_get(&local->hw, &sdata->vif);
	if (!skb)
		return;

	nullfunc = (struct ieee80211_hdr_3addr *) skb->data;
	if (powersave)
		nullfunc->frame_control |= cpu_to_le16(IEEE80211_FCTL_PM);

	IEEE80211_SKB_CB(skb)->flags |= IEEE80211_TX_INTFL_DONT_ENCRYPT;
	if (ifmgd->flags & (IEEE80211_STA_BEACON_POLL |
			    IEEE80211_STA_CONNECTION_POLL))
		IEEE80211_SKB_CB(skb)->flags |= IEEE80211_TX_CTL_USE_MINRATE;

	ieee80211_tx_skb(sdata, skb);
}

static void ieee80211_send_4addr_nullfunc(struct ieee80211_local *local,
					  struct ieee80211_sub_if_data *sdata)
{
	struct sk_buff *skb;
	struct ieee80211_hdr *nullfunc;
	__le16 fc;

	if (WARN_ON(sdata->vif.type != NL80211_IFTYPE_STATION))
		return;

	skb = dev_alloc_skb(local->hw.extra_tx_headroom + 30);
	if (!skb)
		return;

	skb_reserve(skb, local->hw.extra_tx_headroom);

	nullfunc = (struct ieee80211_hdr *) skb_put(skb, 30);
	memset(nullfunc, 0, 30);
	fc = cpu_to_le16(IEEE80211_FTYPE_DATA | IEEE80211_STYPE_NULLFUNC |
			 IEEE80211_FCTL_FROMDS | IEEE80211_FCTL_TODS);
	nullfunc->frame_control = fc;
	memcpy(nullfunc->addr1, sdata->u.mgd.bssid, ETH_ALEN);
	memcpy(nullfunc->addr2, sdata->vif.addr, ETH_ALEN);
	memcpy(nullfunc->addr3, sdata->u.mgd.bssid, ETH_ALEN);
	memcpy(nullfunc->addr4, sdata->vif.addr, ETH_ALEN);

	IEEE80211_SKB_CB(skb)->flags |= IEEE80211_TX_INTFL_DONT_ENCRYPT;
	ieee80211_tx_skb(sdata, skb);
}

/* spectrum management related things */
static void ieee80211_chswitch_work(struct work_struct *work)
{
	struct ieee80211_sub_if_data *sdata =
		container_of(work, struct ieee80211_sub_if_data, u.mgd.chswitch_work);
	struct ieee80211_if_managed *ifmgd = &sdata->u.mgd;

	if (!ieee80211_sdata_running(sdata))
		return;

	mutex_lock(&ifmgd->mtx);
	if (!ifmgd->associated)
		goto out;

	sdata->local->oper_channel = sdata->local->csa_channel;
	if (!sdata->local->ops->channel_switch) {
		/* call "hw_config" only if doing sw channel switch */
		ieee80211_hw_config(sdata->local,
			IEEE80211_CONF_CHANGE_CHANNEL);
	} else {
		/* update the device channel directly */
		sdata->local->hw.conf.channel = sdata->local->oper_channel;
	}

	/* XXX: shouldn't really modify cfg80211-owned data! */
	ifmgd->associated->channel = sdata->local->oper_channel;

	ieee80211_wake_queues_by_reason(&sdata->local->hw,
					IEEE80211_QUEUE_STOP_REASON_CSA);
 out:
	ifmgd->flags &= ~IEEE80211_STA_CSA_RECEIVED;
	mutex_unlock(&ifmgd->mtx);
}

void ieee80211_chswitch_done(struct ieee80211_vif *vif, bool success)
{
	struct ieee80211_sub_if_data *sdata;
	struct ieee80211_if_managed *ifmgd;

	sdata = vif_to_sdata(vif);
	ifmgd = &sdata->u.mgd;

	trace_api_chswitch_done(sdata, success);
	if (!success) {
		/*
		 * If the channel switch was not successful, stay
		 * around on the old channel. We currently lack
		 * good handling of this situation, possibly we
		 * should just drop the association.
		 */
		sdata->local->csa_channel = sdata->local->oper_channel;
	}

	ieee80211_queue_work(&sdata->local->hw, &ifmgd->chswitch_work);
}
EXPORT_SYMBOL(ieee80211_chswitch_done);

static void ieee80211_chswitch_timer(unsigned long data)
{
	struct ieee80211_sub_if_data *sdata =
		(struct ieee80211_sub_if_data *) data;
	struct ieee80211_if_managed *ifmgd = &sdata->u.mgd;

	if (sdata->local->quiescing) {
		set_bit(TMR_RUNNING_CHANSW, &ifmgd->timers_running);
		return;
	}

	ieee80211_queue_work(&sdata->local->hw, &ifmgd->chswitch_work);
}

void ieee80211_sta_process_chanswitch(struct ieee80211_sub_if_data *sdata,
				      struct ieee80211_channel_sw_ie *sw_elem,
				      struct ieee80211_bss *bss,
				      u64 timestamp)
{
	struct cfg80211_bss *cbss =
		container_of((void *)bss, struct cfg80211_bss, priv);
	struct ieee80211_channel *new_ch;
	struct ieee80211_if_managed *ifmgd = &sdata->u.mgd;
	int new_freq = ieee80211_channel_to_frequency(sw_elem->new_ch_num,
						      cbss->channel->band);

	ASSERT_MGD_MTX(ifmgd);

	if (!ifmgd->associated)
		return;

	if (sdata->local->scanning)
		return;

	/* Disregard subsequent beacons if we are already running a timer
	   processing a CSA */

	if (ifmgd->flags & IEEE80211_STA_CSA_RECEIVED)
		return;

	new_ch = ieee80211_get_channel(sdata->local->hw.wiphy, new_freq);
	if (!new_ch || new_ch->flags & IEEE80211_CHAN_DISABLED)
		return;

	sdata->local->csa_channel = new_ch;

	if (sdata->local->ops->channel_switch) {
		/* use driver's channel switch callback */
		struct ieee80211_channel_switch ch_switch;
		memset(&ch_switch, 0, sizeof(ch_switch));
		ch_switch.timestamp = timestamp;
		if (sw_elem->mode) {
			ch_switch.block_tx = true;
			ieee80211_stop_queues_by_reason(&sdata->local->hw,
					IEEE80211_QUEUE_STOP_REASON_CSA);
		}
		ch_switch.channel = new_ch;
		ch_switch.count = sw_elem->count;
		ifmgd->flags |= IEEE80211_STA_CSA_RECEIVED;
		drv_channel_switch(sdata->local, &ch_switch);
		return;
	}

	/* channel switch handled in software */
	if (sw_elem->count <= 1) {
		ieee80211_queue_work(&sdata->local->hw, &ifmgd->chswitch_work);
	} else {
		if (sw_elem->mode)
			ieee80211_stop_queues_by_reason(&sdata->local->hw,
					IEEE80211_QUEUE_STOP_REASON_CSA);
		ifmgd->flags |= IEEE80211_STA_CSA_RECEIVED;
		mod_timer(&ifmgd->chswitch_timer,
			  jiffies +
			  msecs_to_jiffies(sw_elem->count *
					   cbss->beacon_interval));
	}
}

static void ieee80211_handle_pwr_constr(struct ieee80211_sub_if_data *sdata,
					u16 capab_info, u8 *pwr_constr_elem,
					u8 pwr_constr_elem_len)
{
	struct ieee80211_conf *conf = &sdata->local->hw.conf;

	if (!(capab_info & WLAN_CAPABILITY_SPECTRUM_MGMT))
		return;

	/* Power constraint IE length should be 1 octet */
	if (pwr_constr_elem_len != 1)
		return;

	if ((*pwr_constr_elem <= conf->channel->max_reg_power) &&
	    (*pwr_constr_elem != sdata->local->power_constr_level)) {
		sdata->local->power_constr_level = *pwr_constr_elem;
		ieee80211_hw_config(sdata->local, 0);
	}
}

void ieee80211_enable_dyn_ps(struct ieee80211_vif *vif)
{
	struct ieee80211_sub_if_data *sdata = vif_to_sdata(vif);
	struct ieee80211_local *local = sdata->local;
	struct ieee80211_conf *conf = &local->hw.conf;

	WARN_ON(sdata->vif.type != NL80211_IFTYPE_STATION ||
		!(local->hw.flags & IEEE80211_HW_SUPPORTS_PS) ||
		(local->hw.flags & IEEE80211_HW_SUPPORTS_DYNAMIC_PS));

	local->disable_dynamic_ps = false;
	conf->dynamic_ps_timeout = local->dynamic_ps_user_timeout;
}
EXPORT_SYMBOL(ieee80211_enable_dyn_ps);

void ieee80211_disable_dyn_ps(struct ieee80211_vif *vif)
{
	struct ieee80211_sub_if_data *sdata = vif_to_sdata(vif);
	struct ieee80211_local *local = sdata->local;
	struct ieee80211_conf *conf = &local->hw.conf;

	WARN_ON(sdata->vif.type != NL80211_IFTYPE_STATION ||
		!(local->hw.flags & IEEE80211_HW_SUPPORTS_PS) ||
		(local->hw.flags & IEEE80211_HW_SUPPORTS_DYNAMIC_PS));

	local->disable_dynamic_ps = true;
	conf->dynamic_ps_timeout = 0;
	del_timer_sync(&local->dynamic_ps_timer);
	ieee80211_queue_work(&local->hw,
			     &local->dynamic_ps_enable_work);
}
EXPORT_SYMBOL(ieee80211_disable_dyn_ps);

/* powersave */
static void ieee80211_enable_ps(struct ieee80211_local *local,
				struct ieee80211_sub_if_data *sdata)
{
	struct ieee80211_conf *conf = &local->hw.conf;

	/*
	 * If we are scanning right now then the parameters will
	 * take effect when scan finishes.
	 */
	if (local->scanning)
		return;

	if (conf->dynamic_ps_timeout > 0 &&
	    !(local->hw.flags & IEEE80211_HW_SUPPORTS_DYNAMIC_PS)) {
		mod_timer(&local->dynamic_ps_timer, jiffies +
			  msecs_to_jiffies(conf->dynamic_ps_timeout));
	} else {
		if (local->hw.flags & IEEE80211_HW_PS_NULLFUNC_STACK)
			ieee80211_send_nullfunc(local, sdata, 1);

		if ((local->hw.flags & IEEE80211_HW_PS_NULLFUNC_STACK) &&
		    (local->hw.flags & IEEE80211_HW_REPORTS_TX_ACK_STATUS))
			return;

		conf->flags |= IEEE80211_CONF_PS;
		ieee80211_hw_config(local, IEEE80211_CONF_CHANGE_PS);
	}
}

static void ieee80211_change_ps(struct ieee80211_local *local)
{
	struct ieee80211_conf *conf = &local->hw.conf;

	if (local->ps_sdata) {
		ieee80211_enable_ps(local, local->ps_sdata);
	} else if (conf->flags & IEEE80211_CONF_PS) {
		conf->flags &= ~IEEE80211_CONF_PS;
		ieee80211_hw_config(local, IEEE80211_CONF_CHANGE_PS);
		del_timer_sync(&local->dynamic_ps_timer);
		cancel_work_sync(&local->dynamic_ps_enable_work);
	}
}

static bool ieee80211_powersave_allowed(struct ieee80211_sub_if_data *sdata)
{
	struct ieee80211_if_managed *mgd = &sdata->u.mgd;
	struct sta_info *sta = NULL;
	bool authorized = false;

	if (!mgd->powersave)
		return false;

	if (mgd->broken_ap)
		return false;

	if (!mgd->associated)
		return false;

	if (!mgd->associated->beacon_ies)
		return false;

	if (mgd->flags & (IEEE80211_STA_BEACON_POLL |
			  IEEE80211_STA_CONNECTION_POLL))
		return false;

	rcu_read_lock();
	sta = sta_info_get(sdata, mgd->bssid);
	if (sta)
		authorized = test_sta_flag(sta, WLAN_STA_AUTHORIZED);
	rcu_read_unlock();

	return authorized;
}

/* need to hold RTNL or interface lock */
void ieee80211_recalc_ps(struct ieee80211_local *local, s32 latency)
{
	struct ieee80211_sub_if_data *sdata, *found = NULL;
	int count = 0;
	int timeout;

	if (!(local->hw.flags & IEEE80211_HW_SUPPORTS_PS)) {
		local->ps_sdata = NULL;
		return;
	}

	if (!list_empty(&local->work_list)) {
		local->ps_sdata = NULL;
		goto change;
	}

	list_for_each_entry(sdata, &local->interfaces, list) {
		if (!ieee80211_sdata_running(sdata))
			continue;
		if (sdata->vif.type == NL80211_IFTYPE_AP) {
			/* If an AP vif is found, then disable PS
			 * by setting the count to zero thereby setting
			 * ps_sdata to NULL.
			 */
			count = 0;
			break;
		}
		if (sdata->vif.type != NL80211_IFTYPE_STATION)
			continue;
		found = sdata;
		count++;
	}

	if (count == 1 && ieee80211_powersave_allowed(found)) {
		struct ieee80211_conf *conf = &local->hw.conf;
		s32 beaconint_us;

		if (latency < 0)
			latency = pm_qos_request(PM_QOS_NETWORK_LATENCY);

		beaconint_us = ieee80211_tu_to_usec(
					found->vif.bss_conf.beacon_int);

		timeout = local->dynamic_ps_forced_timeout;
		if (timeout < 0) {
			/*
			 * Go to full PSM if the user configures a very low
			 * latency requirement.
			 * The 2000 second value is there for compatibility
			 * until the PM_QOS_NETWORK_LATENCY is configured
			 * with real values.
			 */
			if (latency > (1900 * USEC_PER_MSEC) &&
			    latency != (2000 * USEC_PER_SEC))
				timeout = 0;
			else
				timeout = 100;
		}
		local->dynamic_ps_user_timeout = timeout;
		if (!local->disable_dynamic_ps)
			conf->dynamic_ps_timeout =
				local->dynamic_ps_user_timeout;

		if (beaconint_us > latency) {
			local->ps_sdata = NULL;
		} else {
			struct ieee80211_bss *bss;
			int maxslp = 1;
			u8 dtimper;

			bss = (void *)found->u.mgd.associated->priv;
			dtimper = bss->dtim_period;

			/* If the TIM IE is invalid, pretend the value is 1 */
			if (!dtimper)
				dtimper = 1;
			else if (dtimper > 1)
				maxslp = min_t(int, dtimper,
						    latency / beaconint_us);

			local->hw.conf.max_sleep_period = maxslp;
			local->hw.conf.ps_dtim_period = dtimper;
			local->ps_sdata = found;
		}
	} else {
		local->ps_sdata = NULL;
	}

 change:
	ieee80211_change_ps(local);
}

void ieee80211_dynamic_ps_disable_work(struct work_struct *work)
{
	struct ieee80211_local *local =
		container_of(work, struct ieee80211_local,
			     dynamic_ps_disable_work);

	if (local->hw.conf.flags & IEEE80211_CONF_PS) {
		local->hw.conf.flags &= ~IEEE80211_CONF_PS;
		ieee80211_hw_config(local, IEEE80211_CONF_CHANGE_PS);
	}

	ieee80211_wake_queues_by_reason(&local->hw,
					IEEE80211_QUEUE_STOP_REASON_PS);
}

void ieee80211_dynamic_ps_enable_work(struct work_struct *work)
{
	struct ieee80211_local *local =
		container_of(work, struct ieee80211_local,
			     dynamic_ps_enable_work);
	struct ieee80211_sub_if_data *sdata = local->ps_sdata;
	struct ieee80211_if_managed *ifmgd;
	unsigned long flags;
	int q;

	/* can only happen when PS was just disabled anyway */
	if (!sdata)
		return;

	ifmgd = &sdata->u.mgd;

	if (local->hw.conf.flags & IEEE80211_CONF_PS)
		return;

	if (!local->disable_dynamic_ps &&
	    local->hw.conf.dynamic_ps_timeout > 0) {
		/* don't enter PS if TX frames are pending */
		if (drv_tx_frames_pending(local)) {
			mod_timer(&local->dynamic_ps_timer, jiffies +
				  msecs_to_jiffies(
				  local->hw.conf.dynamic_ps_timeout));
			return;
		}

		/*
		 * transmission can be stopped by others which leads to
		 * dynamic_ps_timer expiry. Postpone the ps timer if it
		 * is not the actual idle state.
		 */
		spin_lock_irqsave(&local->queue_stop_reason_lock, flags);
		for (q = 0; q < local->hw.queues; q++) {
			if (local->queue_stop_reasons[q]) {
				spin_unlock_irqrestore(&local->queue_stop_reason_lock,
						       flags);
				mod_timer(&local->dynamic_ps_timer, jiffies +
					  msecs_to_jiffies(
					  local->hw.conf.dynamic_ps_timeout));
				return;
			}
		}
		spin_unlock_irqrestore(&local->queue_stop_reason_lock, flags);
	}

	if ((local->hw.flags & IEEE80211_HW_PS_NULLFUNC_STACK) &&
	    !(ifmgd->flags & IEEE80211_STA_NULLFUNC_ACKED)) {
		netif_tx_stop_all_queues(sdata->dev);

		if (drv_tx_frames_pending(local))
			mod_timer(&local->dynamic_ps_timer, jiffies +
				  msecs_to_jiffies(
				  local->hw.conf.dynamic_ps_timeout));
		else {
			ieee80211_send_nullfunc(local, sdata, 1);
			/* Flush to get the tx status of nullfunc frame */
			drv_flush(local, false);
		}
	}

	if (!((local->hw.flags & IEEE80211_HW_REPORTS_TX_ACK_STATUS) &&
	      (local->hw.flags & IEEE80211_HW_PS_NULLFUNC_STACK)) ||
	    (ifmgd->flags & IEEE80211_STA_NULLFUNC_ACKED)) {
		ifmgd->flags &= ~IEEE80211_STA_NULLFUNC_ACKED;
		local->hw.conf.flags |= IEEE80211_CONF_PS;
		ieee80211_hw_config(local, IEEE80211_CONF_CHANGE_PS);
	}

	if (local->hw.flags & IEEE80211_HW_PS_NULLFUNC_STACK)
		netif_tx_wake_all_queues(sdata->dev);
}

void ieee80211_dynamic_ps_timer(unsigned long data)
{
	struct ieee80211_local *local = (void *) data;

	if (local->quiescing || local->suspended)
		return;

	ieee80211_queue_work(&local->hw, &local->dynamic_ps_enable_work);
}

/* MLME */
static void ieee80211_sta_wmm_params(struct ieee80211_local *local,
				     struct ieee80211_sub_if_data *sdata,
				     u8 *wmm_param, size_t wmm_param_len)
{
	struct ieee80211_tx_queue_params params;
	struct ieee80211_if_managed *ifmgd = &sdata->u.mgd;
	size_t left;
	int count;
	u8 *pos, uapsd_queues = 0;

	if (!local->ops->conf_tx)
		return;

	if (local->hw.queues < 4)
		return;

	if (!wmm_param)
		return;

	if (wmm_param_len < 8 || wmm_param[5] /* version */ != 1)
		return;

	if (ifmgd->flags & IEEE80211_STA_UAPSD_ENABLED)
		uapsd_queues = local->uapsd_queues;

	count = wmm_param[6] & 0x0f;
	if (count == ifmgd->wmm_last_param_set)
		return;
	ifmgd->wmm_last_param_set = count;

	pos = wmm_param + 8;
	left = wmm_param_len - 8;

	memset(&params, 0, sizeof(params));

	local->wmm_acm = 0;
	for (; left >= 4; left -= 4, pos += 4) {
		int aci = (pos[0] >> 5) & 0x03;
		int acm = (pos[0] >> 4) & 0x01;
		bool uapsd = false;
		int queue;

		switch (aci) {
		case 1: /* AC_BK */
			queue = 3;
			if (acm)
				local->wmm_acm |= BIT(1) | BIT(2); /* BK/- */
			if (uapsd_queues & IEEE80211_WMM_IE_STA_QOSINFO_AC_BK)
				uapsd = true;
			break;
		case 2: /* AC_VI */
			queue = 1;
			if (acm)
				local->wmm_acm |= BIT(4) | BIT(5); /* CL/VI */
			if (uapsd_queues & IEEE80211_WMM_IE_STA_QOSINFO_AC_VI)
				uapsd = true;
			break;
		case 3: /* AC_VO */
			queue = 0;
			if (acm)
				local->wmm_acm |= BIT(6) | BIT(7); /* VO/NC */
			if (uapsd_queues & IEEE80211_WMM_IE_STA_QOSINFO_AC_VO)
				uapsd = true;
			break;
		case 0: /* AC_BE */
		default:
			queue = 2;
			if (acm)
				local->wmm_acm |= BIT(0) | BIT(3); /* BE/EE */
			if (uapsd_queues & IEEE80211_WMM_IE_STA_QOSINFO_AC_BE)
				uapsd = true;
			break;
		}

		params.aifs = pos[0] & 0x0f;
		params.cw_max = ecw2cw((pos[1] & 0xf0) >> 4);
		params.cw_min = ecw2cw(pos[1] & 0x0f);
		params.txop = get_unaligned_le16(pos + 2);
		params.uapsd = uapsd;

#ifdef CONFIG_MAC80211_VERBOSE_DEBUG
		wiphy_debug(local->hw.wiphy,
			    "WMM queue=%d aci=%d acm=%d aifs=%d "
			    "cWmin=%d cWmax=%d txop=%d uapsd=%d\n",
			    queue, aci, acm,
			    params.aifs, params.cw_min, params.cw_max,
			    params.txop, params.uapsd);
#endif
		sdata->tx_conf[queue] = params;
		if (drv_conf_tx(local, sdata, queue, &params))
			wiphy_debug(local->hw.wiphy,
				    "failed to set TX queue parameters for queue %d\n",
				    queue);
	}

	/* enable WMM or activate new settings */
	sdata->vif.bss_conf.qos = true;
	ieee80211_bss_info_change_notify(sdata, BSS_CHANGED_QOS);
}

static u32 ieee80211_handle_bss_capability(struct ieee80211_sub_if_data *sdata,
					   u16 capab, bool erp_valid, u8 erp)
{
	struct ieee80211_bss_conf *bss_conf = &sdata->vif.bss_conf;
	u32 changed = 0;
	bool use_protection;
	bool use_short_preamble;
	bool use_short_slot;

	if (erp_valid) {
		use_protection = (erp & WLAN_ERP_USE_PROTECTION) != 0;
		use_short_preamble = (erp & WLAN_ERP_BARKER_PREAMBLE) == 0;
	} else {
		use_protection = false;
		use_short_preamble = !!(capab & WLAN_CAPABILITY_SHORT_PREAMBLE);
	}

	use_short_slot = !!(capab & WLAN_CAPABILITY_SHORT_SLOT_TIME);
	if (sdata->local->hw.conf.channel->band == IEEE80211_BAND_5GHZ)
		use_short_slot = true;

	if (use_protection != bss_conf->use_cts_prot) {
		bss_conf->use_cts_prot = use_protection;
		changed |= BSS_CHANGED_ERP_CTS_PROT;
	}

	if (use_short_preamble != bss_conf->use_short_preamble) {
		bss_conf->use_short_preamble = use_short_preamble;
		changed |= BSS_CHANGED_ERP_PREAMBLE;
	}

	if (use_short_slot != bss_conf->use_short_slot) {
		bss_conf->use_short_slot = use_short_slot;
		changed |= BSS_CHANGED_ERP_SLOT;
	}

	return changed;
}

static void ieee80211_set_associated(struct ieee80211_sub_if_data *sdata,
				     struct cfg80211_bss *cbss,
				     u32 bss_info_changed)
{
	struct ieee80211_bss *bss = (void *)cbss->priv;
	struct ieee80211_local *local = sdata->local;
	struct ieee80211_bss_conf *bss_conf = &sdata->vif.bss_conf;

	bss_info_changed |= BSS_CHANGED_ASSOC;
	/* set timing information */
	bss_conf->beacon_int = cbss->beacon_interval;
	bss_conf->timestamp = cbss->tsf;

	bss_info_changed |= BSS_CHANGED_BEACON_INT;
	bss_info_changed |= ieee80211_handle_bss_capability(sdata,
		cbss->capability, bss->has_erp_value, bss->erp_value);

	sdata->u.mgd.beacon_timeout = usecs_to_jiffies(ieee80211_tu_to_usec(
		IEEE80211_BEACON_LOSS_COUNT * bss_conf->beacon_int));

	sdata->u.mgd.associated = cbss;
	memcpy(sdata->u.mgd.bssid, cbss->bssid, ETH_ALEN);

	sdata->u.mgd.flags |= IEEE80211_STA_RESET_SIGNAL_AVE;

	/* just to be sure */
	sdata->u.mgd.flags &= ~(IEEE80211_STA_CONNECTION_POLL |
				IEEE80211_STA_BEACON_POLL);

	ieee80211_led_assoc(local, 1);

	if (local->hw.flags & IEEE80211_HW_NEED_DTIM_PERIOD)
		bss_conf->dtim_period = bss->dtim_period;
	else
		bss_conf->dtim_period = 0;

	bss_conf->assoc = 1;
	/*
	 * For now just always ask the driver to update the basic rateset
	 * when we have associated, we aren't checking whether it actually
	 * changed or not.
	 */
	bss_info_changed |= BSS_CHANGED_BASIC_RATES;

	/* And the BSSID changed - we're associated now */
	bss_info_changed |= BSS_CHANGED_BSSID;

	/* Tell the driver to monitor connection quality (if supported) */
	if (sdata->vif.driver_flags & IEEE80211_VIF_SUPPORTS_CQM_RSSI &&
	    bss_conf->cqm_rssi_thold)
		bss_info_changed |= BSS_CHANGED_CQM;

	/* Enable ARP filtering */
	if (bss_conf->arp_filter_enabled != sdata->arp_filter_state) {
		bss_conf->arp_filter_enabled = sdata->arp_filter_state;
		bss_info_changed |= BSS_CHANGED_ARP_FILTER;
	}

	ieee80211_bss_info_change_notify(sdata, bss_info_changed);

	mutex_lock(&local->iflist_mtx);
	ieee80211_recalc_ps(local, -1);
	ieee80211_recalc_smps(local);
	mutex_unlock(&local->iflist_mtx);

	netif_tx_start_all_queues(sdata->dev);
	netif_carrier_on(sdata->dev);
}

static void ieee80211_set_disassoc(struct ieee80211_sub_if_data *sdata,
				   bool remove_sta, bool tx)
{
	struct ieee80211_if_managed *ifmgd = &sdata->u.mgd;
	struct ieee80211_local *local = sdata->local;
	struct sta_info *sta;
	u32 changed = 0, config_changed = 0;
	u8 bssid[ETH_ALEN];

	ASSERT_MGD_MTX(ifmgd);

	if (WARN_ON(!ifmgd->associated))
		return;

	memcpy(bssid, ifmgd->associated->bssid, ETH_ALEN);

	ifmgd->associated = NULL;
	memset(ifmgd->bssid, 0, ETH_ALEN);

	/*
	 * we need to commit the associated = NULL change because the
	 * scan code uses that to determine whether this iface should
	 * go to/wake up from powersave or not -- and could otherwise
	 * wake the queues erroneously.
	 */
	smp_mb();

	/*
	 * Thus, we can only afterwards stop the queues -- to account
	 * for the case where another CPU is finishing a scan at this
	 * time -- we don't want the scan code to enable queues.
	 */

	netif_tx_stop_all_queues(sdata->dev);
	netif_carrier_off(sdata->dev);

	mutex_lock(&local->sta_mtx);
	sta = sta_info_get(sdata, bssid);
	if (sta) {
		set_sta_flag(sta, WLAN_STA_BLOCK_BA);
		ieee80211_sta_tear_down_BA_sessions(sta, tx);
	}
	mutex_unlock(&local->sta_mtx);

	changed |= ieee80211_reset_erp_info(sdata);

	ieee80211_led_assoc(local, 0);
	changed |= BSS_CHANGED_ASSOC;
	sdata->vif.bss_conf.assoc = false;

	ieee80211_set_wmm_default(sdata);

	/* channel(_type) changes are handled by ieee80211_hw_config */
	WARN_ON(!ieee80211_set_channel_type(local, sdata, NL80211_CHAN_NO_HT));

	/* on the next assoc, re-program HT parameters */
	sdata->ht_opmode_valid = false;
	memset(&ifmgd->ht_capa, 0, sizeof(ifmgd->ht_capa));
	memset(&ifmgd->ht_capa_mask, 0, sizeof(ifmgd->ht_capa_mask));

	local->power_constr_level = 0;

	del_timer_sync(&local->dynamic_ps_timer);
	cancel_work_sync(&local->dynamic_ps_enable_work);

	if (local->hw.conf.flags & IEEE80211_CONF_PS) {
		local->hw.conf.flags &= ~IEEE80211_CONF_PS;
		config_changed |= IEEE80211_CONF_CHANGE_PS;
	}
	local->ps_sdata = NULL;

	ieee80211_hw_config(local, config_changed);

	/* Disable ARP filtering */
	if (sdata->vif.bss_conf.arp_filter_enabled) {
		sdata->vif.bss_conf.arp_filter_enabled = false;
		changed |= BSS_CHANGED_ARP_FILTER;
	}

	/* The BSSID (not really interesting) and HT changed */
	changed |= BSS_CHANGED_BSSID | BSS_CHANGED_HT;
	ieee80211_bss_info_change_notify(sdata, changed);

	/* remove AP and TDLS peers */
	if (remove_sta)
		sta_info_flush(local, sdata);

	del_timer_sync(&sdata->u.mgd.conn_mon_timer);
	del_timer_sync(&sdata->u.mgd.bcn_mon_timer);
	del_timer_sync(&sdata->u.mgd.timer);
	del_timer_sync(&sdata->u.mgd.chswitch_timer);
}

void ieee80211_sta_rx_notify(struct ieee80211_sub_if_data *sdata,
			     struct ieee80211_hdr *hdr)
{
	/*
	 * We can postpone the mgd.timer whenever receiving unicast frames
	 * from AP because we know that the connection is working both ways
	 * at that time. But multicast frames (and hence also beacons) must
	 * be ignored here, because we need to trigger the timer during
	 * data idle periods for sending the periodic probe request to the
	 * AP we're connected to.
	 */
	if (is_multicast_ether_addr(hdr->addr1))
		return;

	ieee80211_sta_reset_conn_monitor(sdata);
}

static void ieee80211_reset_ap_probe(struct ieee80211_sub_if_data *sdata)
{
	struct ieee80211_if_managed *ifmgd = &sdata->u.mgd;

	if (!(ifmgd->flags & (IEEE80211_STA_BEACON_POLL |
			      IEEE80211_STA_CONNECTION_POLL)))
	    return;

	ifmgd->flags &= ~(IEEE80211_STA_CONNECTION_POLL |
			  IEEE80211_STA_BEACON_POLL);
	mutex_lock(&sdata->local->iflist_mtx);
	ieee80211_recalc_ps(sdata->local, -1);
	mutex_unlock(&sdata->local->iflist_mtx);

	if (sdata->local->hw.flags & IEEE80211_HW_CONNECTION_MONITOR)
		return;

	/*
	 * We've received a probe response, but are not sure whether
	 * we have or will be receiving any beacons or data, so let's
	 * schedule the timers again, just in case.
	 */
	ieee80211_sta_reset_beacon_monitor(sdata);

	mod_timer(&ifmgd->conn_mon_timer,
		  round_jiffies_up(jiffies +
				   IEEE80211_CONNECTION_IDLE_TIME));
}

void ieee80211_sta_tx_notify(struct ieee80211_sub_if_data *sdata,
			     struct ieee80211_hdr *hdr, bool ack)
{
	if (!ieee80211_is_data(hdr->frame_control))
	    return;

	if (ack)
		ieee80211_sta_reset_conn_monitor(sdata);

	if (ieee80211_is_nullfunc(hdr->frame_control) &&
	    sdata->u.mgd.probe_send_count > 0) {
		if (ack)
			sdata->u.mgd.probe_send_count = 0;
		else
			sdata->u.mgd.nullfunc_failed = true;
		ieee80211_queue_work(&sdata->local->hw, &sdata->work);
	}
}

static void ieee80211_mgd_probe_ap_send(struct ieee80211_sub_if_data *sdata)
{
	struct ieee80211_if_managed *ifmgd = &sdata->u.mgd;
	const u8 *ssid;
	u8 *dst = ifmgd->associated->bssid;
	u8 unicast_limit = max(1, max_probe_tries - 3);

	/*
	 * Try sending broadcast probe requests for the last three
	 * probe requests after the first ones failed since some
	 * buggy APs only support broadcast probe requests.
	 */
	if (ifmgd->probe_send_count >= unicast_limit)
		dst = NULL;

	/*
	 * When the hardware reports an accurate Tx ACK status, it's
	 * better to send a nullfunc frame instead of a probe request,
	 * as it will kick us off the AP quickly if we aren't associated
	 * anymore. The timeout will be reset if the frame is ACKed by
	 * the AP.
	 */
	if (sdata->local->hw.flags & IEEE80211_HW_REPORTS_TX_ACK_STATUS) {
		ifmgd->nullfunc_failed = false;
		ieee80211_send_nullfunc(sdata->local, sdata, 0);
	} else {
		ssid = ieee80211_bss_get_ie(ifmgd->associated, WLAN_EID_SSID);
		ieee80211_send_probe_req(sdata, dst, ssid + 2, ssid[1], NULL, 0,
					 (u32) -1, true, false);
	}

	ifmgd->probe_send_count++;
	ifmgd->probe_timeout = jiffies + msecs_to_jiffies(probe_wait_ms);
	run_again(ifmgd, ifmgd->probe_timeout);
}

static void ieee80211_mgd_probe_ap(struct ieee80211_sub_if_data *sdata,
				   bool beacon)
{
	struct ieee80211_if_managed *ifmgd = &sdata->u.mgd;
	bool already = false;

	if (!ieee80211_sdata_running(sdata))
		return;

	if (sdata->local->scanning)
		return;

	if (sdata->local->tmp_channel)
		return;

	mutex_lock(&ifmgd->mtx);

	if (!ifmgd->associated)
		goto out;

#ifdef CONFIG_MAC80211_VERBOSE_DEBUG
	if (beacon && net_ratelimit())
		printk(KERN_DEBUG "%s: detected beacon loss from AP "
		       "- sending probe request\n", sdata->name);
#endif

	/*
	 * The driver/our work has already reported this event or the
	 * connection monitoring has kicked in and we have already sent
	 * a probe request. Or maybe the AP died and the driver keeps
	 * reporting until we disassociate...
	 *
	 * In either case we have to ignore the current call to this
	 * function (except for setting the correct probe reason bit)
	 * because otherwise we would reset the timer every time and
	 * never check whether we received a probe response!
	 */
	if (ifmgd->flags & (IEEE80211_STA_BEACON_POLL |
			    IEEE80211_STA_CONNECTION_POLL))
		already = true;

	if (beacon)
		ifmgd->flags |= IEEE80211_STA_BEACON_POLL;
	else
		ifmgd->flags |= IEEE80211_STA_CONNECTION_POLL;

	if (already)
		goto out;

	mutex_lock(&sdata->local->iflist_mtx);
	ieee80211_recalc_ps(sdata->local, -1);
	mutex_unlock(&sdata->local->iflist_mtx);

	ifmgd->probe_send_count = 0;
	ieee80211_mgd_probe_ap_send(sdata);
 out:
	mutex_unlock(&ifmgd->mtx);
}

struct sk_buff *ieee80211_ap_probereq_get(struct ieee80211_hw *hw,
					  struct ieee80211_vif *vif)
{
	struct ieee80211_sub_if_data *sdata = vif_to_sdata(vif);
	struct ieee80211_if_managed *ifmgd = &sdata->u.mgd;
	struct sk_buff *skb;
	const u8 *ssid;

	if (WARN_ON(sdata->vif.type != NL80211_IFTYPE_STATION))
		return NULL;

	ASSERT_MGD_MTX(ifmgd);

	if (!ifmgd->associated)
		return NULL;

	ssid = ieee80211_bss_get_ie(ifmgd->associated, WLAN_EID_SSID);
	skb = ieee80211_build_probe_req(sdata, ifmgd->associated->bssid,
					(u32) -1, ssid + 2, ssid[1],
					NULL, 0, true);

	return skb;
}
EXPORT_SYMBOL(ieee80211_ap_probereq_get);

static void __ieee80211_connection_loss(struct ieee80211_sub_if_data *sdata)
{
	struct ieee80211_if_managed *ifmgd = &sdata->u.mgd;
	struct ieee80211_local *local = sdata->local;
	u8 bssid[ETH_ALEN];

	mutex_lock(&ifmgd->mtx);
	if (!ifmgd->associated) {
		mutex_unlock(&ifmgd->mtx);
		return;
	}

	memcpy(bssid, ifmgd->associated->bssid, ETH_ALEN);

	printk(KERN_DEBUG "%s: Connection to AP %pM lost.\n",
	       sdata->name, bssid);

	ieee80211_set_disassoc(sdata, true, true);
	mutex_unlock(&ifmgd->mtx);

	/*
	 * must be outside lock due to cfg80211,
	 * but that's not a problem.
	 */
	ieee80211_send_deauth_disassoc(sdata, bssid,
				       IEEE80211_STYPE_DEAUTH,
				       WLAN_REASON_DISASSOC_DUE_TO_INACTIVITY,
				       NULL, true);

	mutex_lock(&local->mtx);
	ieee80211_recalc_idle(local);
	mutex_unlock(&local->mtx);
}

void ieee80211_beacon_connection_loss_work(struct work_struct *work)
{
	struct ieee80211_sub_if_data *sdata =
		container_of(work, struct ieee80211_sub_if_data,
			     u.mgd.beacon_connection_loss_work);
	struct ieee80211_if_managed *ifmgd = &sdata->u.mgd;
	struct sta_info *sta;

	if (ifmgd->associated) {
		rcu_read_lock();
		sta = sta_info_get(sdata, ifmgd->bssid);
		if (sta)
			sta->beacon_loss_count++;
		rcu_read_unlock();
	}

	if (sdata->local->hw.flags & IEEE80211_HW_CONNECTION_MONITOR)
		__ieee80211_connection_loss(sdata);
	else
		ieee80211_mgd_probe_ap(sdata, true);
}

void ieee80211_beacon_loss(struct ieee80211_vif *vif)
{
	struct ieee80211_sub_if_data *sdata = vif_to_sdata(vif);
	struct ieee80211_hw *hw = &sdata->local->hw;

	trace_api_beacon_loss(sdata);

	WARN_ON(hw->flags & IEEE80211_HW_CONNECTION_MONITOR);
	ieee80211_queue_work(hw, &sdata->u.mgd.beacon_connection_loss_work);
}
EXPORT_SYMBOL(ieee80211_beacon_loss);

void ieee80211_connection_loss(struct ieee80211_vif *vif)
{
	struct ieee80211_sub_if_data *sdata = vif_to_sdata(vif);
	struct ieee80211_hw *hw = &sdata->local->hw;

	trace_api_connection_loss(sdata);

	WARN_ON(!(hw->flags & IEEE80211_HW_CONNECTION_MONITOR));
	ieee80211_queue_work(hw, &sdata->u.mgd.beacon_connection_loss_work);
}
EXPORT_SYMBOL(ieee80211_connection_loss);


static void ieee80211_destroy_auth_data(struct ieee80211_sub_if_data *sdata,
					bool assoc)
{
	struct ieee80211_mgd_auth_data *auth_data = sdata->u.mgd.auth_data;

	lockdep_assert_held(&sdata->u.mgd.mtx);

	if (auth_data->synced)
		drv_finish_tx_sync(sdata->local, sdata,
				   auth_data->bss->bssid,
				   IEEE80211_TX_SYNC_AUTH);

	if (!assoc) {
		sta_info_destroy_addr(sdata, auth_data->bss->bssid);

		memset(sdata->u.mgd.bssid, 0, ETH_ALEN);
		ieee80211_bss_info_change_notify(sdata, BSS_CHANGED_BSSID);
	}

	cfg80211_put_bss(auth_data->bss);
	kfree(auth_data);
	sdata->u.mgd.auth_data = NULL;
}

static void ieee80211_auth_challenge(struct ieee80211_sub_if_data *sdata,
				     struct ieee80211_mgmt *mgmt, size_t len)
{
	struct ieee80211_mgd_auth_data *auth_data = sdata->u.mgd.auth_data;
	u8 *pos;
	struct ieee802_11_elems elems;

	pos = mgmt->u.auth.variable;
	ieee802_11_parse_elems(pos, len - (pos - (u8 *) mgmt), &elems);
	if (!elems.challenge)
		return;
	auth_data->expected_transaction = 4;
	ieee80211_send_auth(sdata, 3, auth_data->algorithm,
			    elems.challenge - 2, elems.challenge_len + 2,
			    auth_data->bss->bssid, auth_data->bss->bssid,
			    auth_data->key, auth_data->key_len,
			    auth_data->key_idx);
}

static enum rx_mgmt_action __must_check
ieee80211_rx_mgmt_auth(struct ieee80211_sub_if_data *sdata,
		       struct ieee80211_mgmt *mgmt, size_t len)
{
	struct ieee80211_if_managed *ifmgd = &sdata->u.mgd;
	u8 bssid[ETH_ALEN];
	u16 auth_alg, auth_transaction, status_code;
	struct sta_info *sta;

	lockdep_assert_held(&ifmgd->mtx);

	if (len < 24 + 6)
		return RX_MGMT_NONE;

	if (!ifmgd->auth_data || ifmgd->auth_data->done)
		return RX_MGMT_NONE;

	memcpy(bssid, ifmgd->auth_data->bss->bssid, ETH_ALEN);

	if (memcmp(bssid, mgmt->bssid, ETH_ALEN))
		return RX_MGMT_NONE;

	auth_alg = le16_to_cpu(mgmt->u.auth.auth_alg);
	auth_transaction = le16_to_cpu(mgmt->u.auth.auth_transaction);
	status_code = le16_to_cpu(mgmt->u.auth.status_code);

	if (auth_alg != ifmgd->auth_data->algorithm ||
	    auth_transaction != ifmgd->auth_data->expected_transaction)
		return RX_MGMT_NONE;

	if (status_code != WLAN_STATUS_SUCCESS) {
		printk(KERN_DEBUG "%s: %pM denied authentication (status %d)\n",
		       sdata->name, mgmt->sa, status_code);
		goto out;
	}

	switch (ifmgd->auth_data->algorithm) {
	case WLAN_AUTH_OPEN:
	case WLAN_AUTH_LEAP:
	case WLAN_AUTH_FT:
		break;
	case WLAN_AUTH_SHARED_KEY:
		if (ifmgd->auth_data->expected_transaction != 4) {
			ieee80211_auth_challenge(sdata, mgmt, len);
			/* need another frame */
			return RX_MGMT_NONE;
		}
		break;
	default:
		WARN_ONCE(1, "invalid auth alg %d",
			  ifmgd->auth_data->algorithm);
		return RX_MGMT_NONE;
	}

	printk(KERN_DEBUG "%s: authenticated\n", sdata->name);
 out:
	if (ifmgd->auth_data->synced)
		drv_finish_tx_sync(sdata->local, sdata, bssid,
				   IEEE80211_TX_SYNC_AUTH);
	ifmgd->auth_data->synced = false;
	ifmgd->auth_data->done = true;
	ifmgd->auth_data->timeout = jiffies + IEEE80211_AUTH_WAIT_ASSOC;
	run_again(ifmgd, ifmgd->auth_data->timeout);

	/* move station state to auth */
	mutex_lock(&sdata->local->sta_mtx);
	sta = sta_info_get(sdata, bssid);
	if (!sta) {
		WARN_ONCE(1, "%s: STA %pM not found", sdata->name, bssid);
		goto out_err;
	}
	if (sta_info_move_state(sta, IEEE80211_STA_AUTH)) {
		printk(KERN_DEBUG "%s: failed moving %pM to auth\n",
		       sdata->name, bssid);
		goto out_err;
	}
	mutex_unlock(&sdata->local->sta_mtx);

	return RX_MGMT_CFG80211_RX_AUTH;
 out_err:
	mutex_unlock(&sdata->local->sta_mtx);
	/* ignore frame -- wait for timeout */
	return RX_MGMT_NONE;
}


static enum rx_mgmt_action __must_check
ieee80211_rx_mgmt_deauth(struct ieee80211_sub_if_data *sdata,
			 struct ieee80211_mgmt *mgmt, size_t len)
{
	struct ieee80211_if_managed *ifmgd = &sdata->u.mgd;
	const u8 *bssid = NULL;
	u16 reason_code;

	lockdep_assert_held(&ifmgd->mtx);

	if (len < 24 + 2)
		return RX_MGMT_NONE;

	if (!ifmgd->associated ||
	    memcmp(mgmt->bssid, ifmgd->associated->bssid, ETH_ALEN))
		return RX_MGMT_NONE;

	bssid = ifmgd->associated->bssid;

	reason_code = le16_to_cpu(mgmt->u.deauth.reason_code);

	printk(KERN_DEBUG "%s: deauthenticated from %pM (Reason: %u)\n",
			sdata->name, bssid, reason_code);

	ieee80211_set_disassoc(sdata, true, false);
	mutex_lock(&sdata->local->mtx);
	ieee80211_recalc_idle(sdata->local);
	mutex_unlock(&sdata->local->mtx);

	return RX_MGMT_CFG80211_DEAUTH;
}


static enum rx_mgmt_action __must_check
ieee80211_rx_mgmt_disassoc(struct ieee80211_sub_if_data *sdata,
			   struct ieee80211_mgmt *mgmt, size_t len)
{
	struct ieee80211_if_managed *ifmgd = &sdata->u.mgd;
	u16 reason_code;

	lockdep_assert_held(&ifmgd->mtx);

	if (len < 24 + 2)
		return RX_MGMT_NONE;

	if (!ifmgd->associated ||
	    memcmp(mgmt->bssid, ifmgd->associated->bssid, ETH_ALEN))
		return RX_MGMT_NONE;

	reason_code = le16_to_cpu(mgmt->u.disassoc.reason_code);

	printk(KERN_DEBUG "%s: disassociated from %pM (Reason: %u)\n",
			sdata->name, mgmt->sa, reason_code);

	ieee80211_set_disassoc(sdata, true, false);
	mutex_lock(&sdata->local->mtx);
	ieee80211_recalc_idle(sdata->local);
	mutex_unlock(&sdata->local->mtx);
	return RX_MGMT_CFG80211_DISASSOC;
}

static void ieee80211_get_rates(struct ieee80211_supported_band *sband,
				u8 *supp_rates, unsigned int supp_rates_len,
				u32 *rates, u32 *basic_rates,
				bool *have_higher_than_11mbit,
				int *min_rate, int *min_rate_index)
{
	int i, j;

	for (i = 0; i < supp_rates_len; i++) {
		int rate = (supp_rates[i] & 0x7f) * 5;
		bool is_basic = !!(supp_rates[i] & 0x80);

		if (rate > 110)
			*have_higher_than_11mbit = true;

		/*
		 * BSS_MEMBERSHIP_SELECTOR_HT_PHY is defined in 802.11n-2009
		 * 7.3.2.2 as a magic value instead of a rate. Hence, skip it.
		 *
		 * Note: Even through the membership selector and the basic
		 *	 rate flag share the same bit, they are not exactly
		 *	 the same.
		 */
		if (!!(supp_rates[i] & 0x80) &&
		    (supp_rates[i] & 0x7f) == BSS_MEMBERSHIP_SELECTOR_HT_PHY)
			continue;

		for (j = 0; j < sband->n_bitrates; j++) {
			if (sband->bitrates[j].bitrate == rate) {
				*rates |= BIT(j);
				if (is_basic)
					*basic_rates |= BIT(j);
				if (rate < *min_rate) {
					*min_rate = rate;
					*min_rate_index = j;
				}
				break;
			}
		}
	}
}

static void ieee80211_destroy_assoc_data(struct ieee80211_sub_if_data *sdata,
					 bool assoc)
{
	struct ieee80211_mgd_assoc_data *assoc_data = sdata->u.mgd.assoc_data;

	lockdep_assert_held(&sdata->u.mgd.mtx);

	if (assoc_data->synced)
		drv_finish_tx_sync(sdata->local, sdata,
				   assoc_data->bss->bssid,
				   IEEE80211_TX_SYNC_ASSOC);

	if (!assoc) {
		sta_info_destroy_addr(sdata, assoc_data->bss->bssid);

		memset(sdata->u.mgd.bssid, 0, ETH_ALEN);
		ieee80211_bss_info_change_notify(sdata, BSS_CHANGED_BSSID);
	}

	kfree(assoc_data);
	sdata->u.mgd.assoc_data = NULL;
}

static bool ieee80211_assoc_success(struct ieee80211_sub_if_data *sdata,
				    struct cfg80211_bss *cbss,
				    struct ieee80211_mgmt *mgmt, size_t len)
{
	struct ieee80211_if_managed *ifmgd = &sdata->u.mgd;
	struct ieee80211_local *local = sdata->local;
	struct ieee80211_supported_band *sband;
	struct sta_info *sta;
	u8 *pos;
	u32 rates, basic_rates;
	u16 capab_info, aid;
	struct ieee802_11_elems elems;
	struct ieee80211_bss_conf *bss_conf = &sdata->vif.bss_conf;
	u32 changed = 0;
	int err;
	bool have_higher_than_11mbit = false;
	u16 ap_ht_cap_flags;
	int min_rate = INT_MAX, min_rate_index = -1;

	/* AssocResp and ReassocResp have identical structure */

	aid = le16_to_cpu(mgmt->u.assoc_resp.aid);
	capab_info = le16_to_cpu(mgmt->u.assoc_resp.capab_info);

	if ((aid & (BIT(15) | BIT(14))) != (BIT(15) | BIT(14)))
		printk(KERN_DEBUG
		       "%s: invalid AID value 0x%x; bits 15:14 not set\n",
		       sdata->name, aid);
	aid &= ~(BIT(15) | BIT(14));

	ifmgd->broken_ap = false;

	if (aid == 0 || aid > IEEE80211_MAX_AID) {
		printk(KERN_DEBUG
		       "%s: invalid AID value %d (out of range), turn off PS\n",
		       sdata->name, aid);
		aid = 0;
		ifmgd->broken_ap = true;
	}

	pos = mgmt->u.assoc_resp.variable;
	ieee802_11_parse_elems(pos, len - (pos - (u8 *) mgmt), &elems);

	if (!elems.supp_rates) {
		printk(KERN_DEBUG "%s: no SuppRates element in AssocResp\n",
		       sdata->name);
		return false;
	}

	ifmgd->aid = aid;

	mutex_lock(&sdata->local->sta_mtx);
	/*
	 * station info was already allocated and inserted before
	 * the association and should be available to us
	 */
	sta = sta_info_get(sdata, cbss->bssid);
	if (WARN_ON(!sta)) {
		mutex_unlock(&sdata->local->sta_mtx);
		return false;
	}

<<<<<<< HEAD
	err = sta_info_move_state(sta, IEEE80211_STA_AUTH);
	if (!err)
		err = sta_info_move_state(sta, IEEE80211_STA_ASSOC);
	if (!err && !(ifmgd->flags & IEEE80211_STA_CONTROL_PORT))
		err = sta_info_move_state(sta, IEEE80211_STA_AUTHORIZED);
	if (err) {
		printk(KERN_DEBUG
		       "%s: failed to move station %pM to desired state\n",
		       sdata->name, sta->sta.addr);
		WARN_ON(__sta_info_destroy(sta));
		mutex_unlock(&sdata->local->sta_mtx);
		return false;
	}

=======
>>>>>>> ca994a36
	rates = 0;
	basic_rates = 0;
	sband = local->hw.wiphy->bands[local->oper_channel->band];

	ieee80211_get_rates(sband, elems.supp_rates, elems.supp_rates_len,
			    &rates, &basic_rates, &have_higher_than_11mbit,
			    &min_rate, &min_rate_index);

	ieee80211_get_rates(sband, elems.ext_supp_rates,
			    elems.ext_supp_rates_len, &rates, &basic_rates,
			    &have_higher_than_11mbit,
			    &min_rate, &min_rate_index);

	/*
	 * some buggy APs don't advertise basic_rates. use the lowest
	 * supported rate instead.
	 */
	if (unlikely(!basic_rates) && min_rate_index >= 0) {
		printk(KERN_DEBUG "%s: No basic rates in AssocResp. "
		       "Using min supported rate instead.\n", sdata->name);
		basic_rates = BIT(min_rate_index);
	}

	sta->sta.supp_rates[local->oper_channel->band] = rates;
	sdata->vif.bss_conf.basic_rates = basic_rates;

	/* cf. IEEE 802.11 9.2.12 */
	if (local->oper_channel->band == IEEE80211_BAND_2GHZ &&
	    have_higher_than_11mbit)
		sdata->flags |= IEEE80211_SDATA_OPERATING_GMODE;
	else
		sdata->flags &= ~IEEE80211_SDATA_OPERATING_GMODE;

	if (elems.ht_cap_elem && !(ifmgd->flags & IEEE80211_STA_DISABLE_11N))
		ieee80211_ht_cap_ie_to_sta_ht_cap(sdata, sband,
				elems.ht_cap_elem, &sta->sta.ht_cap);

	ap_ht_cap_flags = sta->sta.ht_cap.cap;

	rate_control_rate_init(sta);

	if (ifmgd->flags & IEEE80211_STA_MFP_ENABLED)
		set_sta_flag(sta, WLAN_STA_MFP);

	if (elems.wmm_param)
		set_sta_flag(sta, WLAN_STA_WME);

	err = sta_info_move_state(sta, IEEE80211_STA_AUTH);
	if (!err)
		err = sta_info_move_state(sta, IEEE80211_STA_ASSOC);
	if (!err && !(ifmgd->flags & IEEE80211_STA_CONTROL_PORT))
		err = sta_info_move_state(sta, IEEE80211_STA_AUTHORIZED);
	if (err) {
		printk(KERN_DEBUG
		       "%s: failed to move station %pM to desired state\n",
		       sdata->name, sta->sta.addr);
		WARN_ON(__sta_info_destroy(sta));
		mutex_unlock(&sdata->local->sta_mtx);
		return false;
	}

	mutex_unlock(&sdata->local->sta_mtx);

	/*
	 * Always handle WMM once after association regardless
	 * of the first value the AP uses. Setting -1 here has
	 * that effect because the AP values is an unsigned
	 * 4-bit value.
	 */
	ifmgd->wmm_last_param_set = -1;

	if (elems.wmm_param)
		ieee80211_sta_wmm_params(local, sdata, elems.wmm_param,
					 elems.wmm_param_len);
	else
		ieee80211_set_wmm_default(sdata);

	if (elems.ht_info_elem && elems.wmm_param &&
	    (sdata->local->hw.queues >= 4) &&
	    !(ifmgd->flags & IEEE80211_STA_DISABLE_11N))
		changed |= ieee80211_enable_ht(sdata, elems.ht_info_elem,
					       cbss->bssid, ap_ht_cap_flags,
					       false);

	/* set AID and assoc capability,
	 * ieee80211_set_associated() will tell the driver */
	bss_conf->aid = aid;
	bss_conf->assoc_capability = capab_info;
	ieee80211_set_associated(sdata, cbss, changed);

	/*
	 * If we're using 4-addr mode, let the AP know that we're
	 * doing so, so that it can create the STA VLAN on its side
	 */
	if (ifmgd->use_4addr)
		ieee80211_send_4addr_nullfunc(local, sdata);

	/*
	 * Start timer to probe the connection to the AP now.
	 * Also start the timer that will detect beacon loss.
	 */
	ieee80211_sta_rx_notify(sdata, (struct ieee80211_hdr *)mgmt);
	ieee80211_sta_reset_beacon_monitor(sdata);

	return true;
}

static enum rx_mgmt_action __must_check
ieee80211_rx_mgmt_assoc_resp(struct ieee80211_sub_if_data *sdata,
			     struct ieee80211_mgmt *mgmt, size_t len,
			     struct cfg80211_bss **bss)
{
	struct ieee80211_if_managed *ifmgd = &sdata->u.mgd;
	struct ieee80211_mgd_assoc_data *assoc_data = ifmgd->assoc_data;
	u16 capab_info, status_code, aid;
	struct ieee802_11_elems elems;
	u8 *pos;
	bool reassoc;

	lockdep_assert_held(&ifmgd->mtx);

	if (!assoc_data)
		return RX_MGMT_NONE;
	if (memcmp(assoc_data->bss->bssid, mgmt->bssid, ETH_ALEN))
		return RX_MGMT_NONE;

	/*
	 * AssocResp and ReassocResp have identical structure, so process both
	 * of them in this function.
	 */

	if (len < 24 + 6)
		return RX_MGMT_NONE;

	reassoc = ieee80211_is_reassoc_req(mgmt->frame_control);
	capab_info = le16_to_cpu(mgmt->u.assoc_resp.capab_info);
	status_code = le16_to_cpu(mgmt->u.assoc_resp.status_code);
	aid = le16_to_cpu(mgmt->u.assoc_resp.aid);

	printk(KERN_DEBUG "%s: RX %sssocResp from %pM (capab=0x%x "
	       "status=%d aid=%d)\n",
	       sdata->name, reassoc ? "Rea" : "A", mgmt->sa,
	       capab_info, status_code, (u16)(aid & ~(BIT(15) | BIT(14))));

	pos = mgmt->u.assoc_resp.variable;
	ieee802_11_parse_elems(pos, len - (pos - (u8 *) mgmt), &elems);

	if (status_code == WLAN_STATUS_ASSOC_REJECTED_TEMPORARILY &&
	    elems.timeout_int && elems.timeout_int_len == 5 &&
	    elems.timeout_int[0] == WLAN_TIMEOUT_ASSOC_COMEBACK) {
		u32 tu, ms;
		tu = get_unaligned_le32(elems.timeout_int + 1);
		ms = tu * 1024 / 1000;
		printk(KERN_DEBUG "%s: %pM rejected association temporarily; "
		       "comeback duration %u TU (%u ms)\n",
		       sdata->name, mgmt->sa, tu, ms);
		assoc_data->timeout = jiffies + msecs_to_jiffies(ms);
		if (ms > IEEE80211_ASSOC_TIMEOUT)
			run_again(ifmgd, assoc_data->timeout);
		return RX_MGMT_NONE;
	}

	*bss = assoc_data->bss;

	if (status_code != WLAN_STATUS_SUCCESS) {
		printk(KERN_DEBUG "%s: %pM denied association (code=%d)\n",
		       sdata->name, mgmt->sa, status_code);
		ieee80211_destroy_assoc_data(sdata, false);
	} else {
		printk(KERN_DEBUG "%s: associated\n", sdata->name);

		ieee80211_destroy_assoc_data(sdata, true);

		if (!ieee80211_assoc_success(sdata, *bss, mgmt, len)) {
			/* oops -- internal error -- send timeout for now */
			sta_info_destroy_addr(sdata, mgmt->bssid);
			cfg80211_put_bss(*bss);
			return RX_MGMT_CFG80211_ASSOC_TIMEOUT;
		}
	}

	return RX_MGMT_CFG80211_RX_ASSOC;
}
static void ieee80211_rx_bss_info(struct ieee80211_sub_if_data *sdata,
				  struct ieee80211_mgmt *mgmt,
				  size_t len,
				  struct ieee80211_rx_status *rx_status,
				  struct ieee802_11_elems *elems,
				  bool beacon)
{
	struct ieee80211_local *local = sdata->local;
	int freq;
	struct ieee80211_bss *bss;
	struct ieee80211_channel *channel;
	bool need_ps = false;

	if (sdata->u.mgd.associated &&
	    memcmp(mgmt->bssid, sdata->u.mgd.associated->bssid,
		   ETH_ALEN) == 0) {
		bss = (void *)sdata->u.mgd.associated->priv;
		/* not previously set so we may need to recalc */
		need_ps = !bss->dtim_period;
	}

	if (elems->ds_params && elems->ds_params_len == 1)
		freq = ieee80211_channel_to_frequency(elems->ds_params[0],
						      rx_status->band);
	else
		freq = rx_status->freq;

	channel = ieee80211_get_channel(local->hw.wiphy, freq);

	if (!channel || channel->flags & IEEE80211_CHAN_DISABLED)
		return;

	bss = ieee80211_bss_info_update(local, rx_status, mgmt, len, elems,
					channel, beacon);
	if (bss)
		ieee80211_rx_bss_put(local, bss);

	if (!sdata->u.mgd.associated)
		return;

	if (need_ps) {
		mutex_lock(&local->iflist_mtx);
		ieee80211_recalc_ps(local, -1);
		mutex_unlock(&local->iflist_mtx);
	}

	if (elems->ch_switch_elem && (elems->ch_switch_elem_len == 3) &&
	    (memcmp(mgmt->bssid, sdata->u.mgd.associated->bssid,
							ETH_ALEN) == 0)) {
		struct ieee80211_channel_sw_ie *sw_elem =
			(struct ieee80211_channel_sw_ie *)elems->ch_switch_elem;
		ieee80211_sta_process_chanswitch(sdata, sw_elem,
						 bss, rx_status->mactime);
	}
}


static void ieee80211_rx_mgmt_probe_resp(struct ieee80211_sub_if_data *sdata,
					 struct sk_buff *skb)
{
	struct ieee80211_mgmt *mgmt = (void *)skb->data;
	struct ieee80211_if_managed *ifmgd;
	struct ieee80211_rx_status *rx_status = (void *) skb->cb;
	size_t baselen, len = skb->len;
	struct ieee802_11_elems elems;

	ifmgd = &sdata->u.mgd;

	ASSERT_MGD_MTX(ifmgd);

	if (memcmp(mgmt->da, sdata->vif.addr, ETH_ALEN))
		return; /* ignore ProbeResp to foreign address */

	baselen = (u8 *) mgmt->u.probe_resp.variable - (u8 *) mgmt;
	if (baselen > len)
		return;

	ieee802_11_parse_elems(mgmt->u.probe_resp.variable, len - baselen,
				&elems);

	ieee80211_rx_bss_info(sdata, mgmt, len, rx_status, &elems, false);

	if (ifmgd->associated &&
	    memcmp(mgmt->bssid, ifmgd->associated->bssid, ETH_ALEN) == 0)
		ieee80211_reset_ap_probe(sdata);

	if (ifmgd->auth_data && !ifmgd->auth_data->bss->proberesp_ies &&
	    memcmp(mgmt->bssid, ifmgd->auth_data->bss->bssid, ETH_ALEN) == 0) {
		/* got probe response, continue with auth */
		printk(KERN_DEBUG "%s: direct probe responded\n", sdata->name);
		ifmgd->auth_data->tries = 0;
		ifmgd->auth_data->timeout = jiffies;
		run_again(ifmgd, ifmgd->auth_data->timeout);
	}
}

/*
 * This is the canonical list of information elements we care about,
 * the filter code also gives us all changes to the Microsoft OUI
 * (00:50:F2) vendor IE which is used for WMM which we need to track.
 *
 * We implement beacon filtering in software since that means we can
 * avoid processing the frame here and in cfg80211, and userspace
 * will not be able to tell whether the hardware supports it or not.
 *
 * XXX: This list needs to be dynamic -- userspace needs to be able to
 *	add items it requires. It also needs to be able to tell us to
 *	look out for other vendor IEs.
 */
static const u64 care_about_ies =
	(1ULL << WLAN_EID_COUNTRY) |
	(1ULL << WLAN_EID_ERP_INFO) |
	(1ULL << WLAN_EID_CHANNEL_SWITCH) |
	(1ULL << WLAN_EID_PWR_CONSTRAINT) |
	(1ULL << WLAN_EID_HT_CAPABILITY) |
	(1ULL << WLAN_EID_HT_INFORMATION);

static void ieee80211_rx_mgmt_beacon(struct ieee80211_sub_if_data *sdata,
				     struct ieee80211_mgmt *mgmt,
				     size_t len,
				     struct ieee80211_rx_status *rx_status)
{
	struct ieee80211_if_managed *ifmgd = &sdata->u.mgd;
	struct ieee80211_bss_conf *bss_conf = &sdata->vif.bss_conf;
	size_t baselen;
	struct ieee802_11_elems elems;
	struct ieee80211_local *local = sdata->local;
	u32 changed = 0;
	bool erp_valid, directed_tim = false;
	u8 erp_value = 0;
	u32 ncrc;
	u8 *bssid;

	lockdep_assert_held(&ifmgd->mtx);

	/* Process beacon from the current BSS */
	baselen = (u8 *) mgmt->u.beacon.variable - (u8 *) mgmt;
	if (baselen > len)
		return;

	if (rx_status->freq != local->hw.conf.channel->center_freq)
		return;

	if (ifmgd->assoc_data && !ifmgd->assoc_data->have_beacon &&
	    memcmp(mgmt->bssid, ifmgd->assoc_data->bss->bssid, ETH_ALEN) == 0) {
		ieee802_11_parse_elems(mgmt->u.beacon.variable,
				       len - baselen, &elems);

		ieee80211_rx_bss_info(sdata, mgmt, len, rx_status, &elems,
				      false);
		ifmgd->assoc_data->have_beacon = true;
		ifmgd->assoc_data->sent_assoc = false;
		/* continue assoc process */
		ifmgd->assoc_data->timeout = jiffies;
		run_again(ifmgd, ifmgd->assoc_data->timeout);
		return;
	}

	if (!ifmgd->associated ||
	    memcmp(mgmt->bssid, ifmgd->associated->bssid, ETH_ALEN))
		return;
	bssid = ifmgd->associated->bssid;

	/* Track average RSSI from the Beacon frames of the current AP */
	ifmgd->last_beacon_signal = rx_status->signal;
	if (ifmgd->flags & IEEE80211_STA_RESET_SIGNAL_AVE) {
		ifmgd->flags &= ~IEEE80211_STA_RESET_SIGNAL_AVE;
		ifmgd->ave_beacon_signal = rx_status->signal * 16;
		ifmgd->last_cqm_event_signal = 0;
		ifmgd->count_beacon_signal = 1;
		ifmgd->last_ave_beacon_signal = 0;
	} else {
		ifmgd->ave_beacon_signal =
			(IEEE80211_SIGNAL_AVE_WEIGHT * rx_status->signal * 16 +
			 (16 - IEEE80211_SIGNAL_AVE_WEIGHT) *
			 ifmgd->ave_beacon_signal) / 16;
		ifmgd->count_beacon_signal++;
	}

	if (ifmgd->rssi_min_thold != ifmgd->rssi_max_thold &&
	    ifmgd->count_beacon_signal >= IEEE80211_SIGNAL_AVE_MIN_COUNT) {
		int sig = ifmgd->ave_beacon_signal;
		int last_sig = ifmgd->last_ave_beacon_signal;

		/*
		 * if signal crosses either of the boundaries, invoke callback
		 * with appropriate parameters
		 */
		if (sig > ifmgd->rssi_max_thold &&
		    (last_sig <= ifmgd->rssi_min_thold || last_sig == 0)) {
			ifmgd->last_ave_beacon_signal = sig;
			drv_rssi_callback(local, RSSI_EVENT_HIGH);
		} else if (sig < ifmgd->rssi_min_thold &&
			   (last_sig >= ifmgd->rssi_max_thold ||
			   last_sig == 0)) {
			ifmgd->last_ave_beacon_signal = sig;
			drv_rssi_callback(local, RSSI_EVENT_LOW);
		}
	}

	if (bss_conf->cqm_rssi_thold &&
	    ifmgd->count_beacon_signal >= IEEE80211_SIGNAL_AVE_MIN_COUNT &&
	    !(sdata->vif.driver_flags & IEEE80211_VIF_SUPPORTS_CQM_RSSI)) {
		int sig = ifmgd->ave_beacon_signal / 16;
		int last_event = ifmgd->last_cqm_event_signal;
		int thold = bss_conf->cqm_rssi_thold;
		int hyst = bss_conf->cqm_rssi_hyst;
		if (sig < thold &&
		    (last_event == 0 || sig < last_event - hyst)) {
			ifmgd->last_cqm_event_signal = sig;
			ieee80211_cqm_rssi_notify(
				&sdata->vif,
				NL80211_CQM_RSSI_THRESHOLD_EVENT_LOW,
				GFP_KERNEL);
		} else if (sig > thold &&
			   (last_event == 0 || sig > last_event + hyst)) {
			ifmgd->last_cqm_event_signal = sig;
			ieee80211_cqm_rssi_notify(
				&sdata->vif,
				NL80211_CQM_RSSI_THRESHOLD_EVENT_HIGH,
				GFP_KERNEL);
		}
	}

	if (ifmgd->flags & IEEE80211_STA_BEACON_POLL) {
#ifdef CONFIG_MAC80211_VERBOSE_DEBUG
		if (net_ratelimit()) {
			printk(KERN_DEBUG "%s: cancelling probereq poll due "
			       "to a received beacon\n", sdata->name);
		}
#endif
		ifmgd->flags &= ~IEEE80211_STA_BEACON_POLL;
		mutex_lock(&local->iflist_mtx);
		ieee80211_recalc_ps(local, -1);
		mutex_unlock(&local->iflist_mtx);
	}

	/*
	 * Push the beacon loss detection into the future since
	 * we are processing a beacon from the AP just now.
	 */
	ieee80211_sta_reset_beacon_monitor(sdata);

	ncrc = crc32_be(0, (void *)&mgmt->u.beacon.beacon_int, 4);
	ncrc = ieee802_11_parse_elems_crc(mgmt->u.beacon.variable,
					  len - baselen, &elems,
					  care_about_ies, ncrc);

	if (local->hw.flags & IEEE80211_HW_PS_NULLFUNC_STACK)
		directed_tim = ieee80211_check_tim(elems.tim, elems.tim_len,
						   ifmgd->aid);

	if (ncrc != ifmgd->beacon_crc || !ifmgd->beacon_crc_valid) {
		ieee80211_rx_bss_info(sdata, mgmt, len, rx_status, &elems,
				      true);

		ieee80211_sta_wmm_params(local, sdata, elems.wmm_param,
					 elems.wmm_param_len);
	}

	if (local->hw.flags & IEEE80211_HW_PS_NULLFUNC_STACK) {
		if (directed_tim) {
			if (local->hw.conf.dynamic_ps_timeout > 0) {
				local->hw.conf.flags &= ~IEEE80211_CONF_PS;
				ieee80211_hw_config(local,
						    IEEE80211_CONF_CHANGE_PS);
				ieee80211_send_nullfunc(local, sdata, 0);
			} else {
				local->pspolling = true;

				/*
				 * Here is assumed that the driver will be
				 * able to send ps-poll frame and receive a
				 * response even though power save mode is
				 * enabled, but some drivers might require
				 * to disable power save here. This needs
				 * to be investigated.
				 */
				ieee80211_send_pspoll(local, sdata);
			}
		}
	}

	if (ncrc == ifmgd->beacon_crc && ifmgd->beacon_crc_valid)
		return;
	ifmgd->beacon_crc = ncrc;
	ifmgd->beacon_crc_valid = true;

	if (elems.erp_info && elems.erp_info_len >= 1) {
		erp_valid = true;
		erp_value = elems.erp_info[0];
	} else {
		erp_valid = false;
	}
	changed |= ieee80211_handle_bss_capability(sdata,
			le16_to_cpu(mgmt->u.beacon.capab_info),
			erp_valid, erp_value);


	if (elems.ht_cap_elem && elems.ht_info_elem && elems.wmm_param &&
	    !(ifmgd->flags & IEEE80211_STA_DISABLE_11N)) {
		struct sta_info *sta;
		struct ieee80211_supported_band *sband;
		u16 ap_ht_cap_flags;

		rcu_read_lock();

		sta = sta_info_get(sdata, bssid);
		if (WARN_ON(!sta)) {
			rcu_read_unlock();
			return;
		}

		sband = local->hw.wiphy->bands[local->hw.conf.channel->band];

		ieee80211_ht_cap_ie_to_sta_ht_cap(sdata, sband,
				elems.ht_cap_elem, &sta->sta.ht_cap);

		ap_ht_cap_flags = sta->sta.ht_cap.cap;

		rcu_read_unlock();

		changed |= ieee80211_enable_ht(sdata, elems.ht_info_elem,
					       bssid, ap_ht_cap_flags, true);
	}

	/* Note: country IE parsing is done for us by cfg80211 */
	if (elems.country_elem) {
		/* TODO: IBSS also needs this */
		if (elems.pwr_constr_elem)
			ieee80211_handle_pwr_constr(sdata,
				le16_to_cpu(mgmt->u.probe_resp.capab_info),
				elems.pwr_constr_elem,
				elems.pwr_constr_elem_len);
	}

	ieee80211_bss_info_change_notify(sdata, changed);
}

void ieee80211_sta_rx_queued_mgmt(struct ieee80211_sub_if_data *sdata,
				  struct sk_buff *skb)
{
	struct ieee80211_if_managed *ifmgd = &sdata->u.mgd;
	struct ieee80211_rx_status *rx_status;
	struct ieee80211_mgmt *mgmt;
	struct cfg80211_bss *bss = NULL;
	enum rx_mgmt_action rma = RX_MGMT_NONE;
	u16 fc;

	rx_status = (struct ieee80211_rx_status *) skb->cb;
	mgmt = (struct ieee80211_mgmt *) skb->data;
	fc = le16_to_cpu(mgmt->frame_control);

	mutex_lock(&ifmgd->mtx);

	switch (fc & IEEE80211_FCTL_STYPE) {
	case IEEE80211_STYPE_BEACON:
		ieee80211_rx_mgmt_beacon(sdata, mgmt, skb->len, rx_status);
		break;
	case IEEE80211_STYPE_PROBE_RESP:
		ieee80211_rx_mgmt_probe_resp(sdata, skb);
		break;
	case IEEE80211_STYPE_AUTH:
		rma = ieee80211_rx_mgmt_auth(sdata, mgmt, skb->len);
		break;
	case IEEE80211_STYPE_DEAUTH:
		rma = ieee80211_rx_mgmt_deauth(sdata, mgmt, skb->len);
		break;
	case IEEE80211_STYPE_DISASSOC:
		rma = ieee80211_rx_mgmt_disassoc(sdata, mgmt, skb->len);
		break;
	case IEEE80211_STYPE_ASSOC_RESP:
	case IEEE80211_STYPE_REASSOC_RESP:
		rma = ieee80211_rx_mgmt_assoc_resp(sdata, mgmt, skb->len, &bss);
		break;
	case IEEE80211_STYPE_ACTION:
		switch (mgmt->u.action.category) {
		case WLAN_CATEGORY_SPECTRUM_MGMT:
			ieee80211_sta_process_chanswitch(sdata,
					&mgmt->u.action.u.chan_switch.sw_elem,
					(void *)ifmgd->associated->priv,
					rx_status->mactime);
			break;
		}
	}
	mutex_unlock(&ifmgd->mtx);

	switch (rma) {
	case RX_MGMT_NONE:
		/* no action */
		break;
	case RX_MGMT_CFG80211_DEAUTH:
		cfg80211_send_deauth(sdata->dev, (u8 *)mgmt, skb->len);
		break;
	case RX_MGMT_CFG80211_DISASSOC:
		cfg80211_send_disassoc(sdata->dev, (u8 *)mgmt, skb->len);
		break;
	case RX_MGMT_CFG80211_RX_AUTH:
		cfg80211_send_rx_auth(sdata->dev, (u8 *)mgmt, skb->len);
		break;
	case RX_MGMT_CFG80211_RX_ASSOC:
		cfg80211_send_rx_assoc(sdata->dev, bss, (u8 *)mgmt, skb->len);
		break;
	case RX_MGMT_CFG80211_ASSOC_TIMEOUT:
		cfg80211_send_assoc_timeout(sdata->dev, mgmt->bssid);
		break;
	default:
		WARN(1, "unexpected: %d", rma);
	}
}

static void ieee80211_sta_timer(unsigned long data)
{
	struct ieee80211_sub_if_data *sdata =
		(struct ieee80211_sub_if_data *) data;
	struct ieee80211_if_managed *ifmgd = &sdata->u.mgd;
	struct ieee80211_local *local = sdata->local;

	if (local->quiescing) {
		set_bit(TMR_RUNNING_TIMER, &ifmgd->timers_running);
		return;
	}

	ieee80211_queue_work(&local->hw, &sdata->work);
}

static void ieee80211_sta_connection_lost(struct ieee80211_sub_if_data *sdata,
					  u8 *bssid, u8 reason)
{
	struct ieee80211_local *local = sdata->local;
	struct ieee80211_if_managed *ifmgd = &sdata->u.mgd;

	ifmgd->flags &= ~(IEEE80211_STA_CONNECTION_POLL |
			  IEEE80211_STA_BEACON_POLL);

	ieee80211_set_disassoc(sdata, true, true);
	mutex_unlock(&ifmgd->mtx);
	/*
	 * must be outside lock due to cfg80211,
	 * but that's not a problem.
	 */
	ieee80211_send_deauth_disassoc(sdata, bssid,
			IEEE80211_STYPE_DEAUTH, reason,
			NULL, true);

	mutex_lock(&local->mtx);
	ieee80211_recalc_idle(local);
	mutex_unlock(&local->mtx);

	mutex_lock(&ifmgd->mtx);
}

static int ieee80211_probe_auth(struct ieee80211_sub_if_data *sdata)
{
	struct ieee80211_local *local = sdata->local;
	struct ieee80211_if_managed *ifmgd = &sdata->u.mgd;
	struct ieee80211_mgd_auth_data *auth_data = ifmgd->auth_data;

	lockdep_assert_held(&ifmgd->mtx);

	if (WARN_ON_ONCE(!auth_data))
		return -EINVAL;

	if (!auth_data->synced) {
		int ret = drv_tx_sync(local, sdata, auth_data->bss->bssid,
				      IEEE80211_TX_SYNC_AUTH);
		if (ret)
			return ret;
	}
	auth_data->synced = true;

	auth_data->tries++;

	if (auth_data->tries > IEEE80211_AUTH_MAX_TRIES) {
		printk(KERN_DEBUG "%s: authentication with %pM timed out\n",
		       sdata->name, auth_data->bss->bssid);

		/*
		 * Most likely AP is not in the range so remove the
		 * bss struct for that AP.
		 */
		cfg80211_unlink_bss(local->hw.wiphy, auth_data->bss);

		return -ETIMEDOUT;
	}

	if (auth_data->bss->proberesp_ies) {
		printk(KERN_DEBUG "%s: send auth to %pM (try %d/%d)\n",
		       sdata->name, auth_data->bss->bssid, auth_data->tries,
		       IEEE80211_AUTH_MAX_TRIES);

		auth_data->expected_transaction = 2;
		ieee80211_send_auth(sdata, 1, auth_data->algorithm,
				    auth_data->ie, auth_data->ie_len,
				    auth_data->bss->bssid,
				    auth_data->bss->bssid, NULL, 0, 0);
	} else {
		const u8 *ssidie;

		printk(KERN_DEBUG "%s: direct probe to %pM (try %d/%i)\n",
		       sdata->name, auth_data->bss->bssid, auth_data->tries,
		       IEEE80211_AUTH_MAX_TRIES);

		ssidie = ieee80211_bss_get_ie(auth_data->bss, WLAN_EID_SSID);
		if (!ssidie)
			return -EINVAL;
		/*
		 * Direct probe is sent to broadcast address as some APs
		 * will not answer to direct packet in unassociated state.
		 */
		ieee80211_send_probe_req(sdata, NULL, ssidie + 2, ssidie[1],
					 NULL, 0, (u32) -1, true, false);
	}

	auth_data->timeout = jiffies + IEEE80211_AUTH_TIMEOUT;
	run_again(ifmgd, auth_data->timeout);

	return 0;
}

static int ieee80211_do_assoc(struct ieee80211_sub_if_data *sdata)
{
	struct ieee80211_mgd_assoc_data *assoc_data = sdata->u.mgd.assoc_data;
	struct ieee80211_local *local = sdata->local;

	lockdep_assert_held(&sdata->u.mgd.mtx);

	if (!assoc_data->synced) {
		int ret = drv_tx_sync(local, sdata, assoc_data->bss->bssid,
				      IEEE80211_TX_SYNC_ASSOC);
		if (ret)
			return ret;
	}
	assoc_data->synced = true;

	assoc_data->tries++;
	if (assoc_data->tries > IEEE80211_ASSOC_MAX_TRIES) {
		printk(KERN_DEBUG "%s: association with %pM timed out\n",
		       sdata->name, assoc_data->bss->bssid);

		/*
		 * Most likely AP is not in the range so remove the
		 * bss struct for that AP.
		 */
		cfg80211_unlink_bss(local->hw.wiphy, assoc_data->bss);

		return -ETIMEDOUT;
	}

	printk(KERN_DEBUG "%s: associate with %pM (try %d/%d)\n",
	       sdata->name, assoc_data->bss->bssid, assoc_data->tries,
	       IEEE80211_ASSOC_MAX_TRIES);
	ieee80211_send_assoc(sdata);

	assoc_data->timeout = jiffies + IEEE80211_ASSOC_TIMEOUT;
	run_again(&sdata->u.mgd, assoc_data->timeout);

	return 0;
}

void ieee80211_sta_work(struct ieee80211_sub_if_data *sdata)
{
	struct ieee80211_local *local = sdata->local;
	struct ieee80211_if_managed *ifmgd = &sdata->u.mgd;

	mutex_lock(&ifmgd->mtx);

	if (ifmgd->auth_data &&
	    time_after(jiffies, ifmgd->auth_data->timeout)) {
		if (ifmgd->auth_data->done) {
			/*
			 * ok ... we waited for assoc but userspace didn't,
			 * so let's just kill the auth data
			 */
			ieee80211_destroy_auth_data(sdata, false);
		} else if (ieee80211_probe_auth(sdata)) {
			u8 bssid[ETH_ALEN];

			memcpy(bssid, ifmgd->auth_data->bss->bssid, ETH_ALEN);

			ieee80211_destroy_auth_data(sdata, false);

			mutex_unlock(&ifmgd->mtx);
			cfg80211_send_auth_timeout(sdata->dev, bssid);
			mutex_lock(&ifmgd->mtx);
		}
	} else if (ifmgd->auth_data)
		run_again(ifmgd, ifmgd->auth_data->timeout);

	if (ifmgd->assoc_data &&
	    time_after(jiffies, ifmgd->assoc_data->timeout)) {
		if (!ifmgd->assoc_data->have_beacon ||
		    ieee80211_do_assoc(sdata)) {
			u8 bssid[ETH_ALEN];

			memcpy(bssid, ifmgd->assoc_data->bss->bssid, ETH_ALEN);

			ieee80211_destroy_assoc_data(sdata, false);

			mutex_unlock(&ifmgd->mtx);
			cfg80211_send_assoc_timeout(sdata->dev, bssid);
			mutex_lock(&ifmgd->mtx);
		}
	} else if (ifmgd->assoc_data)
		run_again(ifmgd, ifmgd->assoc_data->timeout);

	if (ifmgd->flags & (IEEE80211_STA_BEACON_POLL |
			    IEEE80211_STA_CONNECTION_POLL) &&
	    ifmgd->associated) {
		u8 bssid[ETH_ALEN];
		int max_tries;

		memcpy(bssid, ifmgd->associated->bssid, ETH_ALEN);

		if (local->hw.flags & IEEE80211_HW_REPORTS_TX_ACK_STATUS)
			max_tries = max_nullfunc_tries;
		else
			max_tries = max_probe_tries;

		/* ACK received for nullfunc probing frame */
		if (!ifmgd->probe_send_count)
			ieee80211_reset_ap_probe(sdata);
		else if (ifmgd->nullfunc_failed) {
			if (ifmgd->probe_send_count < max_tries) {
#ifdef CONFIG_MAC80211_VERBOSE_DEBUG
				wiphy_debug(local->hw.wiphy,
					    "%s: No ack for nullfunc frame to"
					    " AP %pM, try %d/%i\n",
					    sdata->name, bssid,
					    ifmgd->probe_send_count, max_tries);
#endif
				ieee80211_mgd_probe_ap_send(sdata);
			} else {
#ifdef CONFIG_MAC80211_VERBOSE_DEBUG
				wiphy_debug(local->hw.wiphy,
					    "%s: No ack for nullfunc frame to"
					    " AP %pM, disconnecting.\n",
					    sdata->name, bssid);
#endif
				ieee80211_sta_connection_lost(sdata, bssid,
					WLAN_REASON_DISASSOC_DUE_TO_INACTIVITY);
			}
		} else if (time_is_after_jiffies(ifmgd->probe_timeout))
			run_again(ifmgd, ifmgd->probe_timeout);
		else if (local->hw.flags & IEEE80211_HW_REPORTS_TX_ACK_STATUS) {
#ifdef CONFIG_MAC80211_VERBOSE_DEBUG
			wiphy_debug(local->hw.wiphy,
				    "%s: Failed to send nullfunc to AP %pM"
				    " after %dms, disconnecting.\n",
				    sdata->name,
				    bssid, probe_wait_ms);
#endif
			ieee80211_sta_connection_lost(sdata, bssid,
				WLAN_REASON_DISASSOC_DUE_TO_INACTIVITY);
		} else if (ifmgd->probe_send_count < max_tries) {
#ifdef CONFIG_MAC80211_VERBOSE_DEBUG
			wiphy_debug(local->hw.wiphy,
				    "%s: No probe response from AP %pM"
				    " after %dms, try %d/%i\n",
				    sdata->name,
				    bssid, probe_wait_ms,
				    ifmgd->probe_send_count, max_tries);
#endif
			ieee80211_mgd_probe_ap_send(sdata);
		} else {
			/*
			 * We actually lost the connection ... or did we?
			 * Let's make sure!
			 */
			wiphy_debug(local->hw.wiphy,
				    "%s: No probe response from AP %pM"
				    " after %dms, disconnecting.\n",
				    sdata->name,
				    bssid, probe_wait_ms);

			ieee80211_sta_connection_lost(sdata, bssid,
				WLAN_REASON_DISASSOC_DUE_TO_INACTIVITY);
		}
	}

	mutex_unlock(&ifmgd->mtx);

	mutex_lock(&local->mtx);
	ieee80211_recalc_idle(local);
	mutex_unlock(&local->mtx);
}

static void ieee80211_sta_bcn_mon_timer(unsigned long data)
{
	struct ieee80211_sub_if_data *sdata =
		(struct ieee80211_sub_if_data *) data;
	struct ieee80211_local *local = sdata->local;

	if (local->quiescing)
		return;

	ieee80211_queue_work(&sdata->local->hw,
			     &sdata->u.mgd.beacon_connection_loss_work);
}

static void ieee80211_sta_conn_mon_timer(unsigned long data)
{
	struct ieee80211_sub_if_data *sdata =
		(struct ieee80211_sub_if_data *) data;
	struct ieee80211_if_managed *ifmgd = &sdata->u.mgd;
	struct ieee80211_local *local = sdata->local;

	if (local->quiescing)
		return;

	ieee80211_queue_work(&local->hw, &ifmgd->monitor_work);
}

static void ieee80211_sta_monitor_work(struct work_struct *work)
{
	struct ieee80211_sub_if_data *sdata =
		container_of(work, struct ieee80211_sub_if_data,
			     u.mgd.monitor_work);

	ieee80211_mgd_probe_ap(sdata, false);
}

static void ieee80211_restart_sta_timer(struct ieee80211_sub_if_data *sdata)
{
	if (sdata->vif.type == NL80211_IFTYPE_STATION) {
		sdata->u.mgd.flags &= ~(IEEE80211_STA_BEACON_POLL |
					IEEE80211_STA_CONNECTION_POLL);

		/* let's probe the connection once */
		ieee80211_queue_work(&sdata->local->hw,
			   &sdata->u.mgd.monitor_work);
		/* and do all the other regular work too */
		ieee80211_queue_work(&sdata->local->hw, &sdata->work);
	}
}

#ifdef CONFIG_PM
void ieee80211_sta_quiesce(struct ieee80211_sub_if_data *sdata)
{
	struct ieee80211_if_managed *ifmgd = &sdata->u.mgd;

	/*
	 * we need to use atomic bitops for the running bits
	 * only because both timers might fire at the same
	 * time -- the code here is properly synchronised.
	 */

	cancel_work_sync(&ifmgd->request_smps_work);

	cancel_work_sync(&ifmgd->monitor_work);
	cancel_work_sync(&ifmgd->beacon_connection_loss_work);
	if (del_timer_sync(&ifmgd->timer))
		set_bit(TMR_RUNNING_TIMER, &ifmgd->timers_running);

	cancel_work_sync(&ifmgd->chswitch_work);
	if (del_timer_sync(&ifmgd->chswitch_timer))
		set_bit(TMR_RUNNING_CHANSW, &ifmgd->timers_running);

	/* these will just be re-established on connection */
	del_timer_sync(&ifmgd->conn_mon_timer);
	del_timer_sync(&ifmgd->bcn_mon_timer);
}

void ieee80211_sta_restart(struct ieee80211_sub_if_data *sdata)
{
	struct ieee80211_if_managed *ifmgd = &sdata->u.mgd;

	if (!ifmgd->associated)
		return;

	if (sdata->flags & IEEE80211_SDATA_DISCONNECT_RESUME) {
		sdata->flags &= ~IEEE80211_SDATA_DISCONNECT_RESUME;
		mutex_lock(&ifmgd->mtx);
		if (ifmgd->associated) {
#ifdef CONFIG_MAC80211_VERBOSE_DEBUG
			wiphy_debug(sdata->local->hw.wiphy,
				    "%s: driver requested disconnect after resume.\n",
				    sdata->name);
#endif
			ieee80211_sta_connection_lost(sdata,
				ifmgd->associated->bssid,
				WLAN_REASON_UNSPECIFIED);
			mutex_unlock(&ifmgd->mtx);
			return;
		}
		mutex_unlock(&ifmgd->mtx);
	}

	if (test_and_clear_bit(TMR_RUNNING_TIMER, &ifmgd->timers_running))
		add_timer(&ifmgd->timer);
	if (test_and_clear_bit(TMR_RUNNING_CHANSW, &ifmgd->timers_running))
		add_timer(&ifmgd->chswitch_timer);
	ieee80211_sta_reset_beacon_monitor(sdata);
	ieee80211_restart_sta_timer(sdata);
	ieee80211_queue_work(&sdata->local->hw, &sdata->u.mgd.monitor_work);
}
#endif

/* interface setup */
void ieee80211_sta_setup_sdata(struct ieee80211_sub_if_data *sdata)
{
	struct ieee80211_if_managed *ifmgd;

	ifmgd = &sdata->u.mgd;
	INIT_WORK(&ifmgd->monitor_work, ieee80211_sta_monitor_work);
	INIT_WORK(&ifmgd->chswitch_work, ieee80211_chswitch_work);
	INIT_WORK(&ifmgd->beacon_connection_loss_work,
		  ieee80211_beacon_connection_loss_work);
	INIT_WORK(&ifmgd->request_smps_work, ieee80211_request_smps_work);
	setup_timer(&ifmgd->timer, ieee80211_sta_timer,
		    (unsigned long) sdata);
	setup_timer(&ifmgd->bcn_mon_timer, ieee80211_sta_bcn_mon_timer,
		    (unsigned long) sdata);
	setup_timer(&ifmgd->conn_mon_timer, ieee80211_sta_conn_mon_timer,
		    (unsigned long) sdata);
	setup_timer(&ifmgd->chswitch_timer, ieee80211_chswitch_timer,
		    (unsigned long) sdata);

	ifmgd->flags = 0;
	ifmgd->powersave = sdata->wdev.ps;

	mutex_init(&ifmgd->mtx);

	if (sdata->local->hw.flags & IEEE80211_HW_SUPPORTS_DYNAMIC_SMPS)
		ifmgd->req_smps = IEEE80211_SMPS_AUTOMATIC;
	else
		ifmgd->req_smps = IEEE80211_SMPS_OFF;
}

/* scan finished notification */
void ieee80211_mlme_notify_scan_completed(struct ieee80211_local *local)
{
	struct ieee80211_sub_if_data *sdata = local->scan_sdata;

	/* Restart STA timers */
	rcu_read_lock();
	list_for_each_entry_rcu(sdata, &local->interfaces, list)
		ieee80211_restart_sta_timer(sdata);
	rcu_read_unlock();
}

int ieee80211_max_network_latency(struct notifier_block *nb,
				  unsigned long data, void *dummy)
{
	s32 latency_usec = (s32) data;
	struct ieee80211_local *local =
		container_of(nb, struct ieee80211_local,
			     network_latency_notifier);

	mutex_lock(&local->iflist_mtx);
	ieee80211_recalc_ps(local, latency_usec);
	mutex_unlock(&local->iflist_mtx);

	return 0;
}

/* config hooks */
int ieee80211_mgd_auth(struct ieee80211_sub_if_data *sdata,
		       struct cfg80211_auth_request *req)
{
	struct ieee80211_local *local = sdata->local;
	struct ieee80211_if_managed *ifmgd = &sdata->u.mgd;
	struct ieee80211_mgd_auth_data *auth_data;
	struct sta_info *sta;
	u16 auth_alg;
	int err;

	/* prepare auth data structure */

	switch (req->auth_type) {
	case NL80211_AUTHTYPE_OPEN_SYSTEM:
		auth_alg = WLAN_AUTH_OPEN;
		break;
	case NL80211_AUTHTYPE_SHARED_KEY:
		if (IS_ERR(local->wep_tx_tfm))
			return -EOPNOTSUPP;
		auth_alg = WLAN_AUTH_SHARED_KEY;
		break;
	case NL80211_AUTHTYPE_FT:
		auth_alg = WLAN_AUTH_FT;
		break;
	case NL80211_AUTHTYPE_NETWORK_EAP:
		auth_alg = WLAN_AUTH_LEAP;
		break;
	default:
		return -EOPNOTSUPP;
	}

	auth_data = kzalloc(sizeof(*auth_data) + req->ie_len, GFP_KERNEL);
	if (!auth_data)
		return -ENOMEM;

	auth_data->bss = req->bss;

	if (req->ie && req->ie_len) {
		memcpy(auth_data->ie, req->ie, req->ie_len);
		auth_data->ie_len = req->ie_len;
	}

	if (req->key && req->key_len) {
		auth_data->key_len = req->key_len;
		auth_data->key_idx = req->key_idx;
		memcpy(auth_data->key, req->key, req->key_len);
	}

	auth_data->algorithm = auth_alg;

	/* try to authenticate/probe */

	mutex_lock(&ifmgd->mtx);

	if ((ifmgd->auth_data && !ifmgd->auth_data->done) ||
	    ifmgd->assoc_data) {
		err = -EBUSY;
		goto err_free;
	}

	if (ifmgd->auth_data)
		ieee80211_destroy_auth_data(sdata, false);

	/* prep auth_data so we don't go into idle on disassoc */
	ifmgd->auth_data = auth_data;

	if (ifmgd->associated)
		ieee80211_set_disassoc(sdata, true, false);

	printk(KERN_DEBUG "%s: authenticate with %pM\n",
	       sdata->name, req->bss->bssid);

	mutex_lock(&local->mtx);
	ieee80211_recalc_idle(sdata->local);
	mutex_unlock(&local->mtx);

	/* switch to the right channel */
	local->oper_channel = req->bss->channel;
	ieee80211_hw_config(local, IEEE80211_CONF_CHANGE_CHANNEL);

	/* set BSSID */
	memcpy(ifmgd->bssid, req->bss->bssid, ETH_ALEN);
	ieee80211_bss_info_change_notify(sdata, BSS_CHANGED_BSSID);

	/* add station entry */
	sta = sta_info_alloc(sdata, req->bss->bssid, GFP_KERNEL);
	if (!sta) {
		err = -ENOMEM;
		goto err_clear;
	}

	err = sta_info_insert(sta);
	if (err) {
		printk(KERN_DEBUG
		       "%s: failed to insert STA entry for the AP %pM (error %d)\n",
		       sdata->name, req->bss->bssid, err);
		goto err_clear;
	}

	err = ieee80211_probe_auth(sdata);
	if (err) {
		if (auth_data->synced)
			drv_finish_tx_sync(local, sdata, req->bss->bssid,
					   IEEE80211_TX_SYNC_AUTH);
		sta_info_destroy_addr(sdata, req->bss->bssid);
		goto err_clear;
	}

	/* hold our own reference */
	cfg80211_ref_bss(auth_data->bss);
	err = 0;
	goto out_unlock;

 err_clear:
	ifmgd->auth_data = NULL;
 err_free:
	kfree(auth_data);
 out_unlock:
	mutex_unlock(&ifmgd->mtx);

	return err;
}

int ieee80211_mgd_assoc(struct ieee80211_sub_if_data *sdata,
			struct cfg80211_assoc_request *req)
{
	struct ieee80211_local *local = sdata->local;
	struct ieee80211_if_managed *ifmgd = &sdata->u.mgd;
	struct ieee80211_bss *bss = (void *)req->bss->priv;
	struct ieee80211_mgd_assoc_data *assoc_data;
	struct sta_info *sta;
	const u8 *ssidie;
	int i, err;

	ssidie = ieee80211_bss_get_ie(req->bss, WLAN_EID_SSID);
	if (!ssidie)
		return -EINVAL;

	assoc_data = kzalloc(sizeof(*assoc_data) + req->ie_len, GFP_KERNEL);
	if (!assoc_data)
		return -ENOMEM;

	mutex_lock(&ifmgd->mtx);

	if (ifmgd->associated)
		ieee80211_set_disassoc(sdata, true, false);

	if (ifmgd->auth_data && !ifmgd->auth_data->done) {
		err = -EBUSY;
		goto err_free;
	}

	if (ifmgd->assoc_data) {
		err = -EBUSY;
		goto err_free;
	}

	if (ifmgd->auth_data) {
		bool match;

		/* keep sta info, bssid if matching */
		match = memcmp(ifmgd->bssid, req->bss->bssid, ETH_ALEN) == 0;
		ieee80211_destroy_auth_data(sdata, match);
	}

	/* prepare assoc data */

	ifmgd->flags &= ~IEEE80211_STA_DISABLE_11N;
	ifmgd->flags &= ~IEEE80211_STA_NULLFUNC_ACKED;

	ifmgd->beacon_crc_valid = false;

	for (i = 0; i < req->crypto.n_ciphers_pairwise; i++)
		if (req->crypto.ciphers_pairwise[i] == WLAN_CIPHER_SUITE_WEP40 ||
		    req->crypto.ciphers_pairwise[i] == WLAN_CIPHER_SUITE_TKIP ||
		    req->crypto.ciphers_pairwise[i] == WLAN_CIPHER_SUITE_WEP104)
			ifmgd->flags |= IEEE80211_STA_DISABLE_11N;

	if (req->flags & ASSOC_REQ_DISABLE_HT)
		ifmgd->flags |= IEEE80211_STA_DISABLE_11N;

	memcpy(&ifmgd->ht_capa, &req->ht_capa, sizeof(ifmgd->ht_capa));
	memcpy(&ifmgd->ht_capa_mask, &req->ht_capa_mask,
	       sizeof(ifmgd->ht_capa_mask));

	if (req->ie && req->ie_len) {
		memcpy(assoc_data->ie, req->ie, req->ie_len);
		assoc_data->ie_len = req->ie_len;
	}

	assoc_data->bss = req->bss;

	if (ifmgd->req_smps == IEEE80211_SMPS_AUTOMATIC) {
		if (ifmgd->powersave)
			ifmgd->ap_smps = IEEE80211_SMPS_DYNAMIC;
		else
			ifmgd->ap_smps = IEEE80211_SMPS_OFF;
	} else
		ifmgd->ap_smps = ifmgd->req_smps;

	/*
	 * IEEE802.11n does not allow TKIP/WEP as pairwise ciphers in HT mode.
	 * We still associate in non-HT mode (11a/b/g) if any one of these
	 * ciphers is configured as pairwise.
	 * We can set this to true for non-11n hardware, that'll be checked
	 * separately along with the peer capabilities.
	 */
	assoc_data->capability = req->bss->capability;
	assoc_data->wmm_used = bss->wmm_used;
	assoc_data->supp_rates = bss->supp_rates;
	assoc_data->supp_rates_len = bss->supp_rates_len;
	assoc_data->ht_information_ie =
		ieee80211_bss_get_ie(req->bss, WLAN_EID_HT_INFORMATION);

	if (bss->wmm_used && bss->uapsd_supported &&
	    (sdata->local->hw.flags & IEEE80211_HW_SUPPORTS_UAPSD)) {
		assoc_data->uapsd_used = true;
		ifmgd->flags |= IEEE80211_STA_UAPSD_ENABLED;
	} else {
		assoc_data->uapsd_used = false;
		ifmgd->flags &= ~IEEE80211_STA_UAPSD_ENABLED;
	}

	memcpy(assoc_data->ssid, ssidie + 2, ssidie[1]);
	assoc_data->ssid_len = ssidie[1];

	if (req->prev_bssid)
		memcpy(assoc_data->prev_bssid, req->prev_bssid, ETH_ALEN);

	if (req->use_mfp) {
		ifmgd->mfp = IEEE80211_MFP_REQUIRED;
		ifmgd->flags |= IEEE80211_STA_MFP_ENABLED;
	} else {
		ifmgd->mfp = IEEE80211_MFP_DISABLED;
		ifmgd->flags &= ~IEEE80211_STA_MFP_ENABLED;
	}

	if (req->crypto.control_port)
		ifmgd->flags |= IEEE80211_STA_CONTROL_PORT;
	else
		ifmgd->flags &= ~IEEE80211_STA_CONTROL_PORT;

	sdata->control_port_protocol = req->crypto.control_port_ethertype;
	sdata->control_port_no_encrypt = req->crypto.control_port_no_encrypt;

	/* kick off associate process */

	ifmgd->assoc_data = assoc_data;

	mutex_lock(&local->mtx);
	ieee80211_recalc_idle(sdata->local);
	mutex_unlock(&local->mtx);

	/* switch to the right channel */
	local->oper_channel = req->bss->channel;
	ieee80211_hw_config(local, IEEE80211_CONF_CHANGE_CHANNEL);

	rcu_read_lock();
	sta = sta_info_get(sdata, req->bss->bssid);
	rcu_read_unlock();

	if (!sta) {
		/* set BSSID */
		memcpy(ifmgd->bssid, req->bss->bssid, ETH_ALEN);
		ieee80211_bss_info_change_notify(sdata, BSS_CHANGED_BSSID);

		sta = sta_info_alloc(sdata, req->bss->bssid, GFP_KERNEL);
		if (!sta) {
			err = -ENOMEM;
			goto err_clear;
		}

		sta_info_pre_move_state(sta, IEEE80211_STA_AUTH);

		err = sta_info_insert(sta);
		sta = NULL;
		if (err) {
			printk(KERN_DEBUG
			       "%s: failed to insert STA entry for the AP (error %d)\n",
			       sdata->name, err);
			goto err_clear;
		}
	} else
		WARN_ON_ONCE(memcmp(ifmgd->bssid, req->bss->bssid, ETH_ALEN));

	if (!bss->dtim_period &&
	    sdata->local->hw.flags & IEEE80211_HW_NEED_DTIM_PERIOD) {
		/*
		 * Wait up to one beacon interval ...
		 * should this be more if we miss one?
		 */
		printk(KERN_DEBUG "%s: waiting for beacon from %pM\n",
		       sdata->name, ifmgd->bssid);
		assoc_data->timeout = jiffies +
				TU_TO_EXP_TIME(req->bss->beacon_interval);
	} else {
		assoc_data->have_beacon = true;
		assoc_data->sent_assoc = false;
		assoc_data->timeout = jiffies;
	}
	run_again(ifmgd, assoc_data->timeout);

	err = 0;
	goto out;
 err_clear:
	ifmgd->assoc_data = NULL;
 err_free:
	kfree(assoc_data);
 out:
	mutex_unlock(&ifmgd->mtx);

	return err;
}

int ieee80211_mgd_deauth(struct ieee80211_sub_if_data *sdata,
			 struct cfg80211_deauth_request *req,
			 void *cookie)
{
	struct ieee80211_if_managed *ifmgd = &sdata->u.mgd;
	bool assoc_bss = false;

	mutex_lock(&ifmgd->mtx);

	if (ifmgd->associated &&
	    memcmp(ifmgd->associated->bssid, req->bssid, ETH_ALEN) == 0) {
		ieee80211_set_disassoc(sdata, false, true);
		assoc_bss = true;
	} else if (ifmgd->auth_data) {
		ieee80211_destroy_auth_data(sdata, false);
		mutex_unlock(&ifmgd->mtx);
		return 0;
	}
	mutex_unlock(&ifmgd->mtx);

	printk(KERN_DEBUG "%s: deauthenticating from %pM by local choice (reason=%d)\n",
	       sdata->name, req->bssid, req->reason_code);

	ieee80211_send_deauth_disassoc(sdata, req->bssid, IEEE80211_STYPE_DEAUTH,
				       req->reason_code, cookie, true);
	if (assoc_bss)
		sta_info_flush(sdata->local, sdata);

	mutex_lock(&sdata->local->mtx);
	ieee80211_recalc_idle(sdata->local);
	mutex_unlock(&sdata->local->mtx);

	return 0;
}

int ieee80211_mgd_disassoc(struct ieee80211_sub_if_data *sdata,
			   struct cfg80211_disassoc_request *req,
			   void *cookie)
{
	struct ieee80211_if_managed *ifmgd = &sdata->u.mgd;
	u8 bssid[ETH_ALEN];

	mutex_lock(&ifmgd->mtx);

	/*
	 * cfg80211 should catch this ... but it's racy since
	 * we can receive a disassoc frame, process it, hand it
	 * to cfg80211 while that's in a locked section already
	 * trying to tell us that the user wants to disconnect.
	 */
	if (ifmgd->associated != req->bss) {
		mutex_unlock(&ifmgd->mtx);
		return -ENOLINK;
	}

	printk(KERN_DEBUG "%s: disassociating from %pM by local choice (reason=%d)\n",
	       sdata->name, req->bss->bssid, req->reason_code);

	memcpy(bssid, req->bss->bssid, ETH_ALEN);
	ieee80211_set_disassoc(sdata, false, true);

	mutex_unlock(&ifmgd->mtx);

	ieee80211_send_deauth_disassoc(sdata, req->bss->bssid,
			IEEE80211_STYPE_DISASSOC, req->reason_code,
			cookie, !req->local_state_change);
	sta_info_flush(sdata->local, sdata);

	mutex_lock(&sdata->local->mtx);
	ieee80211_recalc_idle(sdata->local);
	mutex_unlock(&sdata->local->mtx);

	return 0;
}

void ieee80211_cqm_rssi_notify(struct ieee80211_vif *vif,
			       enum nl80211_cqm_rssi_threshold_event rssi_event,
			       gfp_t gfp)
{
	struct ieee80211_sub_if_data *sdata = vif_to_sdata(vif);

	trace_api_cqm_rssi_notify(sdata, rssi_event);

	cfg80211_cqm_rssi_notify(sdata->dev, rssi_event, gfp);
}
EXPORT_SYMBOL(ieee80211_cqm_rssi_notify);

unsigned char ieee80211_get_operstate(struct ieee80211_vif *vif)
{
	struct ieee80211_sub_if_data *sdata = vif_to_sdata(vif);
	return sdata->dev->operstate;
}
EXPORT_SYMBOL(ieee80211_get_operstate);<|MERGE_RESOLUTION|>--- conflicted
+++ resolved
@@ -2067,23 +2067,6 @@
 		return false;
 	}
 
-<<<<<<< HEAD
-	err = sta_info_move_state(sta, IEEE80211_STA_AUTH);
-	if (!err)
-		err = sta_info_move_state(sta, IEEE80211_STA_ASSOC);
-	if (!err && !(ifmgd->flags & IEEE80211_STA_CONTROL_PORT))
-		err = sta_info_move_state(sta, IEEE80211_STA_AUTHORIZED);
-	if (err) {
-		printk(KERN_DEBUG
-		       "%s: failed to move station %pM to desired state\n",
-		       sdata->name, sta->sta.addr);
-		WARN_ON(__sta_info_destroy(sta));
-		mutex_unlock(&sdata->local->sta_mtx);
-		return false;
-	}
-
-=======
->>>>>>> ca994a36
 	rates = 0;
 	basic_rates = 0;
 	sband = local->hw.wiphy->bands[local->oper_channel->band];
