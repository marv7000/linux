--- conflicted
+++ resolved
@@ -694,16 +694,11 @@
 			clock-output-names = "usb3_phy_pipe_clk_src";
 
 			#phy-cells = <0>;
-<<<<<<< HEAD
-=======
 			orientation-switch;
->>>>>>> 0c383648
 
 			qcom,tcsr-reg = <&tcsr_regs 0xb244>;
 
 			status = "disabled";
-<<<<<<< HEAD
-=======
 
 			ports {
 				#address-cells = <1>;
@@ -724,7 +719,6 @@
 					};
 				};
 			};
->>>>>>> 0c383648
 		};
 
 		system_noc: interconnect@1880000 {
@@ -1630,208 +1624,6 @@
 			};
 		};
 
-<<<<<<< HEAD
-		mdss: display-subsystem@5e00000 {
-			compatible = "qcom,qcm2290-mdss";
-			reg = <0x0 0x05e00000 0x0 0x1000>;
-			reg-names = "mdss";
-			interrupts = <GIC_SPI 186 IRQ_TYPE_LEVEL_HIGH>;
-			interrupt-controller;
-			#interrupt-cells = <1>;
-
-			clocks = <&gcc GCC_DISP_AHB_CLK>,
-				 <&gcc GCC_DISP_HF_AXI_CLK>,
-				 <&dispcc DISP_CC_MDSS_MDP_CLK>;
-			clock-names = "iface",
-				      "bus",
-				      "core";
-
-			resets = <&dispcc DISP_CC_MDSS_CORE_BCR>;
-
-			power-domains = <&dispcc MDSS_GDSC>;
-
-			iommus = <&apps_smmu 0x420 0x2>,
-				 <&apps_smmu 0x421 0x0>;
-			interconnects = <&mmrt_virt MASTER_MDP0 RPM_ALWAYS_TAG
-					 &bimc SLAVE_EBI1 RPM_ALWAYS_TAG>,
-					<&bimc MASTER_APPSS_PROC RPM_ALWAYS_TAG
-					 &config_noc SLAVE_DISPLAY_CFG RPM_ALWAYS_TAG>;
-			interconnect-names = "mdp0-mem",
-					     "cpu-cfg";
-
-			#address-cells = <2>;
-			#size-cells = <2>;
-			ranges;
-
-			status = "disabled";
-
-			mdp: display-controller@5e01000 {
-				compatible = "qcom,qcm2290-dpu";
-				reg = <0x0 0x05e01000 0x0 0x8f000>,
-				      <0x0 0x05eb0000 0x0 0x2008>;
-				reg-names = "mdp",
-					    "vbif";
-
-				interrupt-parent = <&mdss>;
-				interrupts = <0>;
-
-				clocks = <&gcc GCC_DISP_HF_AXI_CLK>,
-					 <&dispcc DISP_CC_MDSS_AHB_CLK>,
-					 <&dispcc DISP_CC_MDSS_MDP_CLK>,
-					 <&dispcc DISP_CC_MDSS_MDP_LUT_CLK>,
-					 <&dispcc DISP_CC_MDSS_VSYNC_CLK>;
-				clock-names = "bus",
-					      "iface",
-					      "core",
-					      "lut",
-					      "vsync";
-
-				operating-points-v2 = <&mdp_opp_table>;
-				power-domains = <&rpmpd QCM2290_VDDCX>;
-
-				ports {
-					#address-cells = <1>;
-					#size-cells = <0>;
-
-					port@0 {
-						reg = <0>;
-						dpu_intf1_out: endpoint {
-							remote-endpoint = <&mdss_dsi0_in>;
-						};
-					};
-				};
-
-				mdp_opp_table: opp-table {
-					compatible = "operating-points-v2";
-
-					opp-19200000 {
-						opp-hz = /bits/ 64 <19200000>;
-						required-opps = <&rpmpd_opp_min_svs>;
-					};
-
-					opp-192000000 {
-						opp-hz = /bits/ 64 <192000000>;
-						required-opps = <&rpmpd_opp_low_svs>;
-					};
-
-					opp-256000000 {
-						opp-hz = /bits/ 64 <256000000>;
-						required-opps = <&rpmpd_opp_svs>;
-					};
-
-					opp-307200000 {
-						opp-hz = /bits/ 64 <307200000>;
-						required-opps = <&rpmpd_opp_svs_plus>;
-					};
-
-					opp-384000000 {
-						opp-hz = /bits/ 64 <384000000>;
-						required-opps = <&rpmpd_opp_nom>;
-					};
-				};
-			};
-
-			mdss_dsi0: dsi@5e94000 {
-				compatible = "qcom,qcm2290-dsi-ctrl", "qcom,mdss-dsi-ctrl";
-				reg = <0x0 0x05e94000 0x0 0x400>;
-				reg-names = "dsi_ctrl";
-
-				interrupt-parent = <&mdss>;
-				interrupts = <4>;
-
-				clocks = <&dispcc DISP_CC_MDSS_BYTE0_CLK>,
-					 <&dispcc DISP_CC_MDSS_BYTE0_INTF_CLK>,
-					 <&dispcc DISP_CC_MDSS_PCLK0_CLK>,
-					 <&dispcc DISP_CC_MDSS_ESC0_CLK>,
-					 <&dispcc DISP_CC_MDSS_AHB_CLK>,
-					 <&gcc GCC_DISP_HF_AXI_CLK>;
-				clock-names = "byte",
-					      "byte_intf",
-					      "pixel",
-					      "core",
-					      "iface",
-					      "bus";
-
-				assigned-clocks = <&dispcc DISP_CC_MDSS_BYTE0_CLK_SRC>,
-						  <&dispcc DISP_CC_MDSS_PCLK0_CLK_SRC>;
-				assigned-clock-parents = <&mdss_dsi0_phy 0>,
-							 <&mdss_dsi0_phy 1>;
-
-				operating-points-v2 = <&dsi_opp_table>;
-				power-domains = <&rpmpd QCM2290_VDDCX>;
-				phys = <&mdss_dsi0_phy>;
-
-				#address-cells = <1>;
-				#size-cells = <0>;
-
-				status = "disabled";
-
-				dsi_opp_table: opp-table {
-					compatible = "operating-points-v2";
-
-					opp-19200000 {
-						opp-hz = /bits/ 64 <19200000>;
-						required-opps = <&rpmpd_opp_min_svs>;
-					};
-
-					opp-164000000 {
-						opp-hz = /bits/ 64 <164000000>;
-						required-opps = <&rpmpd_opp_low_svs>;
-					};
-
-					opp-187500000 {
-						opp-hz = /bits/ 64 <187500000>;
-						required-opps = <&rpmpd_opp_svs>;
-					};
-				};
-
-				ports {
-					#address-cells = <1>;
-					#size-cells = <0>;
-
-					port@0 {
-						reg = <0>;
-
-						mdss_dsi0_in: endpoint {
-							remote-endpoint = <&dpu_intf1_out>;
-						};
-					};
-
-					port@1 {
-						reg = <1>;
-
-						mdss_dsi0_out: endpoint {
-						};
-					};
-				};
-			};
-
-			mdss_dsi0_phy: phy@5e94400 {
-				compatible = "qcom,dsi-phy-14nm-2290";
-				reg = <0x0 0x05e94400 0x0 0x100>,
-				      <0x0 0x05e94500 0x0 0x300>,
-				      <0x0 0x05e94800 0x0 0x188>;
-				reg-names = "dsi_phy",
-					    "dsi_phy_lane",
-					    "dsi_pll";
-
-				clocks = <&dispcc DISP_CC_MDSS_AHB_CLK>,
-					 <&rpmcc RPM_SMD_XO_CLK_SRC>;
-				clock-names = "iface",
-					      "ref";
-
-				power-domains = <&rpmpd QCM2290_VDDMX>;
-				required-opps = <&rpmpd_opp_nom>;
-
-				#clock-cells = <1>;
-				#phy-cells = <0>;
-
-				status = "disabled";
-			};
-		};
-
-=======
->>>>>>> 0c383648
 		dispcc: clock-controller@5f00000 {
 			compatible = "qcom,qcm2290-dispcc";
 			reg = <0x0 0x05f00000 0x0 0x20000>;
