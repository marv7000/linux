/* SPDX-License-Identifier: GPL-2.0 */
/* Copyright (C) 2018-2021, Intel Corporation. */

#ifndef _ICE_LAG_H_
#define _ICE_LAG_H_

#include <linux/netdevice.h>

/* LAG roles for netdev */
enum ice_lag_role {
	ICE_LAG_NONE,
	ICE_LAG_PRIMARY,
	ICE_LAG_BACKUP,
	ICE_LAG_UNSET
};

#define ICE_LAG_INVALID_PORT 0xFF

#define ICE_LAG_RESET_RETRIES		5
#define ICE_SW_DEFAULT_PROFILE		0
#define ICE_FV_PROT_MDID		255
#define ICE_LP_EXT_BUF_OFFSET		32

struct ice_pf;
struct ice_vf;

struct ice_lag_netdev_list {
	struct list_head node;
	struct net_device *netdev;
};

/* LAG info struct */
struct ice_lag {
	struct ice_pf *pf; /* backlink to PF struct */
	struct net_device *netdev; /* this PF's netdev */
	struct net_device *upper_netdev; /* upper bonding netdev */
	struct list_head *netdev_head;
	struct notifier_block notif_block;
	s32 bond_mode;
	u16 bond_swid; /* swid for primary interface */
	u8 active_port; /* lport value for the current active port */
	u8 bonded:1; /* currently bonded */
	u8 primary:1; /* this is primary */
	u16 pf_recipe;
	u16 lport_recipe;
<<<<<<< HEAD
	u16 pf_rule_id;
=======
	u16 pf_rx_rule_id;
	u16 pf_tx_rule_id;
>>>>>>> 0c383648
	u16 cp_rule_idx;
	u16 lport_rule_idx;
	u8 role;
};

/* LAG workqueue struct */
struct ice_lag_work {
	struct work_struct lag_task;
	struct ice_lag_netdev_list netdev_list;
	struct ice_lag *lag;
	unsigned long event;
	struct net_device *event_netdev;
	union {
		struct netdev_notifier_changeupper_info changeupper_info;
		struct netdev_notifier_bonding_info bonding_info;
		struct netdev_notifier_info notifier_info;
	} info;
};

void ice_lag_move_new_vf_nodes(struct ice_vf *vf);
int ice_init_lag(struct ice_pf *pf);
void ice_deinit_lag(struct ice_pf *pf);
void ice_lag_rebuild(struct ice_pf *pf);
bool ice_lag_is_switchdev_running(struct ice_pf *pf);
void ice_lag_move_vf_nodes_cfg(struct ice_lag *lag, u8 src_prt, u8 dst_prt);
#endif /* _ICE_LAG_H_ */<|MERGE_RESOLUTION|>--- conflicted
+++ resolved
@@ -43,12 +43,8 @@
 	u8 primary:1; /* this is primary */
 	u16 pf_recipe;
 	u16 lport_recipe;
-<<<<<<< HEAD
-	u16 pf_rule_id;
-=======
 	u16 pf_rx_rule_id;
 	u16 pf_tx_rule_id;
->>>>>>> 0c383648
 	u16 cp_rule_idx;
 	u16 lport_rule_idx;
 	u8 role;
