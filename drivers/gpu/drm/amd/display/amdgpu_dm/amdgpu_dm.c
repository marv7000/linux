/*
 * Copyright 2015 Advanced Micro Devices, Inc.
 *
 * Permission is hereby granted, free of charge, to any person obtaining a
 * copy of this software and associated documentation files (the "Software"),
 * to deal in the Software without restriction, including without limitation
 * the rights to use, copy, modify, merge, publish, distribute, sublicense,
 * and/or sell copies of the Software, and to permit persons to whom the
 * Software is furnished to do so, subject to the following conditions:
 *
 * The above copyright notice and this permission notice shall be included in
 * all copies or substantial portions of the Software.
 *
 * THE SOFTWARE IS PROVIDED "AS IS", WITHOUT WARRANTY OF ANY KIND, EXPRESS OR
 * IMPLIED, INCLUDING BUT NOT LIMITED TO THE WARRANTIES OF MERCHANTABILITY,
 * FITNESS FOR A PARTICULAR PURPOSE AND NONINFRINGEMENT.  IN NO EVENT SHALL
 * THE COPYRIGHT HOLDER(S) OR AUTHOR(S) BE LIABLE FOR ANY CLAIM, DAMAGES OR
 * OTHER LIABILITY, WHETHER IN AN ACTION OF CONTRACT, TORT OR OTHERWISE,
 * ARISING FROM, OUT OF OR IN CONNECTION WITH THE SOFTWARE OR THE USE OR
 * OTHER DEALINGS IN THE SOFTWARE.
 *
 * Authors: AMD
 *
 */

/* The caprices of the preprocessor require that this be declared right here */
#define CREATE_TRACE_POINTS

#include "dm_services_types.h"
#include "dc.h"
#include "dc/inc/core_types.h"
#include "dal_asic_id.h"
#include "dmub/dmub_srv.h"
#include "dc/inc/hw/dmcu.h"
#include "dc/inc/hw/abm.h"
#include "dc/dc_dmub_srv.h"
#include "amdgpu_dm_trace.h"

#include "vid.h"
#include "amdgpu.h"
#include "amdgpu_display.h"
#include "amdgpu_ucode.h"
#include "atom.h"
#include "amdgpu_dm.h"
#ifdef CONFIG_DRM_AMD_DC_HDCP
#include "amdgpu_dm_hdcp.h"
#include <drm/drm_hdcp.h>
#endif
#include "amdgpu_pm.h"

#include "amd_shared.h"
#include "amdgpu_dm_irq.h"
#include "dm_helpers.h"
#include "amdgpu_dm_mst_types.h"
#if defined(CONFIG_DEBUG_FS)
#include "amdgpu_dm_debugfs.h"
#endif

#include "ivsrcid/ivsrcid_vislands30.h"

#include <linux/module.h>
#include <linux/moduleparam.h>
#include <linux/version.h>
#include <linux/types.h>
#include <linux/pm_runtime.h>
#include <linux/pci.h>
#include <linux/firmware.h>
#include <linux/component.h>

#include <drm/drm_atomic.h>
#include <drm/drm_atomic_uapi.h>
#include <drm/drm_atomic_helper.h>
#include <drm/drm_dp_mst_helper.h>
#include <drm/drm_fb_helper.h>
#include <drm/drm_fourcc.h>
#include <drm/drm_edid.h>
#include <drm/drm_vblank.h>
#include <drm/drm_audio_component.h>
#include <drm/drm_hdcp.h>

#if defined(CONFIG_DRM_AMD_DC_DCN)
#include "ivsrcid/dcn/irqsrcs_dcn_1_0.h"

#include "dcn/dcn_1_0_offset.h"
#include "dcn/dcn_1_0_sh_mask.h"
#include "soc15_hw_ip.h"
#include "vega10_ip_offset.h"

#include "soc15_common.h"
#endif

#include "modules/inc/mod_freesync.h"
#include "modules/power/power_helpers.h"
#include "modules/inc/mod_info_packet.h"

#define FIRMWARE_RENOIR_DMUB "amdgpu/renoir_dmcub.bin"
MODULE_FIRMWARE(FIRMWARE_RENOIR_DMUB);
#define FIRMWARE_SIENNA_CICHLID_DMUB "amdgpu/sienna_cichlid_dmcub.bin"
MODULE_FIRMWARE(FIRMWARE_SIENNA_CICHLID_DMUB);
#define FIRMWARE_NAVY_FLOUNDER_DMUB "amdgpu/navy_flounder_dmcub.bin"
MODULE_FIRMWARE(FIRMWARE_NAVY_FLOUNDER_DMUB);
#define FIRMWARE_GREEN_SARDINE_DMUB "amdgpu/green_sardine_dmcub.bin"
MODULE_FIRMWARE(FIRMWARE_GREEN_SARDINE_DMUB);
#define FIRMWARE_VANGOGH_DMUB "amdgpu/vangogh_dmcub.bin"
MODULE_FIRMWARE(FIRMWARE_VANGOGH_DMUB);
#define FIRMWARE_DIMGREY_CAVEFISH_DMUB "amdgpu/dimgrey_cavefish_dmcub.bin"
MODULE_FIRMWARE(FIRMWARE_DIMGREY_CAVEFISH_DMUB);

#define FIRMWARE_RAVEN_DMCU		"amdgpu/raven_dmcu.bin"
MODULE_FIRMWARE(FIRMWARE_RAVEN_DMCU);

#define FIRMWARE_NAVI12_DMCU            "amdgpu/navi12_dmcu.bin"
MODULE_FIRMWARE(FIRMWARE_NAVI12_DMCU);

/* Number of bytes in PSP header for firmware. */
#define PSP_HEADER_BYTES 0x100

/* Number of bytes in PSP footer for firmware. */
#define PSP_FOOTER_BYTES 0x100

/**
 * DOC: overview
 *
 * The AMDgpu display manager, **amdgpu_dm** (or even simpler,
 * **dm**) sits between DRM and DC. It acts as a liason, converting DRM
 * requests into DC requests, and DC responses into DRM responses.
 *
 * The root control structure is &struct amdgpu_display_manager.
 */

/* basic init/fini API */
static int amdgpu_dm_init(struct amdgpu_device *adev);
static void amdgpu_dm_fini(struct amdgpu_device *adev);

static enum drm_mode_subconnector get_subconnector_type(struct dc_link *link)
{
	switch (link->dpcd_caps.dongle_type) {
	case DISPLAY_DONGLE_NONE:
		return DRM_MODE_SUBCONNECTOR_Native;
	case DISPLAY_DONGLE_DP_VGA_CONVERTER:
		return DRM_MODE_SUBCONNECTOR_VGA;
	case DISPLAY_DONGLE_DP_DVI_CONVERTER:
	case DISPLAY_DONGLE_DP_DVI_DONGLE:
		return DRM_MODE_SUBCONNECTOR_DVID;
	case DISPLAY_DONGLE_DP_HDMI_CONVERTER:
	case DISPLAY_DONGLE_DP_HDMI_DONGLE:
		return DRM_MODE_SUBCONNECTOR_HDMIA;
	case DISPLAY_DONGLE_DP_HDMI_MISMATCHED_DONGLE:
	default:
		return DRM_MODE_SUBCONNECTOR_Unknown;
	}
}

static void update_subconnector_property(struct amdgpu_dm_connector *aconnector)
{
	struct dc_link *link = aconnector->dc_link;
	struct drm_connector *connector = &aconnector->base;
	enum drm_mode_subconnector subconnector = DRM_MODE_SUBCONNECTOR_Unknown;

	if (connector->connector_type != DRM_MODE_CONNECTOR_DisplayPort)
		return;

	if (aconnector->dc_sink)
		subconnector = get_subconnector_type(link);

	drm_object_property_set_value(&connector->base,
			connector->dev->mode_config.dp_subconnector_property,
			subconnector);
}

/*
 * initializes drm_device display related structures, based on the information
 * provided by DAL. The drm strcutures are: drm_crtc, drm_connector,
 * drm_encoder, drm_mode_config
 *
 * Returns 0 on success
 */
static int amdgpu_dm_initialize_drm_device(struct amdgpu_device *adev);
/* removes and deallocates the drm structures, created by the above function */
static void amdgpu_dm_destroy_drm_device(struct amdgpu_display_manager *dm);

static int amdgpu_dm_plane_init(struct amdgpu_display_manager *dm,
				struct drm_plane *plane,
				unsigned long possible_crtcs,
				const struct dc_plane_cap *plane_cap);
static int amdgpu_dm_crtc_init(struct amdgpu_display_manager *dm,
			       struct drm_plane *plane,
			       uint32_t link_index);
static int amdgpu_dm_connector_init(struct amdgpu_display_manager *dm,
				    struct amdgpu_dm_connector *amdgpu_dm_connector,
				    uint32_t link_index,
				    struct amdgpu_encoder *amdgpu_encoder);
static int amdgpu_dm_encoder_init(struct drm_device *dev,
				  struct amdgpu_encoder *aencoder,
				  uint32_t link_index);

static int amdgpu_dm_connector_get_modes(struct drm_connector *connector);

static void amdgpu_dm_atomic_commit_tail(struct drm_atomic_state *state);

static int amdgpu_dm_atomic_check(struct drm_device *dev,
				  struct drm_atomic_state *state);

static void handle_cursor_update(struct drm_plane *plane,
				 struct drm_plane_state *old_plane_state);

static void amdgpu_dm_set_psr_caps(struct dc_link *link);
static bool amdgpu_dm_psr_enable(struct dc_stream_state *stream);
static bool amdgpu_dm_link_setup_psr(struct dc_stream_state *stream);
static bool amdgpu_dm_psr_disable(struct dc_stream_state *stream);
static bool amdgpu_dm_psr_disable_all(struct amdgpu_display_manager *dm);

static const struct drm_format_info *
amd_get_format_info(const struct drm_mode_fb_cmd2 *cmd);

/*
 * dm_vblank_get_counter
 *
 * @brief
 * Get counter for number of vertical blanks
 *
 * @param
 * struct amdgpu_device *adev - [in] desired amdgpu device
 * int disp_idx - [in] which CRTC to get the counter from
 *
 * @return
 * Counter for vertical blanks
 */
static u32 dm_vblank_get_counter(struct amdgpu_device *adev, int crtc)
{
	if (crtc >= adev->mode_info.num_crtc)
		return 0;
	else {
		struct amdgpu_crtc *acrtc = adev->mode_info.crtcs[crtc];

		if (acrtc->dm_irq_params.stream == NULL) {
			DRM_ERROR("dc_stream_state is NULL for crtc '%d'!\n",
				  crtc);
			return 0;
		}

		return dc_stream_get_vblank_counter(acrtc->dm_irq_params.stream);
	}
}

static int dm_crtc_get_scanoutpos(struct amdgpu_device *adev, int crtc,
				  u32 *vbl, u32 *position)
{
	uint32_t v_blank_start, v_blank_end, h_position, v_position;

	if ((crtc < 0) || (crtc >= adev->mode_info.num_crtc))
		return -EINVAL;
	else {
		struct amdgpu_crtc *acrtc = adev->mode_info.crtcs[crtc];

		if (acrtc->dm_irq_params.stream ==  NULL) {
			DRM_ERROR("dc_stream_state is NULL for crtc '%d'!\n",
				  crtc);
			return 0;
		}

		/*
		 * TODO rework base driver to use values directly.
		 * for now parse it back into reg-format
		 */
		dc_stream_get_scanoutpos(acrtc->dm_irq_params.stream,
					 &v_blank_start,
					 &v_blank_end,
					 &h_position,
					 &v_position);

		*position = v_position | (h_position << 16);
		*vbl = v_blank_start | (v_blank_end << 16);
	}

	return 0;
}

static bool dm_is_idle(void *handle)
{
	/* XXX todo */
	return true;
}

static int dm_wait_for_idle(void *handle)
{
	/* XXX todo */
	return 0;
}

static bool dm_check_soft_reset(void *handle)
{
	return false;
}

static int dm_soft_reset(void *handle)
{
	/* XXX todo */
	return 0;
}

static struct amdgpu_crtc *
get_crtc_by_otg_inst(struct amdgpu_device *adev,
		     int otg_inst)
{
	struct drm_device *dev = adev_to_drm(adev);
	struct drm_crtc *crtc;
	struct amdgpu_crtc *amdgpu_crtc;

	if (otg_inst == -1) {
		WARN_ON(1);
		return adev->mode_info.crtcs[0];
	}

	list_for_each_entry(crtc, &dev->mode_config.crtc_list, head) {
		amdgpu_crtc = to_amdgpu_crtc(crtc);

		if (amdgpu_crtc->otg_inst == otg_inst)
			return amdgpu_crtc;
	}

	return NULL;
}

static inline bool amdgpu_dm_vrr_active_irq(struct amdgpu_crtc *acrtc)
{
	return acrtc->dm_irq_params.freesync_config.state ==
		       VRR_STATE_ACTIVE_VARIABLE ||
	       acrtc->dm_irq_params.freesync_config.state ==
		       VRR_STATE_ACTIVE_FIXED;
}

static inline bool amdgpu_dm_vrr_active(struct dm_crtc_state *dm_state)
{
	return dm_state->freesync_config.state == VRR_STATE_ACTIVE_VARIABLE ||
	       dm_state->freesync_config.state == VRR_STATE_ACTIVE_FIXED;
}

/**
 * dm_pflip_high_irq() - Handle pageflip interrupt
 * @interrupt_params: ignored
 *
 * Handles the pageflip interrupt by notifying all interested parties
 * that the pageflip has been completed.
 */
static void dm_pflip_high_irq(void *interrupt_params)
{
	struct amdgpu_crtc *amdgpu_crtc;
	struct common_irq_params *irq_params = interrupt_params;
	struct amdgpu_device *adev = irq_params->adev;
	unsigned long flags;
	struct drm_pending_vblank_event *e;
	uint32_t vpos, hpos, v_blank_start, v_blank_end;
	bool vrr_active;

	amdgpu_crtc = get_crtc_by_otg_inst(adev, irq_params->irq_src - IRQ_TYPE_PFLIP);

	/* IRQ could occur when in initial stage */
	/* TODO work and BO cleanup */
	if (amdgpu_crtc == NULL) {
		DRM_DEBUG_DRIVER("CRTC is null, returning.\n");
		return;
	}

	spin_lock_irqsave(&adev_to_drm(adev)->event_lock, flags);

	if (amdgpu_crtc->pflip_status != AMDGPU_FLIP_SUBMITTED){
		DRM_DEBUG_DRIVER("amdgpu_crtc->pflip_status = %d !=AMDGPU_FLIP_SUBMITTED(%d) on crtc:%d[%p] \n",
						 amdgpu_crtc->pflip_status,
						 AMDGPU_FLIP_SUBMITTED,
						 amdgpu_crtc->crtc_id,
						 amdgpu_crtc);
		spin_unlock_irqrestore(&adev_to_drm(adev)->event_lock, flags);
		return;
	}

	/* page flip completed. */
	e = amdgpu_crtc->event;
	amdgpu_crtc->event = NULL;

	if (!e)
		WARN_ON(1);

	vrr_active = amdgpu_dm_vrr_active_irq(amdgpu_crtc);

	/* Fixed refresh rate, or VRR scanout position outside front-porch? */
	if (!vrr_active ||
	    !dc_stream_get_scanoutpos(amdgpu_crtc->dm_irq_params.stream, &v_blank_start,
				      &v_blank_end, &hpos, &vpos) ||
	    (vpos < v_blank_start)) {
		/* Update to correct count and vblank timestamp if racing with
		 * vblank irq. This also updates to the correct vblank timestamp
		 * even in VRR mode, as scanout is past the front-porch atm.
		 */
		drm_crtc_accurate_vblank_count(&amdgpu_crtc->base);

		/* Wake up userspace by sending the pageflip event with proper
		 * count and timestamp of vblank of flip completion.
		 */
		if (e) {
			drm_crtc_send_vblank_event(&amdgpu_crtc->base, e);

			/* Event sent, so done with vblank for this flip */
			drm_crtc_vblank_put(&amdgpu_crtc->base);
		}
	} else if (e) {
		/* VRR active and inside front-porch: vblank count and
		 * timestamp for pageflip event will only be up to date after
		 * drm_crtc_handle_vblank() has been executed from late vblank
		 * irq handler after start of back-porch (vline 0). We queue the
		 * pageflip event for send-out by drm_crtc_handle_vblank() with
		 * updated timestamp and count, once it runs after us.
		 *
		 * We need to open-code this instead of using the helper
		 * drm_crtc_arm_vblank_event(), as that helper would
		 * call drm_crtc_accurate_vblank_count(), which we must
		 * not call in VRR mode while we are in front-porch!
		 */

		/* sequence will be replaced by real count during send-out. */
		e->sequence = drm_crtc_vblank_count(&amdgpu_crtc->base);
		e->pipe = amdgpu_crtc->crtc_id;

		list_add_tail(&e->base.link, &adev_to_drm(adev)->vblank_event_list);
		e = NULL;
	}

	/* Keep track of vblank of this flip for flip throttling. We use the
	 * cooked hw counter, as that one incremented at start of this vblank
	 * of pageflip completion, so last_flip_vblank is the forbidden count
	 * for queueing new pageflips if vsync + VRR is enabled.
	 */
	amdgpu_crtc->dm_irq_params.last_flip_vblank =
		amdgpu_get_vblank_counter_kms(&amdgpu_crtc->base);

	amdgpu_crtc->pflip_status = AMDGPU_FLIP_NONE;
	spin_unlock_irqrestore(&adev_to_drm(adev)->event_lock, flags);

	DRM_DEBUG_DRIVER("crtc:%d[%p], pflip_stat:AMDGPU_FLIP_NONE, vrr[%d]-fp %d\n",
			 amdgpu_crtc->crtc_id, amdgpu_crtc,
			 vrr_active, (int) !e);
}

static void dm_vupdate_high_irq(void *interrupt_params)
{
	struct common_irq_params *irq_params = interrupt_params;
	struct amdgpu_device *adev = irq_params->adev;
	struct amdgpu_crtc *acrtc;
	unsigned long flags;
	int vrr_active;

	acrtc = get_crtc_by_otg_inst(adev, irq_params->irq_src - IRQ_TYPE_VUPDATE);

	if (acrtc) {
		vrr_active = amdgpu_dm_vrr_active_irq(acrtc);

		DRM_DEBUG_VBL("crtc:%d, vupdate-vrr:%d\n",
			      acrtc->crtc_id,
			      vrr_active);

		/* Core vblank handling is done here after end of front-porch in
		 * vrr mode, as vblank timestamping will give valid results
		 * while now done after front-porch. This will also deliver
		 * page-flip completion events that have been queued to us
		 * if a pageflip happened inside front-porch.
		 */
		if (vrr_active) {
			drm_crtc_handle_vblank(&acrtc->base);

			/* BTR processing for pre-DCE12 ASICs */
			if (acrtc->dm_irq_params.stream &&
			    adev->family < AMDGPU_FAMILY_AI) {
				spin_lock_irqsave(&adev_to_drm(adev)->event_lock, flags);
				mod_freesync_handle_v_update(
				    adev->dm.freesync_module,
				    acrtc->dm_irq_params.stream,
				    &acrtc->dm_irq_params.vrr_params);

				dc_stream_adjust_vmin_vmax(
				    adev->dm.dc,
				    acrtc->dm_irq_params.stream,
				    &acrtc->dm_irq_params.vrr_params.adjust);
				spin_unlock_irqrestore(&adev_to_drm(adev)->event_lock, flags);
			}
		}
	}
}

/**
 * dm_crtc_high_irq() - Handles CRTC interrupt
 * @interrupt_params: used for determining the CRTC instance
 *
 * Handles the CRTC/VSYNC interrupt by notfying DRM's VBLANK
 * event handler.
 */
static void dm_crtc_high_irq(void *interrupt_params)
{
	struct common_irq_params *irq_params = interrupt_params;
	struct amdgpu_device *adev = irq_params->adev;
	struct amdgpu_crtc *acrtc;
	unsigned long flags;
	int vrr_active;

	acrtc = get_crtc_by_otg_inst(adev, irq_params->irq_src - IRQ_TYPE_VBLANK);
	if (!acrtc)
		return;

	vrr_active = amdgpu_dm_vrr_active_irq(acrtc);

	DRM_DEBUG_VBL("crtc:%d, vupdate-vrr:%d, planes:%d\n", acrtc->crtc_id,
		      vrr_active, acrtc->dm_irq_params.active_planes);

	/**
	 * Core vblank handling at start of front-porch is only possible
	 * in non-vrr mode, as only there vblank timestamping will give
	 * valid results while done in front-porch. Otherwise defer it
	 * to dm_vupdate_high_irq after end of front-porch.
	 */
	if (!vrr_active)
		drm_crtc_handle_vblank(&acrtc->base);

	/**
	 * Following stuff must happen at start of vblank, for crc
	 * computation and below-the-range btr support in vrr mode.
	 */
	amdgpu_dm_crtc_handle_crc_irq(&acrtc->base);

	/* BTR updates need to happen before VUPDATE on Vega and above. */
	if (adev->family < AMDGPU_FAMILY_AI)
		return;

	spin_lock_irqsave(&adev_to_drm(adev)->event_lock, flags);

	if (acrtc->dm_irq_params.stream &&
	    acrtc->dm_irq_params.vrr_params.supported &&
	    acrtc->dm_irq_params.freesync_config.state ==
		    VRR_STATE_ACTIVE_VARIABLE) {
		mod_freesync_handle_v_update(adev->dm.freesync_module,
					     acrtc->dm_irq_params.stream,
					     &acrtc->dm_irq_params.vrr_params);

		dc_stream_adjust_vmin_vmax(adev->dm.dc, acrtc->dm_irq_params.stream,
					   &acrtc->dm_irq_params.vrr_params.adjust);
	}

	/*
	 * If there aren't any active_planes then DCH HUBP may be clock-gated.
	 * In that case, pageflip completion interrupts won't fire and pageflip
	 * completion events won't get delivered. Prevent this by sending
	 * pending pageflip events from here if a flip is still pending.
	 *
	 * If any planes are enabled, use dm_pflip_high_irq() instead, to
	 * avoid race conditions between flip programming and completion,
	 * which could cause too early flip completion events.
	 */
	if (adev->family >= AMDGPU_FAMILY_RV &&
	    acrtc->pflip_status == AMDGPU_FLIP_SUBMITTED &&
	    acrtc->dm_irq_params.active_planes == 0) {
		if (acrtc->event) {
			drm_crtc_send_vblank_event(&acrtc->base, acrtc->event);
			acrtc->event = NULL;
			drm_crtc_vblank_put(&acrtc->base);
		}
		acrtc->pflip_status = AMDGPU_FLIP_NONE;
	}

	spin_unlock_irqrestore(&adev_to_drm(adev)->event_lock, flags);
}

static int dm_set_clockgating_state(void *handle,
		  enum amd_clockgating_state state)
{
	return 0;
}

static int dm_set_powergating_state(void *handle,
		  enum amd_powergating_state state)
{
	return 0;
}

/* Prototypes of private functions */
static int dm_early_init(void* handle);

/* Allocate memory for FBC compressed data  */
static void amdgpu_dm_fbc_init(struct drm_connector *connector)
{
	struct drm_device *dev = connector->dev;
	struct amdgpu_device *adev = drm_to_adev(dev);
	struct dm_compressor_info *compressor = &adev->dm.compressor;
	struct amdgpu_dm_connector *aconn = to_amdgpu_dm_connector(connector);
	struct drm_display_mode *mode;
	unsigned long max_size = 0;

	if (adev->dm.dc->fbc_compressor == NULL)
		return;

	if (aconn->dc_link->connector_signal != SIGNAL_TYPE_EDP)
		return;

	if (compressor->bo_ptr)
		return;


	list_for_each_entry(mode, &connector->modes, head) {
		if (max_size < mode->htotal * mode->vtotal)
			max_size = mode->htotal * mode->vtotal;
	}

	if (max_size) {
		int r = amdgpu_bo_create_kernel(adev, max_size * 4, PAGE_SIZE,
			    AMDGPU_GEM_DOMAIN_GTT, &compressor->bo_ptr,
			    &compressor->gpu_addr, &compressor->cpu_addr);

		if (r)
			DRM_ERROR("DM: Failed to initialize FBC\n");
		else {
			adev->dm.dc->ctx->fbc_gpu_addr = compressor->gpu_addr;
			DRM_INFO("DM: FBC alloc %lu\n", max_size*4);
		}

	}

}

static int amdgpu_dm_audio_component_get_eld(struct device *kdev, int port,
					  int pipe, bool *enabled,
					  unsigned char *buf, int max_bytes)
{
	struct drm_device *dev = dev_get_drvdata(kdev);
	struct amdgpu_device *adev = drm_to_adev(dev);
	struct drm_connector *connector;
	struct drm_connector_list_iter conn_iter;
	struct amdgpu_dm_connector *aconnector;
	int ret = 0;

	*enabled = false;

	mutex_lock(&adev->dm.audio_lock);

	drm_connector_list_iter_begin(dev, &conn_iter);
	drm_for_each_connector_iter(connector, &conn_iter) {
		aconnector = to_amdgpu_dm_connector(connector);
		if (aconnector->audio_inst != port)
			continue;

		*enabled = true;
		ret = drm_eld_size(connector->eld);
		memcpy(buf, connector->eld, min(max_bytes, ret));

		break;
	}
	drm_connector_list_iter_end(&conn_iter);

	mutex_unlock(&adev->dm.audio_lock);

	DRM_DEBUG_KMS("Get ELD : idx=%d ret=%d en=%d\n", port, ret, *enabled);

	return ret;
}

static const struct drm_audio_component_ops amdgpu_dm_audio_component_ops = {
	.get_eld = amdgpu_dm_audio_component_get_eld,
};

static int amdgpu_dm_audio_component_bind(struct device *kdev,
				       struct device *hda_kdev, void *data)
{
	struct drm_device *dev = dev_get_drvdata(kdev);
	struct amdgpu_device *adev = drm_to_adev(dev);
	struct drm_audio_component *acomp = data;

	acomp->ops = &amdgpu_dm_audio_component_ops;
	acomp->dev = kdev;
	adev->dm.audio_component = acomp;

	return 0;
}

static void amdgpu_dm_audio_component_unbind(struct device *kdev,
					  struct device *hda_kdev, void *data)
{
	struct drm_device *dev = dev_get_drvdata(kdev);
	struct amdgpu_device *adev = drm_to_adev(dev);
	struct drm_audio_component *acomp = data;

	acomp->ops = NULL;
	acomp->dev = NULL;
	adev->dm.audio_component = NULL;
}

static const struct component_ops amdgpu_dm_audio_component_bind_ops = {
	.bind	= amdgpu_dm_audio_component_bind,
	.unbind	= amdgpu_dm_audio_component_unbind,
};

static int amdgpu_dm_audio_init(struct amdgpu_device *adev)
{
	int i, ret;

	if (!amdgpu_audio)
		return 0;

	adev->mode_info.audio.enabled = true;

	adev->mode_info.audio.num_pins = adev->dm.dc->res_pool->audio_count;

	for (i = 0; i < adev->mode_info.audio.num_pins; i++) {
		adev->mode_info.audio.pin[i].channels = -1;
		adev->mode_info.audio.pin[i].rate = -1;
		adev->mode_info.audio.pin[i].bits_per_sample = -1;
		adev->mode_info.audio.pin[i].status_bits = 0;
		adev->mode_info.audio.pin[i].category_code = 0;
		adev->mode_info.audio.pin[i].connected = false;
		adev->mode_info.audio.pin[i].id =
			adev->dm.dc->res_pool->audios[i]->inst;
		adev->mode_info.audio.pin[i].offset = 0;
	}

	ret = component_add(adev->dev, &amdgpu_dm_audio_component_bind_ops);
	if (ret < 0)
		return ret;

	adev->dm.audio_registered = true;

	return 0;
}

static void amdgpu_dm_audio_fini(struct amdgpu_device *adev)
{
	if (!amdgpu_audio)
		return;

	if (!adev->mode_info.audio.enabled)
		return;

	if (adev->dm.audio_registered) {
		component_del(adev->dev, &amdgpu_dm_audio_component_bind_ops);
		adev->dm.audio_registered = false;
	}

	/* TODO: Disable audio? */

	adev->mode_info.audio.enabled = false;
}

static  void amdgpu_dm_audio_eld_notify(struct amdgpu_device *adev, int pin)
{
	struct drm_audio_component *acomp = adev->dm.audio_component;

	if (acomp && acomp->audio_ops && acomp->audio_ops->pin_eld_notify) {
		DRM_DEBUG_KMS("Notify ELD: %d\n", pin);

		acomp->audio_ops->pin_eld_notify(acomp->audio_ops->audio_ptr,
						 pin, -1);
	}
}

static int dm_dmub_hw_init(struct amdgpu_device *adev)
{
	const struct dmcub_firmware_header_v1_0 *hdr;
	struct dmub_srv *dmub_srv = adev->dm.dmub_srv;
	struct dmub_srv_fb_info *fb_info = adev->dm.dmub_fb_info;
	const struct firmware *dmub_fw = adev->dm.dmub_fw;
	struct dmcu *dmcu = adev->dm.dc->res_pool->dmcu;
	struct abm *abm = adev->dm.dc->res_pool->abm;
	struct dmub_srv_hw_params hw_params;
	enum dmub_status status;
	const unsigned char *fw_inst_const, *fw_bss_data;
	uint32_t i, fw_inst_const_size, fw_bss_data_size;
	bool has_hw_support;

	if (!dmub_srv)
		/* DMUB isn't supported on the ASIC. */
		return 0;

	if (!fb_info) {
		DRM_ERROR("No framebuffer info for DMUB service.\n");
		return -EINVAL;
	}

	if (!dmub_fw) {
		/* Firmware required for DMUB support. */
		DRM_ERROR("No firmware provided for DMUB.\n");
		return -EINVAL;
	}

	status = dmub_srv_has_hw_support(dmub_srv, &has_hw_support);
	if (status != DMUB_STATUS_OK) {
		DRM_ERROR("Error checking HW support for DMUB: %d\n", status);
		return -EINVAL;
	}

	if (!has_hw_support) {
		DRM_INFO("DMUB unsupported on ASIC\n");
		return 0;
	}

	hdr = (const struct dmcub_firmware_header_v1_0 *)dmub_fw->data;

	fw_inst_const = dmub_fw->data +
			le32_to_cpu(hdr->header.ucode_array_offset_bytes) +
			PSP_HEADER_BYTES;

	fw_bss_data = dmub_fw->data +
		      le32_to_cpu(hdr->header.ucode_array_offset_bytes) +
		      le32_to_cpu(hdr->inst_const_bytes);

	/* Copy firmware and bios info into FB memory. */
	fw_inst_const_size = le32_to_cpu(hdr->inst_const_bytes) -
			     PSP_HEADER_BYTES - PSP_FOOTER_BYTES;

	fw_bss_data_size = le32_to_cpu(hdr->bss_data_bytes);

	/* if adev->firmware.load_type == AMDGPU_FW_LOAD_PSP,
	 * amdgpu_ucode_init_single_fw will load dmub firmware
	 * fw_inst_const part to cw0; otherwise, the firmware back door load
	 * will be done by dm_dmub_hw_init
	 */
	if (adev->firmware.load_type != AMDGPU_FW_LOAD_PSP) {
		memcpy(fb_info->fb[DMUB_WINDOW_0_INST_CONST].cpu_addr, fw_inst_const,
				fw_inst_const_size);
	}

	if (fw_bss_data_size)
		memcpy(fb_info->fb[DMUB_WINDOW_2_BSS_DATA].cpu_addr,
		       fw_bss_data, fw_bss_data_size);

	/* Copy firmware bios info into FB memory. */
	memcpy(fb_info->fb[DMUB_WINDOW_3_VBIOS].cpu_addr, adev->bios,
	       adev->bios_size);

	/* Reset regions that need to be reset. */
	memset(fb_info->fb[DMUB_WINDOW_4_MAILBOX].cpu_addr, 0,
	fb_info->fb[DMUB_WINDOW_4_MAILBOX].size);

	memset(fb_info->fb[DMUB_WINDOW_5_TRACEBUFF].cpu_addr, 0,
	       fb_info->fb[DMUB_WINDOW_5_TRACEBUFF].size);

	memset(fb_info->fb[DMUB_WINDOW_6_FW_STATE].cpu_addr, 0,
	       fb_info->fb[DMUB_WINDOW_6_FW_STATE].size);

	/* Initialize hardware. */
	memset(&hw_params, 0, sizeof(hw_params));
	hw_params.fb_base = adev->gmc.fb_start;
	hw_params.fb_offset = adev->gmc.aper_base;

	/* backdoor load firmware and trigger dmub running */
	if (adev->firmware.load_type != AMDGPU_FW_LOAD_PSP)
		hw_params.load_inst_const = true;

	if (dmcu)
		hw_params.psp_version = dmcu->psp_version;

	for (i = 0; i < fb_info->num_fb; ++i)
		hw_params.fb[i] = &fb_info->fb[i];

	status = dmub_srv_hw_init(dmub_srv, &hw_params);
	if (status != DMUB_STATUS_OK) {
		DRM_ERROR("Error initializing DMUB HW: %d\n", status);
		return -EINVAL;
	}

	/* Wait for firmware load to finish. */
	status = dmub_srv_wait_for_auto_load(dmub_srv, 100000);
	if (status != DMUB_STATUS_OK)
		DRM_WARN("Wait for DMUB auto-load failed: %d\n", status);

	/* Init DMCU and ABM if available. */
	if (dmcu && abm) {
		dmcu->funcs->dmcu_init(dmcu);
		abm->dmcu_is_running = dmcu->funcs->is_dmcu_initialized(dmcu);
	}

	adev->dm.dc->ctx->dmub_srv = dc_dmub_srv_create(adev->dm.dc, dmub_srv);
	if (!adev->dm.dc->ctx->dmub_srv) {
		DRM_ERROR("Couldn't allocate DC DMUB server!\n");
		return -ENOMEM;
	}

	DRM_INFO("DMUB hardware initialized: version=0x%08X\n",
		 adev->dm.dmcub_fw_version);

	return 0;
}

#if defined(CONFIG_DRM_AMD_DC_DCN)
static void mmhub_read_system_context(struct amdgpu_device *adev, struct dc_phy_addr_space_config *pa_config)
{
	uint64_t pt_base;
	uint32_t logical_addr_low;
	uint32_t logical_addr_high;
	uint32_t agp_base, agp_bot, agp_top;
	PHYSICAL_ADDRESS_LOC page_table_start, page_table_end, page_table_base;
<<<<<<< HEAD

	logical_addr_low  = min(adev->gmc.fb_start, adev->gmc.agp_start) >> 18;
	pt_base = amdgpu_gmc_pd_addr(adev->gart.bo);

	if (adev->apu_flags & AMD_APU_IS_RAVEN2)
		/*
		 * Raven2 has a HW issue that it is unable to use the vram which
		 * is out of MC_VM_SYSTEM_APERTURE_HIGH_ADDR. So here is the
		 * workaround that increase system aperture high address (add 1)
		 * to get rid of the VM fault and hardware hang.
		 */
		logical_addr_high = max((adev->gmc.fb_end >> 18) + 0x1, adev->gmc.agp_end >> 18);
	else
		logical_addr_high = max(adev->gmc.fb_end, adev->gmc.agp_end) >> 18;

	agp_base = 0;
	agp_bot = adev->gmc.agp_start >> 24;
	agp_top = adev->gmc.agp_end >> 24;


	page_table_start.high_part = (u32)(adev->gmc.gart_start >> 44) & 0xF;
	page_table_start.low_part = (u32)(adev->gmc.gart_start >> 12);
	page_table_end.high_part = (u32)(adev->gmc.gart_end >> 44) & 0xF;
	page_table_end.low_part = (u32)(adev->gmc.gart_end >> 12);
	page_table_base.high_part = upper_32_bits(pt_base) & 0xF;
	page_table_base.low_part = lower_32_bits(pt_base);

	pa_config->system_aperture.start_addr = (uint64_t)logical_addr_low << 18;
	pa_config->system_aperture.end_addr = (uint64_t)logical_addr_high << 18;

	pa_config->system_aperture.agp_base = (uint64_t)agp_base << 24 ;
	pa_config->system_aperture.agp_bot = (uint64_t)agp_bot << 24;
	pa_config->system_aperture.agp_top = (uint64_t)agp_top << 24;

=======

	logical_addr_low  = min(adev->gmc.fb_start, adev->gmc.agp_start) >> 18;
	pt_base = amdgpu_gmc_pd_addr(adev->gart.bo);

	if (adev->apu_flags & AMD_APU_IS_RAVEN2)
		/*
		 * Raven2 has a HW issue that it is unable to use the vram which
		 * is out of MC_VM_SYSTEM_APERTURE_HIGH_ADDR. So here is the
		 * workaround that increase system aperture high address (add 1)
		 * to get rid of the VM fault and hardware hang.
		 */
		logical_addr_high = max((adev->gmc.fb_end >> 18) + 0x1, adev->gmc.agp_end >> 18);
	else
		logical_addr_high = max(adev->gmc.fb_end, adev->gmc.agp_end) >> 18;

	agp_base = 0;
	agp_bot = adev->gmc.agp_start >> 24;
	agp_top = adev->gmc.agp_end >> 24;


	page_table_start.high_part = (u32)(adev->gmc.gart_start >> 44) & 0xF;
	page_table_start.low_part = (u32)(adev->gmc.gart_start >> 12);
	page_table_end.high_part = (u32)(adev->gmc.gart_end >> 44) & 0xF;
	page_table_end.low_part = (u32)(adev->gmc.gart_end >> 12);
	page_table_base.high_part = upper_32_bits(pt_base) & 0xF;
	page_table_base.low_part = lower_32_bits(pt_base);

	pa_config->system_aperture.start_addr = (uint64_t)logical_addr_low << 18;
	pa_config->system_aperture.end_addr = (uint64_t)logical_addr_high << 18;

	pa_config->system_aperture.agp_base = (uint64_t)agp_base << 24 ;
	pa_config->system_aperture.agp_bot = (uint64_t)agp_bot << 24;
	pa_config->system_aperture.agp_top = (uint64_t)agp_top << 24;

>>>>>>> c93199e9
	pa_config->system_aperture.fb_base = adev->gmc.fb_start;
	pa_config->system_aperture.fb_offset = adev->gmc.aper_base;
	pa_config->system_aperture.fb_top = adev->gmc.fb_end;

	pa_config->gart_config.page_table_start_addr = page_table_start.quad_part << 12;
	pa_config->gart_config.page_table_end_addr = page_table_end.quad_part << 12;
	pa_config->gart_config.page_table_base_addr = page_table_base.quad_part;

	pa_config->is_hvm_enabled = 0;

}
#endif
<<<<<<< HEAD

#ifdef CONFIG_DEBUG_FS
static int create_crtc_crc_properties(struct amdgpu_display_manager *dm)
{
	dm->crc_win_x_start_property =
		drm_property_create_range(adev_to_drm(dm->adev),
					  DRM_MODE_PROP_ATOMIC,
					  "AMD_CRC_WIN_X_START", 0, U16_MAX);
	if (!dm->crc_win_x_start_property)
		return -ENOMEM;

	dm->crc_win_y_start_property =
		drm_property_create_range(adev_to_drm(dm->adev),
					  DRM_MODE_PROP_ATOMIC,
					  "AMD_CRC_WIN_Y_START", 0, U16_MAX);
	if (!dm->crc_win_y_start_property)
		return -ENOMEM;

	dm->crc_win_x_end_property =
		drm_property_create_range(adev_to_drm(dm->adev),
					  DRM_MODE_PROP_ATOMIC,
					  "AMD_CRC_WIN_X_END", 0, U16_MAX);
	if (!dm->crc_win_x_end_property)
		return -ENOMEM;

	dm->crc_win_y_end_property =
		drm_property_create_range(adev_to_drm(dm->adev),
					  DRM_MODE_PROP_ATOMIC,
					  "AMD_CRC_WIN_Y_END", 0, U16_MAX);
	if (!dm->crc_win_y_end_property)
		return -ENOMEM;

	return 0;
}
#endif
=======
>>>>>>> c93199e9

static int amdgpu_dm_init(struct amdgpu_device *adev)
{
	struct dc_init_data init_data;
#ifdef CONFIG_DRM_AMD_DC_HDCP
	struct dc_callback_init init_params;
#endif
	int r;

	adev->dm.ddev = adev_to_drm(adev);
	adev->dm.adev = adev;

	/* Zero all the fields */
	memset(&init_data, 0, sizeof(init_data));
#ifdef CONFIG_DRM_AMD_DC_HDCP
	memset(&init_params, 0, sizeof(init_params));
#endif

	mutex_init(&adev->dm.dc_lock);
	mutex_init(&adev->dm.audio_lock);

	if(amdgpu_dm_irq_init(adev)) {
		DRM_ERROR("amdgpu: failed to initialize DM IRQ support.\n");
		goto error;
	}

	init_data.asic_id.chip_family = adev->family;

	init_data.asic_id.pci_revision_id = adev->pdev->revision;
	init_data.asic_id.hw_internal_rev = adev->external_rev_id;

	init_data.asic_id.vram_width = adev->gmc.vram_width;
	/* TODO: initialize init_data.asic_id.vram_type here!!!! */
	init_data.asic_id.atombios_base_address =
		adev->mode_info.atom_context->bios;

	init_data.driver = adev;

	adev->dm.cgs_device = amdgpu_cgs_create_device(adev);

	if (!adev->dm.cgs_device) {
		DRM_ERROR("amdgpu: failed to create cgs device.\n");
		goto error;
	}

	init_data.cgs_device = adev->dm.cgs_device;

	init_data.dce_environment = DCE_ENV_PRODUCTION_DRV;

	switch (adev->asic_type) {
	case CHIP_CARRIZO:
	case CHIP_STONEY:
	case CHIP_RAVEN:
	case CHIP_RENOIR:
		init_data.flags.gpu_vm_support = true;
		if (ASICREV_IS_GREEN_SARDINE(adev->external_rev_id))
			init_data.flags.disable_dmcu = true;
		break;
#if defined(CONFIG_DRM_AMD_DC_DCN)
	case CHIP_VANGOGH:
		init_data.flags.gpu_vm_support = true;
		break;
#endif
	default:
		break;
	}

	if (amdgpu_dc_feature_mask & DC_FBC_MASK)
		init_data.flags.fbc_support = true;

	if (amdgpu_dc_feature_mask & DC_MULTI_MON_PP_MCLK_SWITCH_MASK)
		init_data.flags.multi_mon_pp_mclk_switch = true;

	if (amdgpu_dc_feature_mask & DC_DISABLE_FRACTIONAL_PWM_MASK)
		init_data.flags.disable_fractional_pwm = true;

	init_data.flags.power_down_display_on_boot = true;

	init_data.soc_bounding_box = adev->dm.soc_bounding_box;

	/* Display Core create. */
	adev->dm.dc = dc_create(&init_data);

	if (adev->dm.dc) {
		DRM_INFO("Display Core initialized with v%s!\n", DC_VER);
	} else {
		DRM_INFO("Display Core failed to initialize with v%s!\n", DC_VER);
		goto error;
	}

	if (amdgpu_dc_debug_mask & DC_DISABLE_PIPE_SPLIT) {
		adev->dm.dc->debug.force_single_disp_pipe_split = false;
		adev->dm.dc->debug.pipe_split_policy = MPC_SPLIT_AVOID;
	}

	if (adev->asic_type != CHIP_CARRIZO && adev->asic_type != CHIP_STONEY)
		adev->dm.dc->debug.disable_stutter = amdgpu_pp_feature_mask & PP_STUTTER_MODE ? false : true;

	if (amdgpu_dc_debug_mask & DC_DISABLE_STUTTER)
		adev->dm.dc->debug.disable_stutter = true;

	if (amdgpu_dc_debug_mask & DC_DISABLE_DSC)
		adev->dm.dc->debug.disable_dsc = true;

	if (amdgpu_dc_debug_mask & DC_DISABLE_CLOCK_GATING)
		adev->dm.dc->debug.disable_clock_gate = true;

	r = dm_dmub_hw_init(adev);
	if (r) {
		DRM_ERROR("DMUB interface failed to initialize: status=%d\n", r);
		goto error;
	}

	dc_hardware_init(adev->dm.dc);

#if defined(CONFIG_DRM_AMD_DC_DCN)
	if (adev->apu_flags) {
		struct dc_phy_addr_space_config pa_config;

		mmhub_read_system_context(adev, &pa_config);

		// Call the DC init_memory func
		dc_setup_system_context(adev->dm.dc, &pa_config);
	}
#endif

	adev->dm.freesync_module = mod_freesync_create(adev->dm.dc);
	if (!adev->dm.freesync_module) {
		DRM_ERROR(
		"amdgpu: failed to initialize freesync_module.\n");
	} else
		DRM_DEBUG_DRIVER("amdgpu: freesync_module init done %p.\n",
				adev->dm.freesync_module);

	amdgpu_dm_init_color_mod();

#ifdef CONFIG_DRM_AMD_DC_HDCP
	if (adev->dm.dc->caps.max_links > 0 && adev->asic_type >= CHIP_RAVEN) {
		adev->dm.hdcp_workqueue = hdcp_create_workqueue(adev, &init_params.cp_psp, adev->dm.dc);

		if (!adev->dm.hdcp_workqueue)
			DRM_ERROR("amdgpu: failed to initialize hdcp_workqueue.\n");
		else
			DRM_DEBUG_DRIVER("amdgpu: hdcp_workqueue init done %p.\n", adev->dm.hdcp_workqueue);

		dc_init_callbacks(adev->dm.dc, &init_params);
	}
#endif
#ifdef CONFIG_DEBUG_FS
	if (create_crtc_crc_properties(&adev->dm))
		DRM_ERROR("amdgpu: failed to create crc property.\n");
#endif
	if (amdgpu_dm_initialize_drm_device(adev)) {
		DRM_ERROR(
		"amdgpu: failed to initialize sw for display support.\n");
		goto error;
	}

	/* create fake encoders for MST */
	dm_dp_create_fake_mst_encoders(adev);

	/* TODO: Add_display_info? */

	/* TODO use dynamic cursor width */
	adev_to_drm(adev)->mode_config.cursor_width = adev->dm.dc->caps.max_cursor_size;
	adev_to_drm(adev)->mode_config.cursor_height = adev->dm.dc->caps.max_cursor_size;

	if (drm_vblank_init(adev_to_drm(adev), adev->dm.display_indexes_num)) {
		DRM_ERROR(
		"amdgpu: failed to initialize sw for display support.\n");
		goto error;
	}


	DRM_DEBUG_DRIVER("KMS initialized.\n");

	return 0;
error:
	amdgpu_dm_fini(adev);

	return -EINVAL;
}

static void amdgpu_dm_fini(struct amdgpu_device *adev)
{
	int i;

	for (i = 0; i < adev->dm.display_indexes_num; i++) {
		drm_encoder_cleanup(&adev->dm.mst_encoders[i].base);
	}

	amdgpu_dm_audio_fini(adev);

	amdgpu_dm_destroy_drm_device(&adev->dm);

#ifdef CONFIG_DRM_AMD_DC_HDCP
	if (adev->dm.hdcp_workqueue) {
		hdcp_destroy(adev->dm.hdcp_workqueue);
		adev->dm.hdcp_workqueue = NULL;
	}

	if (adev->dm.dc)
		dc_deinit_callbacks(adev->dm.dc);
#endif
	if (adev->dm.dc->ctx->dmub_srv) {
		dc_dmub_srv_destroy(&adev->dm.dc->ctx->dmub_srv);
		adev->dm.dc->ctx->dmub_srv = NULL;
	}

	if (adev->dm.dmub_bo)
		amdgpu_bo_free_kernel(&adev->dm.dmub_bo,
				      &adev->dm.dmub_bo_gpu_addr,
				      &adev->dm.dmub_bo_cpu_addr);

	/* DC Destroy TODO: Replace destroy DAL */
	if (adev->dm.dc)
		dc_destroy(&adev->dm.dc);
	/*
	 * TODO: pageflip, vlank interrupt
	 *
	 * amdgpu_dm_irq_fini(adev);
	 */

	if (adev->dm.cgs_device) {
		amdgpu_cgs_destroy_device(adev->dm.cgs_device);
		adev->dm.cgs_device = NULL;
	}
	if (adev->dm.freesync_module) {
		mod_freesync_destroy(adev->dm.freesync_module);
		adev->dm.freesync_module = NULL;
	}

	mutex_destroy(&adev->dm.audio_lock);
	mutex_destroy(&adev->dm.dc_lock);

	return;
}

static int load_dmcu_fw(struct amdgpu_device *adev)
{
	const char *fw_name_dmcu = NULL;
	int r;
	const struct dmcu_firmware_header_v1_0 *hdr;

	switch(adev->asic_type) {
#if defined(CONFIG_DRM_AMD_DC_SI)
	case CHIP_TAHITI:
	case CHIP_PITCAIRN:
	case CHIP_VERDE:
	case CHIP_OLAND:
#endif
	case CHIP_BONAIRE:
	case CHIP_HAWAII:
	case CHIP_KAVERI:
	case CHIP_KABINI:
	case CHIP_MULLINS:
	case CHIP_TONGA:
	case CHIP_FIJI:
	case CHIP_CARRIZO:
	case CHIP_STONEY:
	case CHIP_POLARIS11:
	case CHIP_POLARIS10:
	case CHIP_POLARIS12:
	case CHIP_VEGAM:
	case CHIP_VEGA10:
	case CHIP_VEGA12:
	case CHIP_VEGA20:
	case CHIP_NAVI10:
	case CHIP_NAVI14:
	case CHIP_RENOIR:
	case CHIP_SIENNA_CICHLID:
	case CHIP_NAVY_FLOUNDER:
	case CHIP_DIMGREY_CAVEFISH:
	case CHIP_VANGOGH:
		return 0;
	case CHIP_NAVI12:
		fw_name_dmcu = FIRMWARE_NAVI12_DMCU;
		break;
	case CHIP_RAVEN:
		if (ASICREV_IS_PICASSO(adev->external_rev_id))
			fw_name_dmcu = FIRMWARE_RAVEN_DMCU;
		else if (ASICREV_IS_RAVEN2(adev->external_rev_id))
			fw_name_dmcu = FIRMWARE_RAVEN_DMCU;
		else
			return 0;
		break;
	default:
		DRM_ERROR("Unsupported ASIC type: 0x%X\n", adev->asic_type);
		return -EINVAL;
	}

	if (adev->firmware.load_type != AMDGPU_FW_LOAD_PSP) {
		DRM_DEBUG_KMS("dm: DMCU firmware not supported on direct or SMU loading\n");
		return 0;
	}

	r = request_firmware_direct(&adev->dm.fw_dmcu, fw_name_dmcu, adev->dev);
	if (r == -ENOENT) {
		/* DMCU firmware is not necessary, so don't raise a fuss if it's missing */
		DRM_DEBUG_KMS("dm: DMCU firmware not found\n");
		adev->dm.fw_dmcu = NULL;
		return 0;
	}
	if (r) {
		dev_err(adev->dev, "amdgpu_dm: Can't load firmware \"%s\"\n",
			fw_name_dmcu);
		return r;
	}

	r = amdgpu_ucode_validate(adev->dm.fw_dmcu);
	if (r) {
		dev_err(adev->dev, "amdgpu_dm: Can't validate firmware \"%s\"\n",
			fw_name_dmcu);
		release_firmware(adev->dm.fw_dmcu);
		adev->dm.fw_dmcu = NULL;
		return r;
	}

	hdr = (const struct dmcu_firmware_header_v1_0 *)adev->dm.fw_dmcu->data;
	adev->firmware.ucode[AMDGPU_UCODE_ID_DMCU_ERAM].ucode_id = AMDGPU_UCODE_ID_DMCU_ERAM;
	adev->firmware.ucode[AMDGPU_UCODE_ID_DMCU_ERAM].fw = adev->dm.fw_dmcu;
	adev->firmware.fw_size +=
		ALIGN(le32_to_cpu(hdr->header.ucode_size_bytes) - le32_to_cpu(hdr->intv_size_bytes), PAGE_SIZE);

	adev->firmware.ucode[AMDGPU_UCODE_ID_DMCU_INTV].ucode_id = AMDGPU_UCODE_ID_DMCU_INTV;
	adev->firmware.ucode[AMDGPU_UCODE_ID_DMCU_INTV].fw = adev->dm.fw_dmcu;
	adev->firmware.fw_size +=
		ALIGN(le32_to_cpu(hdr->intv_size_bytes), PAGE_SIZE);

	adev->dm.dmcu_fw_version = le32_to_cpu(hdr->header.ucode_version);

	DRM_DEBUG_KMS("PSP loading DMCU firmware\n");

	return 0;
}

static uint32_t amdgpu_dm_dmub_reg_read(void *ctx, uint32_t address)
{
	struct amdgpu_device *adev = ctx;

	return dm_read_reg(adev->dm.dc->ctx, address);
}

static void amdgpu_dm_dmub_reg_write(void *ctx, uint32_t address,
				     uint32_t value)
{
	struct amdgpu_device *adev = ctx;

	return dm_write_reg(adev->dm.dc->ctx, address, value);
}

static int dm_dmub_sw_init(struct amdgpu_device *adev)
{
	struct dmub_srv_create_params create_params;
	struct dmub_srv_region_params region_params;
	struct dmub_srv_region_info region_info;
	struct dmub_srv_fb_params fb_params;
	struct dmub_srv_fb_info *fb_info;
	struct dmub_srv *dmub_srv;
	const struct dmcub_firmware_header_v1_0 *hdr;
	const char *fw_name_dmub;
	enum dmub_asic dmub_asic;
	enum dmub_status status;
	int r;

	switch (adev->asic_type) {
	case CHIP_RENOIR:
		dmub_asic = DMUB_ASIC_DCN21;
		fw_name_dmub = FIRMWARE_RENOIR_DMUB;
		if (ASICREV_IS_GREEN_SARDINE(adev->external_rev_id))
			fw_name_dmub = FIRMWARE_GREEN_SARDINE_DMUB;
		break;
	case CHIP_SIENNA_CICHLID:
		dmub_asic = DMUB_ASIC_DCN30;
		fw_name_dmub = FIRMWARE_SIENNA_CICHLID_DMUB;
		break;
	case CHIP_NAVY_FLOUNDER:
		dmub_asic = DMUB_ASIC_DCN30;
		fw_name_dmub = FIRMWARE_NAVY_FLOUNDER_DMUB;
		break;
	case CHIP_VANGOGH:
		dmub_asic = DMUB_ASIC_DCN301;
		fw_name_dmub = FIRMWARE_VANGOGH_DMUB;
		break;
	case CHIP_DIMGREY_CAVEFISH:
		dmub_asic = DMUB_ASIC_DCN302;
		fw_name_dmub = FIRMWARE_DIMGREY_CAVEFISH_DMUB;
		break;

	default:
		/* ASIC doesn't support DMUB. */
		return 0;
	}

	r = request_firmware_direct(&adev->dm.dmub_fw, fw_name_dmub, adev->dev);
	if (r) {
		DRM_ERROR("DMUB firmware loading failed: %d\n", r);
		return 0;
	}

	r = amdgpu_ucode_validate(adev->dm.dmub_fw);
	if (r) {
		DRM_ERROR("Couldn't validate DMUB firmware: %d\n", r);
		return 0;
	}

	hdr = (const struct dmcub_firmware_header_v1_0 *)adev->dm.dmub_fw->data;

	if (adev->firmware.load_type == AMDGPU_FW_LOAD_PSP) {
		adev->firmware.ucode[AMDGPU_UCODE_ID_DMCUB].ucode_id =
			AMDGPU_UCODE_ID_DMCUB;
		adev->firmware.ucode[AMDGPU_UCODE_ID_DMCUB].fw =
			adev->dm.dmub_fw;
		adev->firmware.fw_size +=
			ALIGN(le32_to_cpu(hdr->inst_const_bytes), PAGE_SIZE);

		DRM_INFO("Loading DMUB firmware via PSP: version=0x%08X\n",
			 adev->dm.dmcub_fw_version);
	}

	adev->dm.dmcub_fw_version = le32_to_cpu(hdr->header.ucode_version);

	adev->dm.dmub_srv = kzalloc(sizeof(*adev->dm.dmub_srv), GFP_KERNEL);
	dmub_srv = adev->dm.dmub_srv;

	if (!dmub_srv) {
		DRM_ERROR("Failed to allocate DMUB service!\n");
		return -ENOMEM;
	}

	memset(&create_params, 0, sizeof(create_params));
	create_params.user_ctx = adev;
	create_params.funcs.reg_read = amdgpu_dm_dmub_reg_read;
	create_params.funcs.reg_write = amdgpu_dm_dmub_reg_write;
	create_params.asic = dmub_asic;

	/* Create the DMUB service. */
	status = dmub_srv_create(dmub_srv, &create_params);
	if (status != DMUB_STATUS_OK) {
		DRM_ERROR("Error creating DMUB service: %d\n", status);
		return -EINVAL;
	}

	/* Calculate the size of all the regions for the DMUB service. */
	memset(&region_params, 0, sizeof(region_params));

	region_params.inst_const_size = le32_to_cpu(hdr->inst_const_bytes) -
					PSP_HEADER_BYTES - PSP_FOOTER_BYTES;
	region_params.bss_data_size = le32_to_cpu(hdr->bss_data_bytes);
	region_params.vbios_size = adev->bios_size;
	region_params.fw_bss_data = region_params.bss_data_size ?
		adev->dm.dmub_fw->data +
		le32_to_cpu(hdr->header.ucode_array_offset_bytes) +
		le32_to_cpu(hdr->inst_const_bytes) : NULL;
	region_params.fw_inst_const =
		adev->dm.dmub_fw->data +
		le32_to_cpu(hdr->header.ucode_array_offset_bytes) +
		PSP_HEADER_BYTES;

	status = dmub_srv_calc_region_info(dmub_srv, &region_params,
					   &region_info);

	if (status != DMUB_STATUS_OK) {
		DRM_ERROR("Error calculating DMUB region info: %d\n", status);
		return -EINVAL;
	}

	/*
	 * Allocate a framebuffer based on the total size of all the regions.
	 * TODO: Move this into GART.
	 */
	r = amdgpu_bo_create_kernel(adev, region_info.fb_size, PAGE_SIZE,
				    AMDGPU_GEM_DOMAIN_VRAM, &adev->dm.dmub_bo,
				    &adev->dm.dmub_bo_gpu_addr,
				    &adev->dm.dmub_bo_cpu_addr);
	if (r)
		return r;

	/* Rebase the regions on the framebuffer address. */
	memset(&fb_params, 0, sizeof(fb_params));
	fb_params.cpu_addr = adev->dm.dmub_bo_cpu_addr;
	fb_params.gpu_addr = adev->dm.dmub_bo_gpu_addr;
	fb_params.region_info = &region_info;

	adev->dm.dmub_fb_info =
		kzalloc(sizeof(*adev->dm.dmub_fb_info), GFP_KERNEL);
	fb_info = adev->dm.dmub_fb_info;

	if (!fb_info) {
		DRM_ERROR(
			"Failed to allocate framebuffer info for DMUB service!\n");
		return -ENOMEM;
	}

	status = dmub_srv_calc_fb_info(dmub_srv, &fb_params, fb_info);
	if (status != DMUB_STATUS_OK) {
		DRM_ERROR("Error calculating DMUB FB info: %d\n", status);
		return -EINVAL;
	}

	return 0;
}

static int dm_sw_init(void *handle)
{
	struct amdgpu_device *adev = (struct amdgpu_device *)handle;
	int r;

	r = dm_dmub_sw_init(adev);
	if (r)
		return r;

	return load_dmcu_fw(adev);
}

static int dm_sw_fini(void *handle)
{
	struct amdgpu_device *adev = (struct amdgpu_device *)handle;

	kfree(adev->dm.dmub_fb_info);
	adev->dm.dmub_fb_info = NULL;

	if (adev->dm.dmub_srv) {
		dmub_srv_destroy(adev->dm.dmub_srv);
		adev->dm.dmub_srv = NULL;
	}

	release_firmware(adev->dm.dmub_fw);
	adev->dm.dmub_fw = NULL;

	release_firmware(adev->dm.fw_dmcu);
	adev->dm.fw_dmcu = NULL;

	return 0;
}

static int detect_mst_link_for_all_connectors(struct drm_device *dev)
{
	struct amdgpu_dm_connector *aconnector;
	struct drm_connector *connector;
	struct drm_connector_list_iter iter;
	int ret = 0;

	drm_connector_list_iter_begin(dev, &iter);
	drm_for_each_connector_iter(connector, &iter) {
		aconnector = to_amdgpu_dm_connector(connector);
		if (aconnector->dc_link->type == dc_connection_mst_branch &&
		    aconnector->mst_mgr.aux) {
			DRM_DEBUG_DRIVER("DM_MST: starting TM on aconnector: %p [id: %d]\n",
					 aconnector,
					 aconnector->base.base.id);

			ret = drm_dp_mst_topology_mgr_set_mst(&aconnector->mst_mgr, true);
			if (ret < 0) {
				DRM_ERROR("DM_MST: Failed to start MST\n");
				aconnector->dc_link->type =
					dc_connection_single;
				break;
			}
		}
	}
	drm_connector_list_iter_end(&iter);

	return ret;
}

static int dm_late_init(void *handle)
{
	struct amdgpu_device *adev = (struct amdgpu_device *)handle;

	struct dmcu_iram_parameters params;
	unsigned int linear_lut[16];
	int i;
	struct dmcu *dmcu = NULL;
	bool ret = true;

	dmcu = adev->dm.dc->res_pool->dmcu;

	for (i = 0; i < 16; i++)
		linear_lut[i] = 0xFFFF * i / 15;

	params.set = 0;
	params.backlight_ramping_start = 0xCCCC;
	params.backlight_ramping_reduction = 0xCCCCCCCC;
	params.backlight_lut_array_size = 16;
	params.backlight_lut_array = linear_lut;

	/* Min backlight level after ABM reduction,  Don't allow below 1%
	 * 0xFFFF x 0.01 = 0x28F
	 */
	params.min_abm_backlight = 0x28F;

	/* In the case where abm is implemented on dmcub,
	 * dmcu object will be null.
	 * ABM 2.4 and up are implemented on dmcub.
	 */
	if (dmcu)
		ret = dmcu_load_iram(dmcu, params);
	else if (adev->dm.dc->ctx->dmub_srv)
		ret = dmub_init_abm_config(adev->dm.dc->res_pool, params);

	if (!ret)
		return -EINVAL;

	return detect_mst_link_for_all_connectors(adev_to_drm(adev));
}

static void s3_handle_mst(struct drm_device *dev, bool suspend)
{
	struct amdgpu_dm_connector *aconnector;
	struct drm_connector *connector;
	struct drm_connector_list_iter iter;
	struct drm_dp_mst_topology_mgr *mgr;
	int ret;
	bool need_hotplug = false;

	drm_connector_list_iter_begin(dev, &iter);
	drm_for_each_connector_iter(connector, &iter) {
		aconnector = to_amdgpu_dm_connector(connector);
		if (aconnector->dc_link->type != dc_connection_mst_branch ||
		    aconnector->mst_port)
			continue;

		mgr = &aconnector->mst_mgr;

		if (suspend) {
			drm_dp_mst_topology_mgr_suspend(mgr);
		} else {
			ret = drm_dp_mst_topology_mgr_resume(mgr, true);
			if (ret < 0) {
				drm_dp_mst_topology_mgr_set_mst(mgr, false);
				need_hotplug = true;
			}
		}
	}
	drm_connector_list_iter_end(&iter);

	if (need_hotplug)
		drm_kms_helper_hotplug_event(dev);
}

static int amdgpu_dm_smu_write_watermarks_table(struct amdgpu_device *adev)
{
	struct smu_context *smu = &adev->smu;
	int ret = 0;

	if (!is_support_sw_smu(adev))
		return 0;

	/* This interface is for dGPU Navi1x.Linux dc-pplib interface depends
	 * on window driver dc implementation.
	 * For Navi1x, clock settings of dcn watermarks are fixed. the settings
	 * should be passed to smu during boot up and resume from s3.
	 * boot up: dc calculate dcn watermark clock settings within dc_create,
	 * dcn20_resource_construct
	 * then call pplib functions below to pass the settings to smu:
	 * smu_set_watermarks_for_clock_ranges
	 * smu_set_watermarks_table
	 * navi10_set_watermarks_table
	 * smu_write_watermarks_table
	 *
	 * For Renoir, clock settings of dcn watermark are also fixed values.
	 * dc has implemented different flow for window driver:
	 * dc_hardware_init / dc_set_power_state
	 * dcn10_init_hw
	 * notify_wm_ranges
	 * set_wm_ranges
	 * -- Linux
	 * smu_set_watermarks_for_clock_ranges
	 * renoir_set_watermarks_table
	 * smu_write_watermarks_table
	 *
	 * For Linux,
	 * dc_hardware_init -> amdgpu_dm_init
	 * dc_set_power_state --> dm_resume
	 *
	 * therefore, this function apply to navi10/12/14 but not Renoir
	 * *
	 */
	switch(adev->asic_type) {
	case CHIP_NAVI10:
	case CHIP_NAVI14:
	case CHIP_NAVI12:
		break;
	default:
		return 0;
	}

	ret = smu_write_watermarks_table(smu);
	if (ret) {
		DRM_ERROR("Failed to update WMTABLE!\n");
		return ret;
	}

	return 0;
}

/**
 * dm_hw_init() - Initialize DC device
 * @handle: The base driver device containing the amdgpu_dm device.
 *
 * Initialize the &struct amdgpu_display_manager device. This involves calling
 * the initializers of each DM component, then populating the struct with them.
 *
 * Although the function implies hardware initialization, both hardware and
 * software are initialized here. Splitting them out to their relevant init
 * hooks is a future TODO item.
 *
 * Some notable things that are initialized here:
 *
 * - Display Core, both software and hardware
 * - DC modules that we need (freesync and color management)
 * - DRM software states
 * - Interrupt sources and handlers
 * - Vblank support
 * - Debug FS entries, if enabled
 */
static int dm_hw_init(void *handle)
{
	struct amdgpu_device *adev = (struct amdgpu_device *)handle;
	/* Create DAL display manager */
	amdgpu_dm_init(adev);
	amdgpu_dm_hpd_init(adev);

	return 0;
}

/**
 * dm_hw_fini() - Teardown DC device
 * @handle: The base driver device containing the amdgpu_dm device.
 *
 * Teardown components within &struct amdgpu_display_manager that require
 * cleanup. This involves cleaning up the DRM device, DC, and any modules that
 * were loaded. Also flush IRQ workqueues and disable them.
 */
static int dm_hw_fini(void *handle)
{
	struct amdgpu_device *adev = (struct amdgpu_device *)handle;

	amdgpu_dm_hpd_fini(adev);

	amdgpu_dm_irq_fini(adev);
	amdgpu_dm_fini(adev);
	return 0;
}


static int dm_enable_vblank(struct drm_crtc *crtc);
static void dm_disable_vblank(struct drm_crtc *crtc);

static void dm_gpureset_toggle_interrupts(struct amdgpu_device *adev,
				 struct dc_state *state, bool enable)
{
	enum dc_irq_source irq_source;
	struct amdgpu_crtc *acrtc;
	int rc = -EBUSY;
	int i = 0;

	for (i = 0; i < state->stream_count; i++) {
		acrtc = get_crtc_by_otg_inst(
				adev, state->stream_status[i].primary_otg_inst);

		if (acrtc && state->stream_status[i].plane_count != 0) {
			irq_source = IRQ_TYPE_PFLIP + acrtc->otg_inst;
			rc = dc_interrupt_set(adev->dm.dc, irq_source, enable) ? 0 : -EBUSY;
			DRM_DEBUG("crtc %d - vupdate irq %sabling: r=%d\n",
				  acrtc->crtc_id, enable ? "en" : "dis", rc);
			if (rc)
				DRM_WARN("Failed to %s pflip interrupts\n",
					 enable ? "enable" : "disable");

			if (enable) {
				rc = dm_enable_vblank(&acrtc->base);
				if (rc)
					DRM_WARN("Failed to enable vblank interrupts\n");
			} else {
				dm_disable_vblank(&acrtc->base);
			}

		}
	}

}

static enum dc_status amdgpu_dm_commit_zero_streams(struct dc *dc)
{
	struct dc_state *context = NULL;
	enum dc_status res = DC_ERROR_UNEXPECTED;
	int i;
	struct dc_stream_state *del_streams[MAX_PIPES];
	int del_streams_count = 0;

	memset(del_streams, 0, sizeof(del_streams));

	context = dc_create_state(dc);
	if (context == NULL)
		goto context_alloc_fail;

	dc_resource_state_copy_construct_current(dc, context);

	/* First remove from context all streams */
	for (i = 0; i < context->stream_count; i++) {
		struct dc_stream_state *stream = context->streams[i];

		del_streams[del_streams_count++] = stream;
	}

	/* Remove all planes for removed streams and then remove the streams */
	for (i = 0; i < del_streams_count; i++) {
		if (!dc_rem_all_planes_for_stream(dc, del_streams[i], context)) {
			res = DC_FAIL_DETACH_SURFACES;
			goto fail;
		}

		res = dc_remove_stream_from_ctx(dc, context, del_streams[i]);
		if (res != DC_OK)
			goto fail;
	}


	res = dc_validate_global_state(dc, context, false);

	if (res != DC_OK) {
		DRM_ERROR("%s:resource validation failed, dc_status:%d\n", __func__, res);
		goto fail;
	}

	res = dc_commit_state(dc, context);

fail:
	dc_release_state(context);

context_alloc_fail:
	return res;
}

static int dm_suspend(void *handle)
{
	struct amdgpu_device *adev = handle;
	struct amdgpu_display_manager *dm = &adev->dm;
	int ret = 0;

	if (amdgpu_in_reset(adev)) {
		mutex_lock(&dm->dc_lock);
		dm->cached_dc_state = dc_copy_state(dm->dc->current_state);

		dm_gpureset_toggle_interrupts(adev, dm->cached_dc_state, false);

		amdgpu_dm_commit_zero_streams(dm->dc);

		amdgpu_dm_irq_suspend(adev);

		return ret;
	}

	WARN_ON(adev->dm.cached_state);
	adev->dm.cached_state = drm_atomic_helper_suspend(adev_to_drm(adev));

	s3_handle_mst(adev_to_drm(adev), true);

	amdgpu_dm_irq_suspend(adev);


	dc_set_power_state(dm->dc, DC_ACPI_CM_POWER_STATE_D3);

	return 0;
}

static struct amdgpu_dm_connector *
amdgpu_dm_find_first_crtc_matching_connector(struct drm_atomic_state *state,
					     struct drm_crtc *crtc)
{
	uint32_t i;
	struct drm_connector_state *new_con_state;
	struct drm_connector *connector;
	struct drm_crtc *crtc_from_state;

	for_each_new_connector_in_state(state, connector, new_con_state, i) {
		crtc_from_state = new_con_state->crtc;

		if (crtc_from_state == crtc)
			return to_amdgpu_dm_connector(connector);
	}

	return NULL;
}

static void emulated_link_detect(struct dc_link *link)
{
	struct dc_sink_init_data sink_init_data = { 0 };
	struct display_sink_capability sink_caps = { 0 };
	enum dc_edid_status edid_status;
	struct dc_context *dc_ctx = link->ctx;
	struct dc_sink *sink = NULL;
	struct dc_sink *prev_sink = NULL;

	link->type = dc_connection_none;
	prev_sink = link->local_sink;

	if (prev_sink != NULL)
		dc_sink_retain(prev_sink);

	switch (link->connector_signal) {
	case SIGNAL_TYPE_HDMI_TYPE_A: {
		sink_caps.transaction_type = DDC_TRANSACTION_TYPE_I2C;
		sink_caps.signal = SIGNAL_TYPE_HDMI_TYPE_A;
		break;
	}

	case SIGNAL_TYPE_DVI_SINGLE_LINK: {
		sink_caps.transaction_type = DDC_TRANSACTION_TYPE_I2C;
		sink_caps.signal = SIGNAL_TYPE_DVI_SINGLE_LINK;
		break;
	}

	case SIGNAL_TYPE_DVI_DUAL_LINK: {
		sink_caps.transaction_type = DDC_TRANSACTION_TYPE_I2C;
		sink_caps.signal = SIGNAL_TYPE_DVI_DUAL_LINK;
		break;
	}

	case SIGNAL_TYPE_LVDS: {
		sink_caps.transaction_type = DDC_TRANSACTION_TYPE_I2C;
		sink_caps.signal = SIGNAL_TYPE_LVDS;
		break;
	}

	case SIGNAL_TYPE_EDP: {
		sink_caps.transaction_type =
			DDC_TRANSACTION_TYPE_I2C_OVER_AUX;
		sink_caps.signal = SIGNAL_TYPE_EDP;
		break;
	}

	case SIGNAL_TYPE_DISPLAY_PORT: {
		sink_caps.transaction_type =
			DDC_TRANSACTION_TYPE_I2C_OVER_AUX;
		sink_caps.signal = SIGNAL_TYPE_VIRTUAL;
		break;
	}

	default:
		DC_ERROR("Invalid connector type! signal:%d\n",
			link->connector_signal);
		return;
	}

	sink_init_data.link = link;
	sink_init_data.sink_signal = sink_caps.signal;

	sink = dc_sink_create(&sink_init_data);
	if (!sink) {
		DC_ERROR("Failed to create sink!\n");
		return;
	}

	/* dc_sink_create returns a new reference */
	link->local_sink = sink;

	edid_status = dm_helpers_read_local_edid(
			link->ctx,
			link,
			sink);

	if (edid_status != EDID_OK)
		DC_ERROR("Failed to read EDID");

}

static void dm_gpureset_commit_state(struct dc_state *dc_state,
				     struct amdgpu_display_manager *dm)
{
	struct {
		struct dc_surface_update surface_updates[MAX_SURFACES];
		struct dc_plane_info plane_infos[MAX_SURFACES];
		struct dc_scaling_info scaling_infos[MAX_SURFACES];
		struct dc_flip_addrs flip_addrs[MAX_SURFACES];
		struct dc_stream_update stream_update;
	} * bundle;
	int k, m;

	bundle = kzalloc(sizeof(*bundle), GFP_KERNEL);

	if (!bundle) {
		dm_error("Failed to allocate update bundle\n");
		goto cleanup;
	}

	for (k = 0; k < dc_state->stream_count; k++) {
		bundle->stream_update.stream = dc_state->streams[k];

		for (m = 0; m < dc_state->stream_status->plane_count; m++) {
			bundle->surface_updates[m].surface =
				dc_state->stream_status->plane_states[m];
			bundle->surface_updates[m].surface->force_full_update =
				true;
		}
		dc_commit_updates_for_stream(
			dm->dc, bundle->surface_updates,
			dc_state->stream_status->plane_count,
			dc_state->streams[k], &bundle->stream_update, dc_state);
	}

cleanup:
	kfree(bundle);

	return;
}

static void dm_set_dpms_off(struct dc_link *link)
{
	struct dc_stream_state *stream_state;
	struct amdgpu_dm_connector *aconnector = link->priv;
	struct amdgpu_device *adev = drm_to_adev(aconnector->base.dev);
	struct dc_stream_update stream_update;
	bool dpms_off = true;

	memset(&stream_update, 0, sizeof(stream_update));
	stream_update.dpms_off = &dpms_off;

	mutex_lock(&adev->dm.dc_lock);
	stream_state = dc_stream_find_from_link(link);

	if (stream_state == NULL) {
		DRM_DEBUG_DRIVER("Error finding stream state associated with link!\n");
		mutex_unlock(&adev->dm.dc_lock);
		return;
	}

	stream_update.stream = stream_state;
	dc_commit_updates_for_stream(stream_state->ctx->dc, NULL, 0,
				     stream_state, &stream_update,
				     stream_state->ctx->dc->current_state);
	mutex_unlock(&adev->dm.dc_lock);
}

static int dm_resume(void *handle)
{
	struct amdgpu_device *adev = handle;
	struct drm_device *ddev = adev_to_drm(adev);
	struct amdgpu_display_manager *dm = &adev->dm;
	struct amdgpu_dm_connector *aconnector;
	struct drm_connector *connector;
	struct drm_connector_list_iter iter;
	struct drm_crtc *crtc;
	struct drm_crtc_state *new_crtc_state;
	struct dm_crtc_state *dm_new_crtc_state;
	struct drm_plane *plane;
	struct drm_plane_state *new_plane_state;
	struct dm_plane_state *dm_new_plane_state;
	struct dm_atomic_state *dm_state = to_dm_atomic_state(dm->atomic_obj.state);
	enum dc_connection_type new_connection_type = dc_connection_none;
	struct dc_state *dc_state;
	int i, r, j;

	if (amdgpu_in_reset(adev)) {
		dc_state = dm->cached_dc_state;

		r = dm_dmub_hw_init(adev);
		if (r)
			DRM_ERROR("DMUB interface failed to initialize: status=%d\n", r);

		dc_set_power_state(dm->dc, DC_ACPI_CM_POWER_STATE_D0);
		dc_resume(dm->dc);

		amdgpu_dm_irq_resume_early(adev);

		for (i = 0; i < dc_state->stream_count; i++) {
			dc_state->streams[i]->mode_changed = true;
			for (j = 0; j < dc_state->stream_status->plane_count; j++) {
				dc_state->stream_status->plane_states[j]->update_flags.raw
					= 0xffffffff;
			}
		}

		WARN_ON(!dc_commit_state(dm->dc, dc_state));

		dm_gpureset_commit_state(dm->cached_dc_state, dm);

		dm_gpureset_toggle_interrupts(adev, dm->cached_dc_state, true);

		dc_release_state(dm->cached_dc_state);
		dm->cached_dc_state = NULL;

		amdgpu_dm_irq_resume_late(adev);

		mutex_unlock(&dm->dc_lock);

		return 0;
	}
	/* Recreate dc_state - DC invalidates it when setting power state to S3. */
	dc_release_state(dm_state->context);
	dm_state->context = dc_create_state(dm->dc);
	/* TODO: Remove dc_state->dccg, use dc->dccg directly. */
	dc_resource_state_construct(dm->dc, dm_state->context);

	/* Before powering on DC we need to re-initialize DMUB. */
	r = dm_dmub_hw_init(adev);
	if (r)
		DRM_ERROR("DMUB interface failed to initialize: status=%d\n", r);

	/* power on hardware */
	dc_set_power_state(dm->dc, DC_ACPI_CM_POWER_STATE_D0);

	/* program HPD filter */
	dc_resume(dm->dc);

	/*
	 * early enable HPD Rx IRQ, should be done before set mode as short
	 * pulse interrupts are used for MST
	 */
	amdgpu_dm_irq_resume_early(adev);

	/* On resume we need to rewrite the MSTM control bits to enable MST*/
	s3_handle_mst(ddev, false);

	/* Do detection*/
	drm_connector_list_iter_begin(ddev, &iter);
	drm_for_each_connector_iter(connector, &iter) {
		aconnector = to_amdgpu_dm_connector(connector);

		/*
		 * this is the case when traversing through already created
		 * MST connectors, should be skipped
		 */
		if (aconnector->mst_port)
			continue;

		mutex_lock(&aconnector->hpd_lock);
		if (!dc_link_detect_sink(aconnector->dc_link, &new_connection_type))
			DRM_ERROR("KMS: Failed to detect connector\n");

		if (aconnector->base.force && new_connection_type == dc_connection_none)
			emulated_link_detect(aconnector->dc_link);
		else
			dc_link_detect(aconnector->dc_link, DETECT_REASON_HPD);

		if (aconnector->fake_enable && aconnector->dc_link->local_sink)
			aconnector->fake_enable = false;

		if (aconnector->dc_sink)
			dc_sink_release(aconnector->dc_sink);
		aconnector->dc_sink = NULL;
		amdgpu_dm_update_connector_after_detect(aconnector);
		mutex_unlock(&aconnector->hpd_lock);
	}
	drm_connector_list_iter_end(&iter);

	/* Force mode set in atomic commit */
	for_each_new_crtc_in_state(dm->cached_state, crtc, new_crtc_state, i)
		new_crtc_state->active_changed = true;

	/*
	 * atomic_check is expected to create the dc states. We need to release
	 * them here, since they were duplicated as part of the suspend
	 * procedure.
	 */
	for_each_new_crtc_in_state(dm->cached_state, crtc, new_crtc_state, i) {
		dm_new_crtc_state = to_dm_crtc_state(new_crtc_state);
		if (dm_new_crtc_state->stream) {
			WARN_ON(kref_read(&dm_new_crtc_state->stream->refcount) > 1);
			dc_stream_release(dm_new_crtc_state->stream);
			dm_new_crtc_state->stream = NULL;
		}
	}

	for_each_new_plane_in_state(dm->cached_state, plane, new_plane_state, i) {
		dm_new_plane_state = to_dm_plane_state(new_plane_state);
		if (dm_new_plane_state->dc_state) {
			WARN_ON(kref_read(&dm_new_plane_state->dc_state->refcount) > 1);
			dc_plane_state_release(dm_new_plane_state->dc_state);
			dm_new_plane_state->dc_state = NULL;
		}
	}

	drm_atomic_helper_resume(ddev, dm->cached_state);

	dm->cached_state = NULL;

	amdgpu_dm_irq_resume_late(adev);

	amdgpu_dm_smu_write_watermarks_table(adev);

	return 0;
}

/**
 * DOC: DM Lifecycle
 *
 * DM (and consequently DC) is registered in the amdgpu base driver as a IP
 * block. When CONFIG_DRM_AMD_DC is enabled, the DM device IP block is added to
 * the base driver's device list to be initialized and torn down accordingly.
 *
 * The functions to do so are provided as hooks in &struct amd_ip_funcs.
 */

static const struct amd_ip_funcs amdgpu_dm_funcs = {
	.name = "dm",
	.early_init = dm_early_init,
	.late_init = dm_late_init,
	.sw_init = dm_sw_init,
	.sw_fini = dm_sw_fini,
	.hw_init = dm_hw_init,
	.hw_fini = dm_hw_fini,
	.suspend = dm_suspend,
	.resume = dm_resume,
	.is_idle = dm_is_idle,
	.wait_for_idle = dm_wait_for_idle,
	.check_soft_reset = dm_check_soft_reset,
	.soft_reset = dm_soft_reset,
	.set_clockgating_state = dm_set_clockgating_state,
	.set_powergating_state = dm_set_powergating_state,
};

const struct amdgpu_ip_block_version dm_ip_block =
{
	.type = AMD_IP_BLOCK_TYPE_DCE,
	.major = 1,
	.minor = 0,
	.rev = 0,
	.funcs = &amdgpu_dm_funcs,
};


/**
 * DOC: atomic
 *
 * *WIP*
 */

static const struct drm_mode_config_funcs amdgpu_dm_mode_funcs = {
	.fb_create = amdgpu_display_user_framebuffer_create,
	.get_format_info = amd_get_format_info,
	.output_poll_changed = drm_fb_helper_output_poll_changed,
	.atomic_check = amdgpu_dm_atomic_check,
	.atomic_commit = drm_atomic_helper_commit,
};

static struct drm_mode_config_helper_funcs amdgpu_dm_mode_config_helperfuncs = {
	.atomic_commit_tail = amdgpu_dm_atomic_commit_tail
};

static void update_connector_ext_caps(struct amdgpu_dm_connector *aconnector)
{
	u32 max_cll, min_cll, max, min, q, r;
	struct amdgpu_dm_backlight_caps *caps;
	struct amdgpu_display_manager *dm;
	struct drm_connector *conn_base;
	struct amdgpu_device *adev;
	struct dc_link *link = NULL;
	static const u8 pre_computed_values[] = {
		50, 51, 52, 53, 55, 56, 57, 58, 59, 61, 62, 63, 65, 66, 68, 69,
		71, 72, 74, 75, 77, 79, 81, 82, 84, 86, 88, 90, 92, 94, 96, 98};

	if (!aconnector || !aconnector->dc_link)
		return;

	link = aconnector->dc_link;
	if (link->connector_signal != SIGNAL_TYPE_EDP)
		return;

	conn_base = &aconnector->base;
	adev = drm_to_adev(conn_base->dev);
	dm = &adev->dm;
	caps = &dm->backlight_caps;
	caps->ext_caps = &aconnector->dc_link->dpcd_sink_ext_caps;
	caps->aux_support = false;
	max_cll = conn_base->hdr_sink_metadata.hdmi_type1.max_cll;
	min_cll = conn_base->hdr_sink_metadata.hdmi_type1.min_cll;

	if (caps->ext_caps->bits.oled == 1 ||
	    caps->ext_caps->bits.sdr_aux_backlight_control == 1 ||
	    caps->ext_caps->bits.hdr_aux_backlight_control == 1)
		caps->aux_support = true;

	/* From the specification (CTA-861-G), for calculating the maximum
	 * luminance we need to use:
	 *	Luminance = 50*2**(CV/32)
	 * Where CV is a one-byte value.
	 * For calculating this expression we may need float point precision;
	 * to avoid this complexity level, we take advantage that CV is divided
	 * by a constant. From the Euclids division algorithm, we know that CV
	 * can be written as: CV = 32*q + r. Next, we replace CV in the
	 * Luminance expression and get 50*(2**q)*(2**(r/32)), hence we just
	 * need to pre-compute the value of r/32. For pre-computing the values
	 * We just used the following Ruby line:
	 *	(0...32).each {|cv| puts (50*2**(cv/32.0)).round}
	 * The results of the above expressions can be verified at
	 * pre_computed_values.
	 */
	q = max_cll >> 5;
	r = max_cll % 32;
	max = (1 << q) * pre_computed_values[r];

	// min luminance: maxLum * (CV/255)^2 / 100
	q = DIV_ROUND_CLOSEST(min_cll, 255);
	min = max * DIV_ROUND_CLOSEST((q * q), 100);

	caps->aux_max_input_signal = max;
	caps->aux_min_input_signal = min;
}

void amdgpu_dm_update_connector_after_detect(
		struct amdgpu_dm_connector *aconnector)
{
	struct drm_connector *connector = &aconnector->base;
	struct drm_device *dev = connector->dev;
	struct dc_sink *sink;

	/* MST handled by drm_mst framework */
	if (aconnector->mst_mgr.mst_state == true)
		return;

	sink = aconnector->dc_link->local_sink;
	if (sink)
		dc_sink_retain(sink);

	/*
	 * Edid mgmt connector gets first update only in mode_valid hook and then
	 * the connector sink is set to either fake or physical sink depends on link status.
	 * Skip if already done during boot.
	 */
	if (aconnector->base.force != DRM_FORCE_UNSPECIFIED
			&& aconnector->dc_em_sink) {

		/*
		 * For S3 resume with headless use eml_sink to fake stream
		 * because on resume connector->sink is set to NULL
		 */
		mutex_lock(&dev->mode_config.mutex);

		if (sink) {
			if (aconnector->dc_sink) {
				amdgpu_dm_update_freesync_caps(connector, NULL);
				/*
				 * retain and release below are used to
				 * bump up refcount for sink because the link doesn't point
				 * to it anymore after disconnect, so on next crtc to connector
				 * reshuffle by UMD we will get into unwanted dc_sink release
				 */
				dc_sink_release(aconnector->dc_sink);
			}
			aconnector->dc_sink = sink;
			dc_sink_retain(aconnector->dc_sink);
			amdgpu_dm_update_freesync_caps(connector,
					aconnector->edid);
		} else {
			amdgpu_dm_update_freesync_caps(connector, NULL);
			if (!aconnector->dc_sink) {
				aconnector->dc_sink = aconnector->dc_em_sink;
				dc_sink_retain(aconnector->dc_sink);
			}
		}

		mutex_unlock(&dev->mode_config.mutex);

		if (sink)
			dc_sink_release(sink);
		return;
	}

	/*
	 * TODO: temporary guard to look for proper fix
	 * if this sink is MST sink, we should not do anything
	 */
	if (sink && sink->sink_signal == SIGNAL_TYPE_DISPLAY_PORT_MST) {
		dc_sink_release(sink);
		return;
	}

	if (aconnector->dc_sink == sink) {
		/*
		 * We got a DP short pulse (Link Loss, DP CTS, etc...).
		 * Do nothing!!
		 */
		DRM_DEBUG_DRIVER("DCHPD: connector_id=%d: dc_sink didn't change.\n",
				aconnector->connector_id);
		if (sink)
			dc_sink_release(sink);
		return;
	}

	DRM_DEBUG_DRIVER("DCHPD: connector_id=%d: Old sink=%p New sink=%p\n",
		aconnector->connector_id, aconnector->dc_sink, sink);

	mutex_lock(&dev->mode_config.mutex);

	/*
	 * 1. Update status of the drm connector
	 * 2. Send an event and let userspace tell us what to do
	 */
	if (sink) {
		/*
		 * TODO: check if we still need the S3 mode update workaround.
		 * If yes, put it here.
		 */
		if (aconnector->dc_sink)
			amdgpu_dm_update_freesync_caps(connector, NULL);

		aconnector->dc_sink = sink;
		dc_sink_retain(aconnector->dc_sink);
		if (sink->dc_edid.length == 0) {
			aconnector->edid = NULL;
			if (aconnector->dc_link->aux_mode) {
				drm_dp_cec_unset_edid(
					&aconnector->dm_dp_aux.aux);
			}
		} else {
			aconnector->edid =
				(struct edid *)sink->dc_edid.raw_edid;

			drm_connector_update_edid_property(connector,
							   aconnector->edid);
			drm_add_edid_modes(connector, aconnector->edid);

			if (aconnector->dc_link->aux_mode)
				drm_dp_cec_set_edid(&aconnector->dm_dp_aux.aux,
						    aconnector->edid);
		}

		amdgpu_dm_update_freesync_caps(connector, aconnector->edid);
		update_connector_ext_caps(aconnector);
	} else {
		drm_dp_cec_unset_edid(&aconnector->dm_dp_aux.aux);
		amdgpu_dm_update_freesync_caps(connector, NULL);
		drm_connector_update_edid_property(connector, NULL);
		aconnector->num_modes = 0;
		dc_sink_release(aconnector->dc_sink);
		aconnector->dc_sink = NULL;
		aconnector->edid = NULL;
#ifdef CONFIG_DRM_AMD_DC_HDCP
		/* Set CP to DESIRED if it was ENABLED, so we can re-enable it again on hotplug */
		if (connector->state->content_protection == DRM_MODE_CONTENT_PROTECTION_ENABLED)
			connector->state->content_protection = DRM_MODE_CONTENT_PROTECTION_DESIRED;
#endif
	}

	mutex_unlock(&dev->mode_config.mutex);

	update_subconnector_property(aconnector);

	if (sink)
		dc_sink_release(sink);
}

static void handle_hpd_irq(void *param)
{
	struct amdgpu_dm_connector *aconnector = (struct amdgpu_dm_connector *)param;
	struct drm_connector *connector = &aconnector->base;
	struct drm_device *dev = connector->dev;
	enum dc_connection_type new_connection_type = dc_connection_none;
#ifdef CONFIG_DRM_AMD_DC_HDCP
	struct amdgpu_device *adev = drm_to_adev(dev);
	struct dm_connector_state *dm_con_state = to_dm_connector_state(connector->state);
#endif

	/*
	 * In case of failure or MST no need to update connector status or notify the OS
	 * since (for MST case) MST does this in its own context.
	 */
	mutex_lock(&aconnector->hpd_lock);

#ifdef CONFIG_DRM_AMD_DC_HDCP
	if (adev->dm.hdcp_workqueue) {
		hdcp_reset_display(adev->dm.hdcp_workqueue, aconnector->dc_link->link_index);
		dm_con_state->update_hdcp = true;
	}
#endif
	if (aconnector->fake_enable)
		aconnector->fake_enable = false;

	if (!dc_link_detect_sink(aconnector->dc_link, &new_connection_type))
		DRM_ERROR("KMS: Failed to detect connector\n");

	if (aconnector->base.force && new_connection_type == dc_connection_none) {
		emulated_link_detect(aconnector->dc_link);


		drm_modeset_lock_all(dev);
		dm_restore_drm_connector_state(dev, connector);
		drm_modeset_unlock_all(dev);

		if (aconnector->base.force == DRM_FORCE_UNSPECIFIED)
			drm_kms_helper_hotplug_event(dev);

	} else if (dc_link_detect(aconnector->dc_link, DETECT_REASON_HPD)) {
		if (new_connection_type == dc_connection_none &&
		    aconnector->dc_link->type == dc_connection_none)
			dm_set_dpms_off(aconnector->dc_link);

		amdgpu_dm_update_connector_after_detect(aconnector);

		drm_modeset_lock_all(dev);
		dm_restore_drm_connector_state(dev, connector);
		drm_modeset_unlock_all(dev);

		if (aconnector->base.force == DRM_FORCE_UNSPECIFIED)
			drm_kms_helper_hotplug_event(dev);
	}
	mutex_unlock(&aconnector->hpd_lock);

}

static void dm_handle_hpd_rx_irq(struct amdgpu_dm_connector *aconnector)
{
	uint8_t esi[DP_PSR_ERROR_STATUS - DP_SINK_COUNT_ESI] = { 0 };
	uint8_t dret;
	bool new_irq_handled = false;
	int dpcd_addr;
	int dpcd_bytes_to_read;

	const int max_process_count = 30;
	int process_count = 0;

	const struct dc_link_status *link_status = dc_link_get_status(aconnector->dc_link);

	if (link_status->dpcd_caps->dpcd_rev.raw < 0x12) {
		dpcd_bytes_to_read = DP_LANE0_1_STATUS - DP_SINK_COUNT;
		/* DPCD 0x200 - 0x201 for downstream IRQ */
		dpcd_addr = DP_SINK_COUNT;
	} else {
		dpcd_bytes_to_read = DP_PSR_ERROR_STATUS - DP_SINK_COUNT_ESI;
		/* DPCD 0x2002 - 0x2005 for downstream IRQ */
		dpcd_addr = DP_SINK_COUNT_ESI;
	}

	dret = drm_dp_dpcd_read(
		&aconnector->dm_dp_aux.aux,
		dpcd_addr,
		esi,
		dpcd_bytes_to_read);

	while (dret == dpcd_bytes_to_read &&
		process_count < max_process_count) {
		uint8_t retry;
		dret = 0;

		process_count++;

		DRM_DEBUG_DRIVER("ESI %02x %02x %02x\n", esi[0], esi[1], esi[2]);
		/* handle HPD short pulse irq */
		if (aconnector->mst_mgr.mst_state)
			drm_dp_mst_hpd_irq(
				&aconnector->mst_mgr,
				esi,
				&new_irq_handled);

		if (new_irq_handled) {
			/* ACK at DPCD to notify down stream */
			const int ack_dpcd_bytes_to_write =
				dpcd_bytes_to_read - 1;

			for (retry = 0; retry < 3; retry++) {
				uint8_t wret;

				wret = drm_dp_dpcd_write(
					&aconnector->dm_dp_aux.aux,
					dpcd_addr + 1,
					&esi[1],
					ack_dpcd_bytes_to_write);
				if (wret == ack_dpcd_bytes_to_write)
					break;
			}

			/* check if there is new irq to be handled */
			dret = drm_dp_dpcd_read(
				&aconnector->dm_dp_aux.aux,
				dpcd_addr,
				esi,
				dpcd_bytes_to_read);

			new_irq_handled = false;
		} else {
			break;
		}
	}

	if (process_count == max_process_count)
		DRM_DEBUG_DRIVER("Loop exceeded max iterations\n");
}

static void handle_hpd_rx_irq(void *param)
{
	struct amdgpu_dm_connector *aconnector = (struct amdgpu_dm_connector *)param;
	struct drm_connector *connector = &aconnector->base;
	struct drm_device *dev = connector->dev;
	struct dc_link *dc_link = aconnector->dc_link;
	bool is_mst_root_connector = aconnector->mst_mgr.mst_state;
	bool result = false;
	enum dc_connection_type new_connection_type = dc_connection_none;
	struct amdgpu_device *adev = drm_to_adev(dev);
	union hpd_irq_data hpd_irq_data;

	memset(&hpd_irq_data, 0, sizeof(hpd_irq_data));

	/*
	 * TODO:Temporary add mutex to protect hpd interrupt not have a gpio
	 * conflict, after implement i2c helper, this mutex should be
	 * retired.
	 */
	if (dc_link->type != dc_connection_mst_branch)
		mutex_lock(&aconnector->hpd_lock);

	read_hpd_rx_irq_data(dc_link, &hpd_irq_data);

	if ((dc_link->cur_link_settings.lane_count != LANE_COUNT_UNKNOWN) ||
		(dc_link->type == dc_connection_mst_branch)) {
		if (hpd_irq_data.bytes.device_service_irq.bits.UP_REQ_MSG_RDY) {
			result = true;
			dm_handle_hpd_rx_irq(aconnector);
			goto out;
		} else if (hpd_irq_data.bytes.device_service_irq.bits.DOWN_REP_MSG_RDY) {
			result = false;
			dm_handle_hpd_rx_irq(aconnector);
			goto out;
		}
	}

	mutex_lock(&adev->dm.dc_lock);
#ifdef CONFIG_DRM_AMD_DC_HDCP
	result = dc_link_handle_hpd_rx_irq(dc_link, &hpd_irq_data, NULL);
#else
	result = dc_link_handle_hpd_rx_irq(dc_link, NULL, NULL);
#endif
	mutex_unlock(&adev->dm.dc_lock);

out:
	if (result && !is_mst_root_connector) {
		/* Downstream Port status changed. */
		if (!dc_link_detect_sink(dc_link, &new_connection_type))
			DRM_ERROR("KMS: Failed to detect connector\n");

		if (aconnector->base.force && new_connection_type == dc_connection_none) {
			emulated_link_detect(dc_link);

			if (aconnector->fake_enable)
				aconnector->fake_enable = false;

			amdgpu_dm_update_connector_after_detect(aconnector);


			drm_modeset_lock_all(dev);
			dm_restore_drm_connector_state(dev, connector);
			drm_modeset_unlock_all(dev);

			drm_kms_helper_hotplug_event(dev);
		} else if (dc_link_detect(dc_link, DETECT_REASON_HPDRX)) {

			if (aconnector->fake_enable)
				aconnector->fake_enable = false;

			amdgpu_dm_update_connector_after_detect(aconnector);


			drm_modeset_lock_all(dev);
			dm_restore_drm_connector_state(dev, connector);
			drm_modeset_unlock_all(dev);

			drm_kms_helper_hotplug_event(dev);
		}
	}
#ifdef CONFIG_DRM_AMD_DC_HDCP
	if (hpd_irq_data.bytes.device_service_irq.bits.CP_IRQ) {
		if (adev->dm.hdcp_workqueue)
			hdcp_handle_cpirq(adev->dm.hdcp_workqueue,  aconnector->base.index);
	}
#endif

	if (dc_link->type != dc_connection_mst_branch) {
		drm_dp_cec_irq(&aconnector->dm_dp_aux.aux);
		mutex_unlock(&aconnector->hpd_lock);
	}
}

static void register_hpd_handlers(struct amdgpu_device *adev)
{
	struct drm_device *dev = adev_to_drm(adev);
	struct drm_connector *connector;
	struct amdgpu_dm_connector *aconnector;
	const struct dc_link *dc_link;
	struct dc_interrupt_params int_params = {0};

	int_params.requested_polarity = INTERRUPT_POLARITY_DEFAULT;
	int_params.current_polarity = INTERRUPT_POLARITY_DEFAULT;

	list_for_each_entry(connector,
			&dev->mode_config.connector_list, head)	{

		aconnector = to_amdgpu_dm_connector(connector);
		dc_link = aconnector->dc_link;

		if (DC_IRQ_SOURCE_INVALID != dc_link->irq_source_hpd) {
			int_params.int_context = INTERRUPT_LOW_IRQ_CONTEXT;
			int_params.irq_source = dc_link->irq_source_hpd;

			amdgpu_dm_irq_register_interrupt(adev, &int_params,
					handle_hpd_irq,
					(void *) aconnector);
		}

		if (DC_IRQ_SOURCE_INVALID != dc_link->irq_source_hpd_rx) {

			/* Also register for DP short pulse (hpd_rx). */
			int_params.int_context = INTERRUPT_LOW_IRQ_CONTEXT;
			int_params.irq_source =	dc_link->irq_source_hpd_rx;

			amdgpu_dm_irq_register_interrupt(adev, &int_params,
					handle_hpd_rx_irq,
					(void *) aconnector);
		}
	}
}

#if defined(CONFIG_DRM_AMD_DC_SI)
/* Register IRQ sources and initialize IRQ callbacks */
static int dce60_register_irq_handlers(struct amdgpu_device *adev)
{
	struct dc *dc = adev->dm.dc;
	struct common_irq_params *c_irq_params;
	struct dc_interrupt_params int_params = {0};
	int r;
	int i;
	unsigned client_id = AMDGPU_IRQ_CLIENTID_LEGACY;

	int_params.requested_polarity = INTERRUPT_POLARITY_DEFAULT;
	int_params.current_polarity = INTERRUPT_POLARITY_DEFAULT;

	/*
	 * Actions of amdgpu_irq_add_id():
	 * 1. Register a set() function with base driver.
	 *    Base driver will call set() function to enable/disable an
	 *    interrupt in DC hardware.
	 * 2. Register amdgpu_dm_irq_handler().
	 *    Base driver will call amdgpu_dm_irq_handler() for ALL interrupts
	 *    coming from DC hardware.
	 *    amdgpu_dm_irq_handler() will re-direct the interrupt to DC
	 *    for acknowledging and handling. */

	/* Use VBLANK interrupt */
	for (i = 0; i < adev->mode_info.num_crtc; i++) {
		r = amdgpu_irq_add_id(adev, client_id, i+1 , &adev->crtc_irq);
		if (r) {
			DRM_ERROR("Failed to add crtc irq id!\n");
			return r;
		}

		int_params.int_context = INTERRUPT_HIGH_IRQ_CONTEXT;
		int_params.irq_source =
			dc_interrupt_to_irq_source(dc, i+1 , 0);

		c_irq_params = &adev->dm.vblank_params[int_params.irq_source - DC_IRQ_SOURCE_VBLANK1];

		c_irq_params->adev = adev;
		c_irq_params->irq_src = int_params.irq_source;

		amdgpu_dm_irq_register_interrupt(adev, &int_params,
				dm_crtc_high_irq, c_irq_params);
	}

	/* Use GRPH_PFLIP interrupt */
	for (i = VISLANDS30_IV_SRCID_D1_GRPH_PFLIP;
			i <= VISLANDS30_IV_SRCID_D6_GRPH_PFLIP; i += 2) {
		r = amdgpu_irq_add_id(adev, client_id, i, &adev->pageflip_irq);
		if (r) {
			DRM_ERROR("Failed to add page flip irq id!\n");
			return r;
		}

		int_params.int_context = INTERRUPT_HIGH_IRQ_CONTEXT;
		int_params.irq_source =
			dc_interrupt_to_irq_source(dc, i, 0);

		c_irq_params = &adev->dm.pflip_params[int_params.irq_source - DC_IRQ_SOURCE_PFLIP_FIRST];

		c_irq_params->adev = adev;
		c_irq_params->irq_src = int_params.irq_source;

		amdgpu_dm_irq_register_interrupt(adev, &int_params,
				dm_pflip_high_irq, c_irq_params);

	}

	/* HPD */
	r = amdgpu_irq_add_id(adev, client_id,
			VISLANDS30_IV_SRCID_HOTPLUG_DETECT_A, &adev->hpd_irq);
	if (r) {
		DRM_ERROR("Failed to add hpd irq id!\n");
		return r;
	}

	register_hpd_handlers(adev);

	return 0;
}
#endif

/* Register IRQ sources and initialize IRQ callbacks */
static int dce110_register_irq_handlers(struct amdgpu_device *adev)
{
	struct dc *dc = adev->dm.dc;
	struct common_irq_params *c_irq_params;
	struct dc_interrupt_params int_params = {0};
	int r;
	int i;
	unsigned client_id = AMDGPU_IRQ_CLIENTID_LEGACY;

	if (adev->asic_type >= CHIP_VEGA10)
		client_id = SOC15_IH_CLIENTID_DCE;

	int_params.requested_polarity = INTERRUPT_POLARITY_DEFAULT;
	int_params.current_polarity = INTERRUPT_POLARITY_DEFAULT;

	/*
	 * Actions of amdgpu_irq_add_id():
	 * 1. Register a set() function with base driver.
	 *    Base driver will call set() function to enable/disable an
	 *    interrupt in DC hardware.
	 * 2. Register amdgpu_dm_irq_handler().
	 *    Base driver will call amdgpu_dm_irq_handler() for ALL interrupts
	 *    coming from DC hardware.
	 *    amdgpu_dm_irq_handler() will re-direct the interrupt to DC
	 *    for acknowledging and handling. */

	/* Use VBLANK interrupt */
	for (i = VISLANDS30_IV_SRCID_D1_VERTICAL_INTERRUPT0; i <= VISLANDS30_IV_SRCID_D6_VERTICAL_INTERRUPT0; i++) {
		r = amdgpu_irq_add_id(adev, client_id, i, &adev->crtc_irq);
		if (r) {
			DRM_ERROR("Failed to add crtc irq id!\n");
			return r;
		}

		int_params.int_context = INTERRUPT_HIGH_IRQ_CONTEXT;
		int_params.irq_source =
			dc_interrupt_to_irq_source(dc, i, 0);

		c_irq_params = &adev->dm.vblank_params[int_params.irq_source - DC_IRQ_SOURCE_VBLANK1];

		c_irq_params->adev = adev;
		c_irq_params->irq_src = int_params.irq_source;

		amdgpu_dm_irq_register_interrupt(adev, &int_params,
				dm_crtc_high_irq, c_irq_params);
	}

	/* Use VUPDATE interrupt */
	for (i = VISLANDS30_IV_SRCID_D1_V_UPDATE_INT; i <= VISLANDS30_IV_SRCID_D6_V_UPDATE_INT; i += 2) {
		r = amdgpu_irq_add_id(adev, client_id, i, &adev->vupdate_irq);
		if (r) {
			DRM_ERROR("Failed to add vupdate irq id!\n");
			return r;
		}

		int_params.int_context = INTERRUPT_HIGH_IRQ_CONTEXT;
		int_params.irq_source =
			dc_interrupt_to_irq_source(dc, i, 0);

		c_irq_params = &adev->dm.vupdate_params[int_params.irq_source - DC_IRQ_SOURCE_VUPDATE1];

		c_irq_params->adev = adev;
		c_irq_params->irq_src = int_params.irq_source;

		amdgpu_dm_irq_register_interrupt(adev, &int_params,
				dm_vupdate_high_irq, c_irq_params);
	}

	/* Use GRPH_PFLIP interrupt */
	for (i = VISLANDS30_IV_SRCID_D1_GRPH_PFLIP;
			i <= VISLANDS30_IV_SRCID_D6_GRPH_PFLIP; i += 2) {
		r = amdgpu_irq_add_id(adev, client_id, i, &adev->pageflip_irq);
		if (r) {
			DRM_ERROR("Failed to add page flip irq id!\n");
			return r;
		}

		int_params.int_context = INTERRUPT_HIGH_IRQ_CONTEXT;
		int_params.irq_source =
			dc_interrupt_to_irq_source(dc, i, 0);

		c_irq_params = &adev->dm.pflip_params[int_params.irq_source - DC_IRQ_SOURCE_PFLIP_FIRST];

		c_irq_params->adev = adev;
		c_irq_params->irq_src = int_params.irq_source;

		amdgpu_dm_irq_register_interrupt(adev, &int_params,
				dm_pflip_high_irq, c_irq_params);

	}

	/* HPD */
	r = amdgpu_irq_add_id(adev, client_id,
			VISLANDS30_IV_SRCID_HOTPLUG_DETECT_A, &adev->hpd_irq);
	if (r) {
		DRM_ERROR("Failed to add hpd irq id!\n");
		return r;
	}

	register_hpd_handlers(adev);

	return 0;
}

#if defined(CONFIG_DRM_AMD_DC_DCN)
/* Register IRQ sources and initialize IRQ callbacks */
static int dcn10_register_irq_handlers(struct amdgpu_device *adev)
{
	struct dc *dc = adev->dm.dc;
	struct common_irq_params *c_irq_params;
	struct dc_interrupt_params int_params = {0};
	int r;
	int i;

	int_params.requested_polarity = INTERRUPT_POLARITY_DEFAULT;
	int_params.current_polarity = INTERRUPT_POLARITY_DEFAULT;

	/*
	 * Actions of amdgpu_irq_add_id():
	 * 1. Register a set() function with base driver.
	 *    Base driver will call set() function to enable/disable an
	 *    interrupt in DC hardware.
	 * 2. Register amdgpu_dm_irq_handler().
	 *    Base driver will call amdgpu_dm_irq_handler() for ALL interrupts
	 *    coming from DC hardware.
	 *    amdgpu_dm_irq_handler() will re-direct the interrupt to DC
	 *    for acknowledging and handling.
	 */

	/* Use VSTARTUP interrupt */
	for (i = DCN_1_0__SRCID__DC_D1_OTG_VSTARTUP;
			i <= DCN_1_0__SRCID__DC_D1_OTG_VSTARTUP + adev->mode_info.num_crtc - 1;
			i++) {
		r = amdgpu_irq_add_id(adev, SOC15_IH_CLIENTID_DCE, i, &adev->crtc_irq);

		if (r) {
			DRM_ERROR("Failed to add crtc irq id!\n");
			return r;
		}

		int_params.int_context = INTERRUPT_HIGH_IRQ_CONTEXT;
		int_params.irq_source =
			dc_interrupt_to_irq_source(dc, i, 0);

		c_irq_params = &adev->dm.vblank_params[int_params.irq_source - DC_IRQ_SOURCE_VBLANK1];

		c_irq_params->adev = adev;
		c_irq_params->irq_src = int_params.irq_source;

		amdgpu_dm_irq_register_interrupt(
			adev, &int_params, dm_crtc_high_irq, c_irq_params);
	}

	/* Use VUPDATE_NO_LOCK interrupt on DCN, which seems to correspond to
	 * the regular VUPDATE interrupt on DCE. We want DC_IRQ_SOURCE_VUPDATEx
	 * to trigger at end of each vblank, regardless of state of the lock,
	 * matching DCE behaviour.
	 */
	for (i = DCN_1_0__SRCID__OTG0_IHC_V_UPDATE_NO_LOCK_INTERRUPT;
	     i <= DCN_1_0__SRCID__OTG0_IHC_V_UPDATE_NO_LOCK_INTERRUPT + adev->mode_info.num_crtc - 1;
	     i++) {
		r = amdgpu_irq_add_id(adev, SOC15_IH_CLIENTID_DCE, i, &adev->vupdate_irq);

		if (r) {
			DRM_ERROR("Failed to add vupdate irq id!\n");
			return r;
		}

		int_params.int_context = INTERRUPT_HIGH_IRQ_CONTEXT;
		int_params.irq_source =
			dc_interrupt_to_irq_source(dc, i, 0);

		c_irq_params = &adev->dm.vupdate_params[int_params.irq_source - DC_IRQ_SOURCE_VUPDATE1];

		c_irq_params->adev = adev;
		c_irq_params->irq_src = int_params.irq_source;

		amdgpu_dm_irq_register_interrupt(adev, &int_params,
				dm_vupdate_high_irq, c_irq_params);
	}

	/* Use GRPH_PFLIP interrupt */
	for (i = DCN_1_0__SRCID__HUBP0_FLIP_INTERRUPT;
			i <= DCN_1_0__SRCID__HUBP0_FLIP_INTERRUPT + adev->mode_info.num_crtc - 1;
			i++) {
		r = amdgpu_irq_add_id(adev, SOC15_IH_CLIENTID_DCE, i, &adev->pageflip_irq);
		if (r) {
			DRM_ERROR("Failed to add page flip irq id!\n");
			return r;
		}

		int_params.int_context = INTERRUPT_HIGH_IRQ_CONTEXT;
		int_params.irq_source =
			dc_interrupt_to_irq_source(dc, i, 0);

		c_irq_params = &adev->dm.pflip_params[int_params.irq_source - DC_IRQ_SOURCE_PFLIP_FIRST];

		c_irq_params->adev = adev;
		c_irq_params->irq_src = int_params.irq_source;

		amdgpu_dm_irq_register_interrupt(adev, &int_params,
				dm_pflip_high_irq, c_irq_params);

	}

	/* HPD */
	r = amdgpu_irq_add_id(adev, SOC15_IH_CLIENTID_DCE, DCN_1_0__SRCID__DC_HPD1_INT,
			&adev->hpd_irq);
	if (r) {
		DRM_ERROR("Failed to add hpd irq id!\n");
		return r;
	}

	register_hpd_handlers(adev);

	return 0;
}
#endif

/*
 * Acquires the lock for the atomic state object and returns
 * the new atomic state.
 *
 * This should only be called during atomic check.
 */
static int dm_atomic_get_state(struct drm_atomic_state *state,
			       struct dm_atomic_state **dm_state)
{
	struct drm_device *dev = state->dev;
	struct amdgpu_device *adev = drm_to_adev(dev);
	struct amdgpu_display_manager *dm = &adev->dm;
	struct drm_private_state *priv_state;

	if (*dm_state)
		return 0;

	priv_state = drm_atomic_get_private_obj_state(state, &dm->atomic_obj);
	if (IS_ERR(priv_state))
		return PTR_ERR(priv_state);

	*dm_state = to_dm_atomic_state(priv_state);

	return 0;
}

static struct dm_atomic_state *
dm_atomic_get_new_state(struct drm_atomic_state *state)
{
	struct drm_device *dev = state->dev;
	struct amdgpu_device *adev = drm_to_adev(dev);
	struct amdgpu_display_manager *dm = &adev->dm;
	struct drm_private_obj *obj;
	struct drm_private_state *new_obj_state;
	int i;

	for_each_new_private_obj_in_state(state, obj, new_obj_state, i) {
		if (obj->funcs == dm->atomic_obj.funcs)
			return to_dm_atomic_state(new_obj_state);
	}

	return NULL;
}

static struct drm_private_state *
dm_atomic_duplicate_state(struct drm_private_obj *obj)
{
	struct dm_atomic_state *old_state, *new_state;

	new_state = kzalloc(sizeof(*new_state), GFP_KERNEL);
	if (!new_state)
		return NULL;

	__drm_atomic_helper_private_obj_duplicate_state(obj, &new_state->base);

	old_state = to_dm_atomic_state(obj->state);

	if (old_state && old_state->context)
		new_state->context = dc_copy_state(old_state->context);

	if (!new_state->context) {
		kfree(new_state);
		return NULL;
	}

	return &new_state->base;
}

static void dm_atomic_destroy_state(struct drm_private_obj *obj,
				    struct drm_private_state *state)
{
	struct dm_atomic_state *dm_state = to_dm_atomic_state(state);

	if (dm_state && dm_state->context)
		dc_release_state(dm_state->context);

	kfree(dm_state);
}

static struct drm_private_state_funcs dm_atomic_state_funcs = {
	.atomic_duplicate_state = dm_atomic_duplicate_state,
	.atomic_destroy_state = dm_atomic_destroy_state,
};

static int amdgpu_dm_mode_config_init(struct amdgpu_device *adev)
{
	struct dm_atomic_state *state;
	int r;

	adev->mode_info.mode_config_initialized = true;

	adev_to_drm(adev)->mode_config.funcs = (void *)&amdgpu_dm_mode_funcs;
	adev_to_drm(adev)->mode_config.helper_private = &amdgpu_dm_mode_config_helperfuncs;

	adev_to_drm(adev)->mode_config.max_width = 16384;
	adev_to_drm(adev)->mode_config.max_height = 16384;

	adev_to_drm(adev)->mode_config.preferred_depth = 24;
	adev_to_drm(adev)->mode_config.prefer_shadow = 1;
	/* indicates support for immediate flip */
	adev_to_drm(adev)->mode_config.async_page_flip = true;

	adev_to_drm(adev)->mode_config.fb_base = adev->gmc.aper_base;

	state = kzalloc(sizeof(*state), GFP_KERNEL);
	if (!state)
		return -ENOMEM;

	state->context = dc_create_state(adev->dm.dc);
	if (!state->context) {
		kfree(state);
		return -ENOMEM;
	}

	dc_resource_state_copy_construct_current(adev->dm.dc, state->context);

	drm_atomic_private_obj_init(adev_to_drm(adev),
				    &adev->dm.atomic_obj,
				    &state->base,
				    &dm_atomic_state_funcs);

	r = amdgpu_display_modeset_create_props(adev);
	if (r) {
		dc_release_state(state->context);
		kfree(state);
		return r;
	}

	r = amdgpu_dm_audio_init(adev);
	if (r) {
		dc_release_state(state->context);
		kfree(state);
		return r;
	}

	return 0;
}

#define AMDGPU_DM_DEFAULT_MIN_BACKLIGHT 12
#define AMDGPU_DM_DEFAULT_MAX_BACKLIGHT 255
#define AUX_BL_DEFAULT_TRANSITION_TIME_MS 50

#if defined(CONFIG_BACKLIGHT_CLASS_DEVICE) ||\
	defined(CONFIG_BACKLIGHT_CLASS_DEVICE_MODULE)

static void amdgpu_dm_update_backlight_caps(struct amdgpu_display_manager *dm)
{
#if defined(CONFIG_ACPI)
	struct amdgpu_dm_backlight_caps caps;

	memset(&caps, 0, sizeof(caps));

	if (dm->backlight_caps.caps_valid)
		return;

	amdgpu_acpi_get_backlight_caps(dm->adev, &caps);
	if (caps.caps_valid) {
		dm->backlight_caps.caps_valid = true;
		if (caps.aux_support)
			return;
		dm->backlight_caps.min_input_signal = caps.min_input_signal;
		dm->backlight_caps.max_input_signal = caps.max_input_signal;
	} else {
		dm->backlight_caps.min_input_signal =
				AMDGPU_DM_DEFAULT_MIN_BACKLIGHT;
		dm->backlight_caps.max_input_signal =
				AMDGPU_DM_DEFAULT_MAX_BACKLIGHT;
	}
#else
	if (dm->backlight_caps.aux_support)
		return;

	dm->backlight_caps.min_input_signal = AMDGPU_DM_DEFAULT_MIN_BACKLIGHT;
	dm->backlight_caps.max_input_signal = AMDGPU_DM_DEFAULT_MAX_BACKLIGHT;
#endif
}

static int set_backlight_via_aux(struct dc_link *link, uint32_t brightness)
{
	bool rc;

	if (!link)
		return 1;

	rc = dc_link_set_backlight_level_nits(link, true, brightness,
					      AUX_BL_DEFAULT_TRANSITION_TIME_MS);

	return rc ? 0 : 1;
}

static int get_brightness_range(const struct amdgpu_dm_backlight_caps *caps,
				unsigned *min, unsigned *max)
{
	if (!caps)
		return 0;

	if (caps->aux_support) {
		// Firmware limits are in nits, DC API wants millinits.
		*max = 1000 * caps->aux_max_input_signal;
		*min = 1000 * caps->aux_min_input_signal;
	} else {
		// Firmware limits are 8-bit, PWM control is 16-bit.
		*max = 0x101 * caps->max_input_signal;
		*min = 0x101 * caps->min_input_signal;
	}
	return 1;
}

static u32 convert_brightness_from_user(const struct amdgpu_dm_backlight_caps *caps,
					uint32_t brightness)
{
	unsigned min, max;

	if (!get_brightness_range(caps, &min, &max))
		return brightness;

	// Rescale 0..255 to min..max
	return min + DIV_ROUND_CLOSEST((max - min) * brightness,
				       AMDGPU_MAX_BL_LEVEL);
}

static u32 convert_brightness_to_user(const struct amdgpu_dm_backlight_caps *caps,
				      uint32_t brightness)
{
	unsigned min, max;

	if (!get_brightness_range(caps, &min, &max))
		return brightness;

	if (brightness < min)
		return 0;
	// Rescale min..max to 0..255
	return DIV_ROUND_CLOSEST(AMDGPU_MAX_BL_LEVEL * (brightness - min),
				 max - min);
}

static int amdgpu_dm_backlight_update_status(struct backlight_device *bd)
{
	struct amdgpu_display_manager *dm = bl_get_data(bd);
	struct amdgpu_dm_backlight_caps caps;
	struct dc_link *link = NULL;
	u32 brightness;
	bool rc;

	amdgpu_dm_update_backlight_caps(dm);
	caps = dm->backlight_caps;

	link = (struct dc_link *)dm->backlight_link;

	brightness = convert_brightness_from_user(&caps, bd->props.brightness);
	// Change brightness based on AUX property
	if (caps.aux_support)
		return set_backlight_via_aux(link, brightness);

	rc = dc_link_set_backlight_level(dm->backlight_link, brightness, 0);

	return rc ? 0 : 1;
}

static int amdgpu_dm_backlight_get_brightness(struct backlight_device *bd)
{
	struct amdgpu_display_manager *dm = bl_get_data(bd);
	int ret = dc_link_get_backlight_level(dm->backlight_link);

	if (ret == DC_ERROR_UNEXPECTED)
		return bd->props.brightness;
	return convert_brightness_to_user(&dm->backlight_caps, ret);
}

static const struct backlight_ops amdgpu_dm_backlight_ops = {
	.options = BL_CORE_SUSPENDRESUME,
	.get_brightness = amdgpu_dm_backlight_get_brightness,
	.update_status	= amdgpu_dm_backlight_update_status,
};

static void
amdgpu_dm_register_backlight_device(struct amdgpu_display_manager *dm)
{
	char bl_name[16];
	struct backlight_properties props = { 0 };

	amdgpu_dm_update_backlight_caps(dm);

	props.max_brightness = AMDGPU_MAX_BL_LEVEL;
	props.brightness = AMDGPU_MAX_BL_LEVEL;
	props.type = BACKLIGHT_RAW;

	snprintf(bl_name, sizeof(bl_name), "amdgpu_bl%d",
		 adev_to_drm(dm->adev)->primary->index);

	dm->backlight_dev = backlight_device_register(bl_name,
						      adev_to_drm(dm->adev)->dev,
						      dm,
						      &amdgpu_dm_backlight_ops,
						      &props);

	if (IS_ERR(dm->backlight_dev))
		DRM_ERROR("DM: Backlight registration failed!\n");
	else
		DRM_DEBUG_DRIVER("DM: Registered Backlight device: %s\n", bl_name);
}

#endif

static int initialize_plane(struct amdgpu_display_manager *dm,
			    struct amdgpu_mode_info *mode_info, int plane_id,
			    enum drm_plane_type plane_type,
			    const struct dc_plane_cap *plane_cap)
{
	struct drm_plane *plane;
	unsigned long possible_crtcs;
	int ret = 0;

	plane = kzalloc(sizeof(struct drm_plane), GFP_KERNEL);
	if (!plane) {
		DRM_ERROR("KMS: Failed to allocate plane\n");
		return -ENOMEM;
	}
	plane->type = plane_type;

	/*
	 * HACK: IGT tests expect that the primary plane for a CRTC
	 * can only have one possible CRTC. Only expose support for
	 * any CRTC if they're not going to be used as a primary plane
	 * for a CRTC - like overlay or underlay planes.
	 */
	possible_crtcs = 1 << plane_id;
	if (plane_id >= dm->dc->caps.max_streams)
		possible_crtcs = 0xff;

	ret = amdgpu_dm_plane_init(dm, plane, possible_crtcs, plane_cap);

	if (ret) {
		DRM_ERROR("KMS: Failed to initialize plane\n");
		kfree(plane);
		return ret;
	}

	if (mode_info)
		mode_info->planes[plane_id] = plane;

	return ret;
}


static void register_backlight_device(struct amdgpu_display_manager *dm,
				      struct dc_link *link)
{
#if defined(CONFIG_BACKLIGHT_CLASS_DEVICE) ||\
	defined(CONFIG_BACKLIGHT_CLASS_DEVICE_MODULE)

	if ((link->connector_signal & (SIGNAL_TYPE_EDP | SIGNAL_TYPE_LVDS)) &&
	    link->type != dc_connection_none) {
		/*
		 * Event if registration failed, we should continue with
		 * DM initialization because not having a backlight control
		 * is better then a black screen.
		 */
		amdgpu_dm_register_backlight_device(dm);

		if (dm->backlight_dev)
			dm->backlight_link = link;
	}
#endif
}


/*
 * In this architecture, the association
 * connector -> encoder -> crtc
 * id not really requried. The crtc and connector will hold the
 * display_index as an abstraction to use with DAL component
 *
 * Returns 0 on success
 */
static int amdgpu_dm_initialize_drm_device(struct amdgpu_device *adev)
{
	struct amdgpu_display_manager *dm = &adev->dm;
	int32_t i;
	struct amdgpu_dm_connector *aconnector = NULL;
	struct amdgpu_encoder *aencoder = NULL;
	struct amdgpu_mode_info *mode_info = &adev->mode_info;
	uint32_t link_cnt;
	int32_t primary_planes;
	enum dc_connection_type new_connection_type = dc_connection_none;
	const struct dc_plane_cap *plane;

	dm->display_indexes_num = dm->dc->caps.max_streams;
	/* Update the actual used number of crtc */
	adev->mode_info.num_crtc = adev->dm.display_indexes_num;

	link_cnt = dm->dc->caps.max_links;
	if (amdgpu_dm_mode_config_init(dm->adev)) {
		DRM_ERROR("DM: Failed to initialize mode config\n");
		return -EINVAL;
	}

	/* There is one primary plane per CRTC */
	primary_planes = dm->dc->caps.max_streams;
	ASSERT(primary_planes <= AMDGPU_MAX_PLANES);

	/*
	 * Initialize primary planes, implicit planes for legacy IOCTLS.
	 * Order is reversed to match iteration order in atomic check.
	 */
	for (i = (primary_planes - 1); i >= 0; i--) {
		plane = &dm->dc->caps.planes[i];

		if (initialize_plane(dm, mode_info, i,
				     DRM_PLANE_TYPE_PRIMARY, plane)) {
			DRM_ERROR("KMS: Failed to initialize primary plane\n");
			goto fail;
		}
	}

	/*
	 * Initialize overlay planes, index starting after primary planes.
	 * These planes have a higher DRM index than the primary planes since
	 * they should be considered as having a higher z-order.
	 * Order is reversed to match iteration order in atomic check.
	 *
	 * Only support DCN for now, and only expose one so we don't encourage
	 * userspace to use up all the pipes.
	 */
	for (i = 0; i < dm->dc->caps.max_planes; ++i) {
		struct dc_plane_cap *plane = &dm->dc->caps.planes[i];

		if (plane->type != DC_PLANE_TYPE_DCN_UNIVERSAL)
			continue;

		if (!plane->blends_with_above || !plane->blends_with_below)
			continue;

		if (!plane->pixel_format_support.argb8888)
			continue;

		if (initialize_plane(dm, NULL, primary_planes + i,
				     DRM_PLANE_TYPE_OVERLAY, plane)) {
			DRM_ERROR("KMS: Failed to initialize overlay plane\n");
			goto fail;
		}

		/* Only create one overlay plane. */
		break;
	}

	for (i = 0; i < dm->dc->caps.max_streams; i++)
		if (amdgpu_dm_crtc_init(dm, mode_info->planes[i], i)) {
			DRM_ERROR("KMS: Failed to initialize crtc\n");
			goto fail;
		}

	/* loops over all connectors on the board */
	for (i = 0; i < link_cnt; i++) {
		struct dc_link *link = NULL;

		if (i > AMDGPU_DM_MAX_DISPLAY_INDEX) {
			DRM_ERROR(
				"KMS: Cannot support more than %d display indexes\n",
					AMDGPU_DM_MAX_DISPLAY_INDEX);
			continue;
		}

		aconnector = kzalloc(sizeof(*aconnector), GFP_KERNEL);
		if (!aconnector)
			goto fail;

		aencoder = kzalloc(sizeof(*aencoder), GFP_KERNEL);
		if (!aencoder)
			goto fail;

		if (amdgpu_dm_encoder_init(dm->ddev, aencoder, i)) {
			DRM_ERROR("KMS: Failed to initialize encoder\n");
			goto fail;
		}

		if (amdgpu_dm_connector_init(dm, aconnector, i, aencoder)) {
			DRM_ERROR("KMS: Failed to initialize connector\n");
			goto fail;
		}

		link = dc_get_link_at_index(dm->dc, i);

		if (!dc_link_detect_sink(link, &new_connection_type))
			DRM_ERROR("KMS: Failed to detect connector\n");

		if (aconnector->base.force && new_connection_type == dc_connection_none) {
			emulated_link_detect(link);
			amdgpu_dm_update_connector_after_detect(aconnector);

		} else if (dc_link_detect(link, DETECT_REASON_BOOT)) {
			amdgpu_dm_update_connector_after_detect(aconnector);
			register_backlight_device(dm, link);
			if (amdgpu_dc_feature_mask & DC_PSR_MASK)
				amdgpu_dm_set_psr_caps(link);
		}


	}

	/* Software is initialized. Now we can register interrupt handlers. */
	switch (adev->asic_type) {
#if defined(CONFIG_DRM_AMD_DC_SI)
	case CHIP_TAHITI:
	case CHIP_PITCAIRN:
	case CHIP_VERDE:
	case CHIP_OLAND:
		if (dce60_register_irq_handlers(dm->adev)) {
			DRM_ERROR("DM: Failed to initialize IRQ\n");
			goto fail;
		}
		break;
#endif
	case CHIP_BONAIRE:
	case CHIP_HAWAII:
	case CHIP_KAVERI:
	case CHIP_KABINI:
	case CHIP_MULLINS:
	case CHIP_TONGA:
	case CHIP_FIJI:
	case CHIP_CARRIZO:
	case CHIP_STONEY:
	case CHIP_POLARIS11:
	case CHIP_POLARIS10:
	case CHIP_POLARIS12:
	case CHIP_VEGAM:
	case CHIP_VEGA10:
	case CHIP_VEGA12:
	case CHIP_VEGA20:
		if (dce110_register_irq_handlers(dm->adev)) {
			DRM_ERROR("DM: Failed to initialize IRQ\n");
			goto fail;
		}
		break;
#if defined(CONFIG_DRM_AMD_DC_DCN)
	case CHIP_RAVEN:
	case CHIP_NAVI12:
	case CHIP_NAVI10:
	case CHIP_NAVI14:
	case CHIP_RENOIR:
	case CHIP_SIENNA_CICHLID:
	case CHIP_NAVY_FLOUNDER:
	case CHIP_DIMGREY_CAVEFISH:
	case CHIP_VANGOGH:
		if (dcn10_register_irq_handlers(dm->adev)) {
			DRM_ERROR("DM: Failed to initialize IRQ\n");
			goto fail;
		}
		break;
#endif
	default:
		DRM_ERROR("Unsupported ASIC type: 0x%X\n", adev->asic_type);
		goto fail;
	}

	return 0;
fail:
	kfree(aencoder);
	kfree(aconnector);

	return -EINVAL;
}

static void amdgpu_dm_destroy_drm_device(struct amdgpu_display_manager *dm)
{
	drm_mode_config_cleanup(dm->ddev);
	drm_atomic_private_obj_fini(&dm->atomic_obj);
	return;
}

/******************************************************************************
 * amdgpu_display_funcs functions
 *****************************************************************************/

/*
 * dm_bandwidth_update - program display watermarks
 *
 * @adev: amdgpu_device pointer
 *
 * Calculate and program the display watermarks and line buffer allocation.
 */
static void dm_bandwidth_update(struct amdgpu_device *adev)
{
	/* TODO: implement later */
}

static const struct amdgpu_display_funcs dm_display_funcs = {
	.bandwidth_update = dm_bandwidth_update, /* called unconditionally */
	.vblank_get_counter = dm_vblank_get_counter,/* called unconditionally */
	.backlight_set_level = NULL, /* never called for DC */
	.backlight_get_level = NULL, /* never called for DC */
	.hpd_sense = NULL,/* called unconditionally */
	.hpd_set_polarity = NULL, /* called unconditionally */
	.hpd_get_gpio_reg = NULL, /* VBIOS parsing. DAL does it. */
	.page_flip_get_scanoutpos =
		dm_crtc_get_scanoutpos,/* called unconditionally */
	.add_encoder = NULL, /* VBIOS parsing. DAL does it. */
	.add_connector = NULL, /* VBIOS parsing. DAL does it. */
};

#if defined(CONFIG_DEBUG_KERNEL_DC)

static ssize_t s3_debug_store(struct device *device,
			      struct device_attribute *attr,
			      const char *buf,
			      size_t count)
{
	int ret;
	int s3_state;
	struct drm_device *drm_dev = dev_get_drvdata(device);
	struct amdgpu_device *adev = drm_to_adev(drm_dev);

	ret = kstrtoint(buf, 0, &s3_state);

	if (ret == 0) {
		if (s3_state) {
			dm_resume(adev);
			drm_kms_helper_hotplug_event(adev_to_drm(adev));
		} else
			dm_suspend(adev);
	}

	return ret == 0 ? count : 0;
}

DEVICE_ATTR_WO(s3_debug);

#endif

static int dm_early_init(void *handle)
{
	struct amdgpu_device *adev = (struct amdgpu_device *)handle;

	switch (adev->asic_type) {
#if defined(CONFIG_DRM_AMD_DC_SI)
	case CHIP_TAHITI:
	case CHIP_PITCAIRN:
	case CHIP_VERDE:
		adev->mode_info.num_crtc = 6;
		adev->mode_info.num_hpd = 6;
		adev->mode_info.num_dig = 6;
		break;
	case CHIP_OLAND:
		adev->mode_info.num_crtc = 2;
		adev->mode_info.num_hpd = 2;
		adev->mode_info.num_dig = 2;
		break;
#endif
	case CHIP_BONAIRE:
	case CHIP_HAWAII:
		adev->mode_info.num_crtc = 6;
		adev->mode_info.num_hpd = 6;
		adev->mode_info.num_dig = 6;
		break;
	case CHIP_KAVERI:
		adev->mode_info.num_crtc = 4;
		adev->mode_info.num_hpd = 6;
		adev->mode_info.num_dig = 7;
		break;
	case CHIP_KABINI:
	case CHIP_MULLINS:
		adev->mode_info.num_crtc = 2;
		adev->mode_info.num_hpd = 6;
		adev->mode_info.num_dig = 6;
		break;
	case CHIP_FIJI:
	case CHIP_TONGA:
		adev->mode_info.num_crtc = 6;
		adev->mode_info.num_hpd = 6;
		adev->mode_info.num_dig = 7;
		break;
	case CHIP_CARRIZO:
		adev->mode_info.num_crtc = 3;
		adev->mode_info.num_hpd = 6;
		adev->mode_info.num_dig = 9;
		break;
	case CHIP_STONEY:
		adev->mode_info.num_crtc = 2;
		adev->mode_info.num_hpd = 6;
		adev->mode_info.num_dig = 9;
		break;
	case CHIP_POLARIS11:
	case CHIP_POLARIS12:
		adev->mode_info.num_crtc = 5;
		adev->mode_info.num_hpd = 5;
		adev->mode_info.num_dig = 5;
		break;
	case CHIP_POLARIS10:
	case CHIP_VEGAM:
		adev->mode_info.num_crtc = 6;
		adev->mode_info.num_hpd = 6;
		adev->mode_info.num_dig = 6;
		break;
	case CHIP_VEGA10:
	case CHIP_VEGA12:
	case CHIP_VEGA20:
		adev->mode_info.num_crtc = 6;
		adev->mode_info.num_hpd = 6;
		adev->mode_info.num_dig = 6;
		break;
#if defined(CONFIG_DRM_AMD_DC_DCN)
	case CHIP_RAVEN:
	case CHIP_RENOIR:
	case CHIP_VANGOGH:
		adev->mode_info.num_crtc = 4;
		adev->mode_info.num_hpd = 4;
		adev->mode_info.num_dig = 4;
		break;
	case CHIP_NAVI10:
	case CHIP_NAVI12:
	case CHIP_SIENNA_CICHLID:
	case CHIP_NAVY_FLOUNDER:
		adev->mode_info.num_crtc = 6;
		adev->mode_info.num_hpd = 6;
		adev->mode_info.num_dig = 6;
		break;
	case CHIP_NAVI14:
	case CHIP_DIMGREY_CAVEFISH:
		adev->mode_info.num_crtc = 5;
		adev->mode_info.num_hpd = 5;
		adev->mode_info.num_dig = 5;
		break;
#endif
	default:
		DRM_ERROR("Unsupported ASIC type: 0x%X\n", adev->asic_type);
		return -EINVAL;
	}

	amdgpu_dm_set_irq_funcs(adev);

	if (adev->mode_info.funcs == NULL)
		adev->mode_info.funcs = &dm_display_funcs;

	/*
	 * Note: Do NOT change adev->audio_endpt_rreg and
	 * adev->audio_endpt_wreg because they are initialised in
	 * amdgpu_device_init()
	 */
#if defined(CONFIG_DEBUG_KERNEL_DC)
	device_create_file(
		adev_to_drm(adev)->dev,
		&dev_attr_s3_debug);
#endif

	return 0;
}

static bool modeset_required(struct drm_crtc_state *crtc_state,
			     struct dc_stream_state *new_stream,
			     struct dc_stream_state *old_stream)
{
	return crtc_state->active && drm_atomic_crtc_needs_modeset(crtc_state);
}

static bool modereset_required(struct drm_crtc_state *crtc_state)
{
	return !crtc_state->active && drm_atomic_crtc_needs_modeset(crtc_state);
}

static void amdgpu_dm_encoder_destroy(struct drm_encoder *encoder)
{
	drm_encoder_cleanup(encoder);
	kfree(encoder);
}

static const struct drm_encoder_funcs amdgpu_dm_encoder_funcs = {
	.destroy = amdgpu_dm_encoder_destroy,
};


static int fill_dc_scaling_info(const struct drm_plane_state *state,
				struct dc_scaling_info *scaling_info)
{
	int scale_w, scale_h;

	memset(scaling_info, 0, sizeof(*scaling_info));

	/* Source is fixed 16.16 but we ignore mantissa for now... */
	scaling_info->src_rect.x = state->src_x >> 16;
	scaling_info->src_rect.y = state->src_y >> 16;

	scaling_info->src_rect.width = state->src_w >> 16;
	if (scaling_info->src_rect.width == 0)
		return -EINVAL;

	scaling_info->src_rect.height = state->src_h >> 16;
	if (scaling_info->src_rect.height == 0)
		return -EINVAL;

	scaling_info->dst_rect.x = state->crtc_x;
	scaling_info->dst_rect.y = state->crtc_y;

	if (state->crtc_w == 0)
		return -EINVAL;

	scaling_info->dst_rect.width = state->crtc_w;

	if (state->crtc_h == 0)
		return -EINVAL;

	scaling_info->dst_rect.height = state->crtc_h;

	/* DRM doesn't specify clipping on destination output. */
	scaling_info->clip_rect = scaling_info->dst_rect;

	/* TODO: Validate scaling per-format with DC plane caps */
	scale_w = scaling_info->dst_rect.width * 1000 /
		  scaling_info->src_rect.width;

	if (scale_w < 250 || scale_w > 16000)
		return -EINVAL;

	scale_h = scaling_info->dst_rect.height * 1000 /
		  scaling_info->src_rect.height;

	if (scale_h < 250 || scale_h > 16000)
		return -EINVAL;

	/*
	 * The "scaling_quality" can be ignored for now, quality = 0 has DC
	 * assume reasonable defaults based on the format.
	 */

	return 0;
}

static void
fill_gfx8_tiling_info_from_flags(union dc_tiling_info *tiling_info,
				 uint64_t tiling_flags)
{
	/* Fill GFX8 params */
	if (AMDGPU_TILING_GET(tiling_flags, ARRAY_MODE) == DC_ARRAY_2D_TILED_THIN1) {
		unsigned int bankw, bankh, mtaspect, tile_split, num_banks;

		bankw = AMDGPU_TILING_GET(tiling_flags, BANK_WIDTH);
		bankh = AMDGPU_TILING_GET(tiling_flags, BANK_HEIGHT);
		mtaspect = AMDGPU_TILING_GET(tiling_flags, MACRO_TILE_ASPECT);
		tile_split = AMDGPU_TILING_GET(tiling_flags, TILE_SPLIT);
		num_banks = AMDGPU_TILING_GET(tiling_flags, NUM_BANKS);

		/* XXX fix me for VI */
		tiling_info->gfx8.num_banks = num_banks;
		tiling_info->gfx8.array_mode =
				DC_ARRAY_2D_TILED_THIN1;
		tiling_info->gfx8.tile_split = tile_split;
		tiling_info->gfx8.bank_width = bankw;
		tiling_info->gfx8.bank_height = bankh;
		tiling_info->gfx8.tile_aspect = mtaspect;
		tiling_info->gfx8.tile_mode =
				DC_ADDR_SURF_MICRO_TILING_DISPLAY;
	} else if (AMDGPU_TILING_GET(tiling_flags, ARRAY_MODE)
			== DC_ARRAY_1D_TILED_THIN1) {
		tiling_info->gfx8.array_mode = DC_ARRAY_1D_TILED_THIN1;
	}

	tiling_info->gfx8.pipe_config =
			AMDGPU_TILING_GET(tiling_flags, PIPE_CONFIG);
}

static void
fill_gfx9_tiling_info_from_device(const struct amdgpu_device *adev,
				  union dc_tiling_info *tiling_info)
{
	tiling_info->gfx9.num_pipes =
		adev->gfx.config.gb_addr_config_fields.num_pipes;
	tiling_info->gfx9.num_banks =
		adev->gfx.config.gb_addr_config_fields.num_banks;
	tiling_info->gfx9.pipe_interleave =
		adev->gfx.config.gb_addr_config_fields.pipe_interleave_size;
	tiling_info->gfx9.num_shader_engines =
		adev->gfx.config.gb_addr_config_fields.num_se;
	tiling_info->gfx9.max_compressed_frags =
		adev->gfx.config.gb_addr_config_fields.max_compress_frags;
	tiling_info->gfx9.num_rb_per_se =
		adev->gfx.config.gb_addr_config_fields.num_rb_per_se;
	tiling_info->gfx9.shaderEnable = 1;
	if (adev->asic_type == CHIP_SIENNA_CICHLID ||
	    adev->asic_type == CHIP_NAVY_FLOUNDER ||
	    adev->asic_type == CHIP_DIMGREY_CAVEFISH ||
	    adev->asic_type == CHIP_VANGOGH)
		tiling_info->gfx9.num_pkrs = adev->gfx.config.gb_addr_config_fields.num_pkrs;
}

static int
validate_dcc(struct amdgpu_device *adev,
	     const enum surface_pixel_format format,
	     const enum dc_rotation_angle rotation,
	     const union dc_tiling_info *tiling_info,
	     const struct dc_plane_dcc_param *dcc,
	     const struct dc_plane_address *address,
	     const struct plane_size *plane_size)
{
	struct dc *dc = adev->dm.dc;
	struct dc_dcc_surface_param input;
	struct dc_surface_dcc_cap output;

	memset(&input, 0, sizeof(input));
	memset(&output, 0, sizeof(output));

	if (!dcc->enable)
		return 0;

	if (format >= SURFACE_PIXEL_FORMAT_VIDEO_BEGIN ||
	    !dc->cap_funcs.get_dcc_compression_cap)
		return -EINVAL;

	input.format = format;
	input.surface_size.width = plane_size->surface_size.width;
	input.surface_size.height = plane_size->surface_size.height;
	input.swizzle_mode = tiling_info->gfx9.swizzle;

	if (rotation == ROTATION_ANGLE_0 || rotation == ROTATION_ANGLE_180)
		input.scan = SCAN_DIRECTION_HORIZONTAL;
	else if (rotation == ROTATION_ANGLE_90 || rotation == ROTATION_ANGLE_270)
		input.scan = SCAN_DIRECTION_VERTICAL;

	if (!dc->cap_funcs.get_dcc_compression_cap(dc, &input, &output))
		return -EINVAL;

	if (!output.capable)
		return -EINVAL;

	if (dcc->independent_64b_blks == 0 &&
	    output.grph.rgb.independent_64b_blks != 0)
		return -EINVAL;

	return 0;
}

static bool
modifier_has_dcc(uint64_t modifier)
{
	return IS_AMD_FMT_MOD(modifier) && AMD_FMT_MOD_GET(DCC, modifier);
}

static unsigned
modifier_gfx9_swizzle_mode(uint64_t modifier)
{
	if (modifier == DRM_FORMAT_MOD_LINEAR)
		return 0;

	return AMD_FMT_MOD_GET(TILE, modifier);
}

static const struct drm_format_info *
amd_get_format_info(const struct drm_mode_fb_cmd2 *cmd)
{
	return amdgpu_lookup_format_info(cmd->pixel_format, cmd->modifier[0]);
}

static void
fill_gfx9_tiling_info_from_modifier(const struct amdgpu_device *adev,
				    union dc_tiling_info *tiling_info,
				    uint64_t modifier)
{
	unsigned int mod_bank_xor_bits = AMD_FMT_MOD_GET(BANK_XOR_BITS, modifier);
	unsigned int mod_pipe_xor_bits = AMD_FMT_MOD_GET(PIPE_XOR_BITS, modifier);
	unsigned int pkrs_log2 = AMD_FMT_MOD_GET(PACKERS, modifier);
	unsigned int pipes_log2 = min(4u, mod_pipe_xor_bits);

	fill_gfx9_tiling_info_from_device(adev, tiling_info);

	if (!IS_AMD_FMT_MOD(modifier))
		return;

	tiling_info->gfx9.num_pipes = 1u << pipes_log2;
	tiling_info->gfx9.num_shader_engines = 1u << (mod_pipe_xor_bits - pipes_log2);

	if (adev->family >= AMDGPU_FAMILY_NV) {
		tiling_info->gfx9.num_pkrs = 1u << pkrs_log2;
	} else {
		tiling_info->gfx9.num_banks = 1u << mod_bank_xor_bits;

		/* for DCC we know it isn't rb aligned, so rb_per_se doesn't matter. */
	}
}

enum dm_micro_swizzle {
	MICRO_SWIZZLE_Z = 0,
	MICRO_SWIZZLE_S = 1,
	MICRO_SWIZZLE_D = 2,
	MICRO_SWIZZLE_R = 3
};

static bool dm_plane_format_mod_supported(struct drm_plane *plane,
					  uint32_t format,
					  uint64_t modifier)
{
	struct amdgpu_device *adev = drm_to_adev(plane->dev);
	const struct drm_format_info *info = drm_format_info(format);

	enum dm_micro_swizzle microtile = modifier_gfx9_swizzle_mode(modifier) & 3;

	if (!info)
		return false;

	/*
	 * We always have to allow this modifier, because core DRM still
	 * checks LINEAR support if userspace does not provide modifers.
	 */
	if (modifier == DRM_FORMAT_MOD_LINEAR)
		return true;

	/*
	 * The arbitrary tiling support for multiplane formats has not been hooked
	 * up.
	 */
	if (info->num_planes > 1)
		return false;

	/*
	 * For D swizzle the canonical modifier depends on the bpp, so check
	 * it here.
	 */
	if (AMD_FMT_MOD_GET(TILE_VERSION, modifier) == AMD_FMT_MOD_TILE_VER_GFX9 &&
	    adev->family >= AMDGPU_FAMILY_NV) {
		if (microtile == MICRO_SWIZZLE_D && info->cpp[0] == 4)
			return false;
	}

	if (adev->family >= AMDGPU_FAMILY_RV && microtile == MICRO_SWIZZLE_D &&
	    info->cpp[0] < 8)
		return false;

	if (modifier_has_dcc(modifier)) {
		/* Per radeonsi comments 16/64 bpp are more complicated. */
		if (info->cpp[0] != 4)
			return false;
	}

	return true;
}

static void
add_modifier(uint64_t **mods, uint64_t *size, uint64_t *cap, uint64_t mod)
{
	if (!*mods)
		return;

	if (*cap - *size < 1) {
		uint64_t new_cap = *cap * 2;
		uint64_t *new_mods = kmalloc(new_cap * sizeof(uint64_t), GFP_KERNEL);

		if (!new_mods) {
			kfree(*mods);
			*mods = NULL;
			return;
		}

		memcpy(new_mods, *mods, sizeof(uint64_t) * *size);
		kfree(*mods);
		*mods = new_mods;
		*cap = new_cap;
	}

	(*mods)[*size] = mod;
	*size += 1;
}

static void
add_gfx9_modifiers(const struct amdgpu_device *adev,
		   uint64_t **mods, uint64_t *size, uint64_t *capacity)
{
	int pipes = ilog2(adev->gfx.config.gb_addr_config_fields.num_pipes);
	int pipe_xor_bits = min(8, pipes +
				ilog2(adev->gfx.config.gb_addr_config_fields.num_se));
	int bank_xor_bits = min(8 - pipe_xor_bits,
				ilog2(adev->gfx.config.gb_addr_config_fields.num_banks));
	int rb = ilog2(adev->gfx.config.gb_addr_config_fields.num_se) +
		 ilog2(adev->gfx.config.gb_addr_config_fields.num_rb_per_se);


	if (adev->family == AMDGPU_FAMILY_RV) {
		/* Raven2 and later */
		bool has_constant_encode = adev->asic_type > CHIP_RAVEN || adev->external_rev_id >= 0x81;

		/*
		 * No _D DCC swizzles yet because we only allow 32bpp, which
		 * doesn't support _D on DCN
		 */

		if (has_constant_encode) {
			add_modifier(mods, size, capacity, AMD_FMT_MOD |
				    AMD_FMT_MOD_SET(TILE, AMD_FMT_MOD_TILE_GFX9_64K_S_X) |
				    AMD_FMT_MOD_SET(TILE_VERSION, AMD_FMT_MOD_TILE_VER_GFX9) |
				    AMD_FMT_MOD_SET(PIPE_XOR_BITS, pipe_xor_bits) |
				    AMD_FMT_MOD_SET(BANK_XOR_BITS, bank_xor_bits) |
				    AMD_FMT_MOD_SET(DCC, 1) |
				    AMD_FMT_MOD_SET(DCC_INDEPENDENT_64B, 1) |
				    AMD_FMT_MOD_SET(DCC_MAX_COMPRESSED_BLOCK, AMD_FMT_MOD_DCC_BLOCK_64B) |
				    AMD_FMT_MOD_SET(DCC_CONSTANT_ENCODE, 1));
		}

		add_modifier(mods, size, capacity, AMD_FMT_MOD |
			    AMD_FMT_MOD_SET(TILE, AMD_FMT_MOD_TILE_GFX9_64K_S_X) |
			    AMD_FMT_MOD_SET(TILE_VERSION, AMD_FMT_MOD_TILE_VER_GFX9) |
			    AMD_FMT_MOD_SET(PIPE_XOR_BITS, pipe_xor_bits) |
			    AMD_FMT_MOD_SET(BANK_XOR_BITS, bank_xor_bits) |
			    AMD_FMT_MOD_SET(DCC, 1) |
			    AMD_FMT_MOD_SET(DCC_INDEPENDENT_64B, 1) |
			    AMD_FMT_MOD_SET(DCC_MAX_COMPRESSED_BLOCK, AMD_FMT_MOD_DCC_BLOCK_64B) |
			    AMD_FMT_MOD_SET(DCC_CONSTANT_ENCODE, 0));

		if (has_constant_encode) {
			add_modifier(mods, size, capacity, AMD_FMT_MOD |
				    AMD_FMT_MOD_SET(TILE, AMD_FMT_MOD_TILE_GFX9_64K_S_X) |
				    AMD_FMT_MOD_SET(TILE_VERSION, AMD_FMT_MOD_TILE_VER_GFX9) |
				    AMD_FMT_MOD_SET(PIPE_XOR_BITS, pipe_xor_bits) |
				    AMD_FMT_MOD_SET(BANK_XOR_BITS, bank_xor_bits) |
				    AMD_FMT_MOD_SET(DCC, 1) |
				    AMD_FMT_MOD_SET(DCC_RETILE, 1) |
				    AMD_FMT_MOD_SET(DCC_INDEPENDENT_64B, 1) |
				    AMD_FMT_MOD_SET(DCC_MAX_COMPRESSED_BLOCK, AMD_FMT_MOD_DCC_BLOCK_64B) |

				    AMD_FMT_MOD_SET(DCC_CONSTANT_ENCODE, 1) |
				    AMD_FMT_MOD_SET(RB, rb) |
				    AMD_FMT_MOD_SET(PIPE, pipes));
		}

		add_modifier(mods, size, capacity, AMD_FMT_MOD |
			    AMD_FMT_MOD_SET(TILE, AMD_FMT_MOD_TILE_GFX9_64K_S_X) |
			    AMD_FMT_MOD_SET(TILE_VERSION, AMD_FMT_MOD_TILE_VER_GFX9) |
			    AMD_FMT_MOD_SET(PIPE_XOR_BITS, pipe_xor_bits) |
			    AMD_FMT_MOD_SET(BANK_XOR_BITS, bank_xor_bits) |
			    AMD_FMT_MOD_SET(DCC, 1) |
			    AMD_FMT_MOD_SET(DCC_RETILE, 1) |
			    AMD_FMT_MOD_SET(DCC_INDEPENDENT_64B, 1) |
			    AMD_FMT_MOD_SET(DCC_MAX_COMPRESSED_BLOCK, AMD_FMT_MOD_DCC_BLOCK_64B) |
			    AMD_FMT_MOD_SET(DCC_CONSTANT_ENCODE, 0) |
			    AMD_FMT_MOD_SET(RB, rb) |
			    AMD_FMT_MOD_SET(PIPE, pipes));
	}

	/*
	 * Only supported for 64bpp on Raven, will be filtered on format in
	 * dm_plane_format_mod_supported.
	 */
	add_modifier(mods, size, capacity, AMD_FMT_MOD |
		    AMD_FMT_MOD_SET(TILE, AMD_FMT_MOD_TILE_GFX9_64K_D_X) |
		    AMD_FMT_MOD_SET(TILE_VERSION, AMD_FMT_MOD_TILE_VER_GFX9) |
		    AMD_FMT_MOD_SET(PIPE_XOR_BITS, pipe_xor_bits) |
		    AMD_FMT_MOD_SET(BANK_XOR_BITS, bank_xor_bits));

	if (adev->family == AMDGPU_FAMILY_RV) {
		add_modifier(mods, size, capacity, AMD_FMT_MOD |
			    AMD_FMT_MOD_SET(TILE, AMD_FMT_MOD_TILE_GFX9_64K_S_X) |
			    AMD_FMT_MOD_SET(TILE_VERSION, AMD_FMT_MOD_TILE_VER_GFX9) |
			    AMD_FMT_MOD_SET(PIPE_XOR_BITS, pipe_xor_bits) |
			    AMD_FMT_MOD_SET(BANK_XOR_BITS, bank_xor_bits));
	}

	/*
	 * Only supported for 64bpp on Raven, will be filtered on format in
	 * dm_plane_format_mod_supported.
	 */
	add_modifier(mods, size, capacity, AMD_FMT_MOD |
		    AMD_FMT_MOD_SET(TILE, AMD_FMT_MOD_TILE_GFX9_64K_D) |
		    AMD_FMT_MOD_SET(TILE_VERSION, AMD_FMT_MOD_TILE_VER_GFX9));

	if (adev->family == AMDGPU_FAMILY_RV) {
		add_modifier(mods, size, capacity, AMD_FMT_MOD |
			    AMD_FMT_MOD_SET(TILE, AMD_FMT_MOD_TILE_GFX9_64K_S) |
			    AMD_FMT_MOD_SET(TILE_VERSION, AMD_FMT_MOD_TILE_VER_GFX9));
	}
}

static void
add_gfx10_1_modifiers(const struct amdgpu_device *adev,
		      uint64_t **mods, uint64_t *size, uint64_t *capacity)
{
	int pipe_xor_bits = ilog2(adev->gfx.config.gb_addr_config_fields.num_pipes);

	add_modifier(mods, size, capacity, AMD_FMT_MOD |
		    AMD_FMT_MOD_SET(TILE, AMD_FMT_MOD_TILE_GFX9_64K_R_X) |
		    AMD_FMT_MOD_SET(TILE_VERSION, AMD_FMT_MOD_TILE_VER_GFX10) |
		    AMD_FMT_MOD_SET(PIPE_XOR_BITS, pipe_xor_bits) |
		    AMD_FMT_MOD_SET(DCC, 1) |
		    AMD_FMT_MOD_SET(DCC_CONSTANT_ENCODE, 1) |
		    AMD_FMT_MOD_SET(DCC_INDEPENDENT_64B, 1) |
		    AMD_FMT_MOD_SET(DCC_MAX_COMPRESSED_BLOCK, AMD_FMT_MOD_DCC_BLOCK_64B));

	add_modifier(mods, size, capacity, AMD_FMT_MOD |
		    AMD_FMT_MOD_SET(TILE, AMD_FMT_MOD_TILE_GFX9_64K_R_X) |
		    AMD_FMT_MOD_SET(TILE_VERSION, AMD_FMT_MOD_TILE_VER_GFX10) |
		    AMD_FMT_MOD_SET(PIPE_XOR_BITS, pipe_xor_bits) |
		    AMD_FMT_MOD_SET(DCC, 1) |
		    AMD_FMT_MOD_SET(DCC_RETILE, 1) |
		    AMD_FMT_MOD_SET(DCC_CONSTANT_ENCODE, 1) |
		    AMD_FMT_MOD_SET(DCC_INDEPENDENT_64B, 1) |
		    AMD_FMT_MOD_SET(DCC_MAX_COMPRESSED_BLOCK, AMD_FMT_MOD_DCC_BLOCK_64B));

	add_modifier(mods, size, capacity, AMD_FMT_MOD |
		    AMD_FMT_MOD_SET(TILE, AMD_FMT_MOD_TILE_GFX9_64K_R_X) |
		    AMD_FMT_MOD_SET(TILE_VERSION, AMD_FMT_MOD_TILE_VER_GFX10) |
		    AMD_FMT_MOD_SET(PIPE_XOR_BITS, pipe_xor_bits));

	add_modifier(mods, size, capacity, AMD_FMT_MOD |
		    AMD_FMT_MOD_SET(TILE, AMD_FMT_MOD_TILE_GFX9_64K_S_X) |
		    AMD_FMT_MOD_SET(TILE_VERSION, AMD_FMT_MOD_TILE_VER_GFX10) |
		    AMD_FMT_MOD_SET(PIPE_XOR_BITS, pipe_xor_bits));


	/* Only supported for 64bpp, will be filtered in dm_plane_format_mod_supported */
	add_modifier(mods, size, capacity, AMD_FMT_MOD |
		    AMD_FMT_MOD_SET(TILE, AMD_FMT_MOD_TILE_GFX9_64K_D) |
		    AMD_FMT_MOD_SET(TILE_VERSION, AMD_FMT_MOD_TILE_VER_GFX9));

	add_modifier(mods, size, capacity, AMD_FMT_MOD |
		    AMD_FMT_MOD_SET(TILE, AMD_FMT_MOD_TILE_GFX9_64K_S) |
		    AMD_FMT_MOD_SET(TILE_VERSION, AMD_FMT_MOD_TILE_VER_GFX9));
}

static void
add_gfx10_3_modifiers(const struct amdgpu_device *adev,
		      uint64_t **mods, uint64_t *size, uint64_t *capacity)
{
	int pipe_xor_bits = ilog2(adev->gfx.config.gb_addr_config_fields.num_pipes);
	int pkrs = ilog2(adev->gfx.config.gb_addr_config_fields.num_pkrs);

	add_modifier(mods, size, capacity, AMD_FMT_MOD |
		    AMD_FMT_MOD_SET(TILE, AMD_FMT_MOD_TILE_GFX9_64K_R_X) |
		    AMD_FMT_MOD_SET(TILE_VERSION, AMD_FMT_MOD_TILE_VER_GFX10_RBPLUS) |
		    AMD_FMT_MOD_SET(PIPE_XOR_BITS, pipe_xor_bits) |
		    AMD_FMT_MOD_SET(PACKERS, pkrs) |
		    AMD_FMT_MOD_SET(DCC, 1) |
		    AMD_FMT_MOD_SET(DCC_CONSTANT_ENCODE, 1) |
		    AMD_FMT_MOD_SET(DCC_INDEPENDENT_64B, 1) |
		    AMD_FMT_MOD_SET(DCC_INDEPENDENT_128B, 1) |
		    AMD_FMT_MOD_SET(DCC_MAX_COMPRESSED_BLOCK, AMD_FMT_MOD_DCC_BLOCK_128B));

	add_modifier(mods, size, capacity, AMD_FMT_MOD |
		    AMD_FMT_MOD_SET(TILE, AMD_FMT_MOD_TILE_GFX9_64K_R_X) |
		    AMD_FMT_MOD_SET(TILE_VERSION, AMD_FMT_MOD_TILE_VER_GFX10_RBPLUS) |
		    AMD_FMT_MOD_SET(PIPE_XOR_BITS, pipe_xor_bits) |
		    AMD_FMT_MOD_SET(PACKERS, pkrs) |
		    AMD_FMT_MOD_SET(DCC, 1) |
		    AMD_FMT_MOD_SET(DCC_RETILE, 1) |
		    AMD_FMT_MOD_SET(DCC_CONSTANT_ENCODE, 1) |
		    AMD_FMT_MOD_SET(DCC_INDEPENDENT_64B, 1) |
		    AMD_FMT_MOD_SET(DCC_INDEPENDENT_128B, 1) |
		    AMD_FMT_MOD_SET(DCC_MAX_COMPRESSED_BLOCK, AMD_FMT_MOD_DCC_BLOCK_128B));

	add_modifier(mods, size, capacity, AMD_FMT_MOD |
		    AMD_FMT_MOD_SET(TILE, AMD_FMT_MOD_TILE_GFX9_64K_R_X) |
		    AMD_FMT_MOD_SET(TILE_VERSION, AMD_FMT_MOD_TILE_VER_GFX10_RBPLUS) |
		    AMD_FMT_MOD_SET(PIPE_XOR_BITS, pipe_xor_bits) |
		    AMD_FMT_MOD_SET(PACKERS, pkrs));

	add_modifier(mods, size, capacity, AMD_FMT_MOD |
		    AMD_FMT_MOD_SET(TILE, AMD_FMT_MOD_TILE_GFX9_64K_S_X) |
		    AMD_FMT_MOD_SET(TILE_VERSION, AMD_FMT_MOD_TILE_VER_GFX10_RBPLUS) |
		    AMD_FMT_MOD_SET(PIPE_XOR_BITS, pipe_xor_bits) |
		    AMD_FMT_MOD_SET(PACKERS, pkrs));

	/* Only supported for 64bpp, will be filtered in dm_plane_format_mod_supported */
	add_modifier(mods, size, capacity, AMD_FMT_MOD |
		    AMD_FMT_MOD_SET(TILE, AMD_FMT_MOD_TILE_GFX9_64K_D) |
		    AMD_FMT_MOD_SET(TILE_VERSION, AMD_FMT_MOD_TILE_VER_GFX9));

	add_modifier(mods, size, capacity, AMD_FMT_MOD |
		    AMD_FMT_MOD_SET(TILE, AMD_FMT_MOD_TILE_GFX9_64K_S) |
		    AMD_FMT_MOD_SET(TILE_VERSION, AMD_FMT_MOD_TILE_VER_GFX9));
}

static int
get_plane_modifiers(const struct amdgpu_device *adev, unsigned int plane_type, uint64_t **mods)
{
	uint64_t size = 0, capacity = 128;
	*mods = NULL;

	/* We have not hooked up any pre-GFX9 modifiers. */
	if (adev->family < AMDGPU_FAMILY_AI)
		return 0;
<<<<<<< HEAD

	*mods = kmalloc(capacity * sizeof(uint64_t), GFP_KERNEL);

	if (plane_type == DRM_PLANE_TYPE_CURSOR) {
		add_modifier(mods, &size, &capacity, DRM_FORMAT_MOD_LINEAR);
		add_modifier(mods, &size, &capacity, DRM_FORMAT_MOD_INVALID);
		return *mods ? 0 : -ENOMEM;
	}

	switch (adev->family) {
	case AMDGPU_FAMILY_AI:
	case AMDGPU_FAMILY_RV:
		add_gfx9_modifiers(adev, mods, &size, &capacity);
		break;
	case AMDGPU_FAMILY_NV:
	case AMDGPU_FAMILY_VGH:
		if (adev->asic_type >= CHIP_SIENNA_CICHLID)
			add_gfx10_3_modifiers(adev, mods, &size, &capacity);
		else
			add_gfx10_1_modifiers(adev, mods, &size, &capacity);
		break;
	}

=======

	*mods = kmalloc(capacity * sizeof(uint64_t), GFP_KERNEL);

	if (plane_type == DRM_PLANE_TYPE_CURSOR) {
		add_modifier(mods, &size, &capacity, DRM_FORMAT_MOD_LINEAR);
		add_modifier(mods, &size, &capacity, DRM_FORMAT_MOD_INVALID);
		return *mods ? 0 : -ENOMEM;
	}

	switch (adev->family) {
	case AMDGPU_FAMILY_AI:
	case AMDGPU_FAMILY_RV:
		add_gfx9_modifiers(adev, mods, &size, &capacity);
		break;
	case AMDGPU_FAMILY_NV:
	case AMDGPU_FAMILY_VGH:
		if (adev->asic_type >= CHIP_SIENNA_CICHLID)
			add_gfx10_3_modifiers(adev, mods, &size, &capacity);
		else
			add_gfx10_1_modifiers(adev, mods, &size, &capacity);
		break;
	}

>>>>>>> c93199e9
	add_modifier(mods, &size, &capacity, DRM_FORMAT_MOD_LINEAR);

	/* INVALID marks the end of the list. */
	add_modifier(mods, &size, &capacity, DRM_FORMAT_MOD_INVALID);

	if (!*mods)
		return -ENOMEM;

	return 0;
}

static int
fill_gfx9_plane_attributes_from_modifiers(struct amdgpu_device *adev,
					  const struct amdgpu_framebuffer *afb,
					  const enum surface_pixel_format format,
					  const enum dc_rotation_angle rotation,
					  const struct plane_size *plane_size,
					  union dc_tiling_info *tiling_info,
					  struct dc_plane_dcc_param *dcc,
					  struct dc_plane_address *address,
					  const bool force_disable_dcc)
{
	const uint64_t modifier = afb->base.modifier;
	int ret;

	fill_gfx9_tiling_info_from_modifier(adev, tiling_info, modifier);
	tiling_info->gfx9.swizzle = modifier_gfx9_swizzle_mode(modifier);

	if (modifier_has_dcc(modifier) && !force_disable_dcc) {
		uint64_t dcc_address = afb->address + afb->base.offsets[1];

		dcc->enable = 1;
		dcc->meta_pitch = afb->base.pitches[1];
		dcc->independent_64b_blks = AMD_FMT_MOD_GET(DCC_INDEPENDENT_64B, modifier);

		address->grph.meta_addr.low_part = lower_32_bits(dcc_address);
		address->grph.meta_addr.high_part = upper_32_bits(dcc_address);
	}

	ret = validate_dcc(adev, format, rotation, tiling_info, dcc, address, plane_size);
	if (ret)
		return ret;

	return 0;
}

static int
fill_plane_buffer_attributes(struct amdgpu_device *adev,
			     const struct amdgpu_framebuffer *afb,
			     const enum surface_pixel_format format,
			     const enum dc_rotation_angle rotation,
			     const uint64_t tiling_flags,
			     union dc_tiling_info *tiling_info,
			     struct plane_size *plane_size,
			     struct dc_plane_dcc_param *dcc,
			     struct dc_plane_address *address,
			     bool tmz_surface,
			     bool force_disable_dcc)
{
	const struct drm_framebuffer *fb = &afb->base;
	int ret;

	memset(tiling_info, 0, sizeof(*tiling_info));
	memset(plane_size, 0, sizeof(*plane_size));
	memset(dcc, 0, sizeof(*dcc));
	memset(address, 0, sizeof(*address));

	address->tmz_surface = tmz_surface;

	if (format < SURFACE_PIXEL_FORMAT_VIDEO_BEGIN) {
		uint64_t addr = afb->address + fb->offsets[0];

		plane_size->surface_size.x = 0;
		plane_size->surface_size.y = 0;
		plane_size->surface_size.width = fb->width;
		plane_size->surface_size.height = fb->height;
		plane_size->surface_pitch =
			fb->pitches[0] / fb->format->cpp[0];

		address->type = PLN_ADDR_TYPE_GRAPHICS;
		address->grph.addr.low_part = lower_32_bits(addr);
		address->grph.addr.high_part = upper_32_bits(addr);
	} else if (format < SURFACE_PIXEL_FORMAT_INVALID) {
		uint64_t luma_addr = afb->address + fb->offsets[0];
		uint64_t chroma_addr = afb->address + fb->offsets[1];

		plane_size->surface_size.x = 0;
		plane_size->surface_size.y = 0;
		plane_size->surface_size.width = fb->width;
		plane_size->surface_size.height = fb->height;
		plane_size->surface_pitch =
			fb->pitches[0] / fb->format->cpp[0];

		plane_size->chroma_size.x = 0;
		plane_size->chroma_size.y = 0;
		/* TODO: set these based on surface format */
		plane_size->chroma_size.width = fb->width / 2;
		plane_size->chroma_size.height = fb->height / 2;

		plane_size->chroma_pitch =
			fb->pitches[1] / fb->format->cpp[1];

		address->type = PLN_ADDR_TYPE_VIDEO_PROGRESSIVE;
		address->video_progressive.luma_addr.low_part =
			lower_32_bits(luma_addr);
		address->video_progressive.luma_addr.high_part =
			upper_32_bits(luma_addr);
		address->video_progressive.chroma_addr.low_part =
			lower_32_bits(chroma_addr);
		address->video_progressive.chroma_addr.high_part =
			upper_32_bits(chroma_addr);
	}

	if (adev->family >= AMDGPU_FAMILY_AI) {
		ret = fill_gfx9_plane_attributes_from_modifiers(adev, afb, format,
								rotation, plane_size,
								tiling_info, dcc,
								address,
								force_disable_dcc);
		if (ret)
			return ret;
	} else {
		fill_gfx8_tiling_info_from_flags(tiling_info, tiling_flags);
	}

	return 0;
}

static void
fill_blending_from_plane_state(const struct drm_plane_state *plane_state,
			       bool *per_pixel_alpha, bool *global_alpha,
			       int *global_alpha_value)
{
	*per_pixel_alpha = false;
	*global_alpha = false;
	*global_alpha_value = 0xff;

	if (plane_state->plane->type != DRM_PLANE_TYPE_OVERLAY)
		return;

	if (plane_state->pixel_blend_mode == DRM_MODE_BLEND_PREMULTI) {
		static const uint32_t alpha_formats[] = {
			DRM_FORMAT_ARGB8888,
			DRM_FORMAT_RGBA8888,
			DRM_FORMAT_ABGR8888,
		};
		uint32_t format = plane_state->fb->format->format;
		unsigned int i;

		for (i = 0; i < ARRAY_SIZE(alpha_formats); ++i) {
			if (format == alpha_formats[i]) {
				*per_pixel_alpha = true;
				break;
			}
		}
	}

	if (plane_state->alpha < 0xffff) {
		*global_alpha = true;
		*global_alpha_value = plane_state->alpha >> 8;
	}
}

static int
fill_plane_color_attributes(const struct drm_plane_state *plane_state,
			    const enum surface_pixel_format format,
			    enum dc_color_space *color_space)
{
	bool full_range;

	*color_space = COLOR_SPACE_SRGB;

	/* DRM color properties only affect non-RGB formats. */
	if (format < SURFACE_PIXEL_FORMAT_VIDEO_BEGIN)
		return 0;

	full_range = (plane_state->color_range == DRM_COLOR_YCBCR_FULL_RANGE);

	switch (plane_state->color_encoding) {
	case DRM_COLOR_YCBCR_BT601:
		if (full_range)
			*color_space = COLOR_SPACE_YCBCR601;
		else
			*color_space = COLOR_SPACE_YCBCR601_LIMITED;
		break;

	case DRM_COLOR_YCBCR_BT709:
		if (full_range)
			*color_space = COLOR_SPACE_YCBCR709;
		else
			*color_space = COLOR_SPACE_YCBCR709_LIMITED;
		break;

	case DRM_COLOR_YCBCR_BT2020:
		if (full_range)
			*color_space = COLOR_SPACE_2020_YCBCR;
		else
			return -EINVAL;
		break;

	default:
		return -EINVAL;
	}

	return 0;
}

static int
fill_dc_plane_info_and_addr(struct amdgpu_device *adev,
			    const struct drm_plane_state *plane_state,
			    const uint64_t tiling_flags,
			    struct dc_plane_info *plane_info,
			    struct dc_plane_address *address,
			    bool tmz_surface,
			    bool force_disable_dcc)
{
	const struct drm_framebuffer *fb = plane_state->fb;
	const struct amdgpu_framebuffer *afb =
		to_amdgpu_framebuffer(plane_state->fb);
	struct drm_format_name_buf format_name;
	int ret;

	memset(plane_info, 0, sizeof(*plane_info));

	switch (fb->format->format) {
	case DRM_FORMAT_C8:
		plane_info->format =
			SURFACE_PIXEL_FORMAT_GRPH_PALETA_256_COLORS;
		break;
	case DRM_FORMAT_RGB565:
		plane_info->format = SURFACE_PIXEL_FORMAT_GRPH_RGB565;
		break;
	case DRM_FORMAT_XRGB8888:
	case DRM_FORMAT_ARGB8888:
		plane_info->format = SURFACE_PIXEL_FORMAT_GRPH_ARGB8888;
		break;
	case DRM_FORMAT_XRGB2101010:
	case DRM_FORMAT_ARGB2101010:
		plane_info->format = SURFACE_PIXEL_FORMAT_GRPH_ARGB2101010;
		break;
	case DRM_FORMAT_XBGR2101010:
	case DRM_FORMAT_ABGR2101010:
		plane_info->format = SURFACE_PIXEL_FORMAT_GRPH_ABGR2101010;
		break;
	case DRM_FORMAT_XBGR8888:
	case DRM_FORMAT_ABGR8888:
		plane_info->format = SURFACE_PIXEL_FORMAT_GRPH_ABGR8888;
		break;
	case DRM_FORMAT_NV21:
		plane_info->format = SURFACE_PIXEL_FORMAT_VIDEO_420_YCbCr;
		break;
	case DRM_FORMAT_NV12:
		plane_info->format = SURFACE_PIXEL_FORMAT_VIDEO_420_YCrCb;
		break;
	case DRM_FORMAT_P010:
		plane_info->format = SURFACE_PIXEL_FORMAT_VIDEO_420_10bpc_YCrCb;
		break;
	case DRM_FORMAT_XRGB16161616F:
	case DRM_FORMAT_ARGB16161616F:
		plane_info->format = SURFACE_PIXEL_FORMAT_GRPH_ARGB16161616F;
		break;
	case DRM_FORMAT_XBGR16161616F:
	case DRM_FORMAT_ABGR16161616F:
		plane_info->format = SURFACE_PIXEL_FORMAT_GRPH_ABGR16161616F;
		break;
	default:
		DRM_ERROR(
			"Unsupported screen format %s\n",
			drm_get_format_name(fb->format->format, &format_name));
		return -EINVAL;
	}

	switch (plane_state->rotation & DRM_MODE_ROTATE_MASK) {
	case DRM_MODE_ROTATE_0:
		plane_info->rotation = ROTATION_ANGLE_0;
		break;
	case DRM_MODE_ROTATE_90:
		plane_info->rotation = ROTATION_ANGLE_90;
		break;
	case DRM_MODE_ROTATE_180:
		plane_info->rotation = ROTATION_ANGLE_180;
		break;
	case DRM_MODE_ROTATE_270:
		plane_info->rotation = ROTATION_ANGLE_270;
		break;
	default:
		plane_info->rotation = ROTATION_ANGLE_0;
		break;
	}

	plane_info->visible = true;
	plane_info->stereo_format = PLANE_STEREO_FORMAT_NONE;

	plane_info->layer_index = 0;

	ret = fill_plane_color_attributes(plane_state, plane_info->format,
					  &plane_info->color_space);
	if (ret)
		return ret;

	ret = fill_plane_buffer_attributes(adev, afb, plane_info->format,
					   plane_info->rotation, tiling_flags,
					   &plane_info->tiling_info,
					   &plane_info->plane_size,
					   &plane_info->dcc, address, tmz_surface,
					   force_disable_dcc);
	if (ret)
		return ret;

	fill_blending_from_plane_state(
		plane_state, &plane_info->per_pixel_alpha,
		&plane_info->global_alpha, &plane_info->global_alpha_value);

	return 0;
}

static int fill_dc_plane_attributes(struct amdgpu_device *adev,
				    struct dc_plane_state *dc_plane_state,
				    struct drm_plane_state *plane_state,
				    struct drm_crtc_state *crtc_state)
{
	struct dm_crtc_state *dm_crtc_state = to_dm_crtc_state(crtc_state);
	struct amdgpu_framebuffer *afb = (struct amdgpu_framebuffer *)plane_state->fb;
	struct dc_scaling_info scaling_info;
	struct dc_plane_info plane_info;
	int ret;
	bool force_disable_dcc = false;

	ret = fill_dc_scaling_info(plane_state, &scaling_info);
	if (ret)
		return ret;

	dc_plane_state->src_rect = scaling_info.src_rect;
	dc_plane_state->dst_rect = scaling_info.dst_rect;
	dc_plane_state->clip_rect = scaling_info.clip_rect;
	dc_plane_state->scaling_quality = scaling_info.scaling_quality;

	force_disable_dcc = adev->asic_type == CHIP_RAVEN && adev->in_suspend;
	ret = fill_dc_plane_info_and_addr(adev, plane_state,
					  afb->tiling_flags,
					  &plane_info,
					  &dc_plane_state->address,
					  afb->tmz_surface,
					  force_disable_dcc);
	if (ret)
		return ret;

	dc_plane_state->format = plane_info.format;
	dc_plane_state->color_space = plane_info.color_space;
	dc_plane_state->format = plane_info.format;
	dc_plane_state->plane_size = plane_info.plane_size;
	dc_plane_state->rotation = plane_info.rotation;
	dc_plane_state->horizontal_mirror = plane_info.horizontal_mirror;
	dc_plane_state->stereo_format = plane_info.stereo_format;
	dc_plane_state->tiling_info = plane_info.tiling_info;
	dc_plane_state->visible = plane_info.visible;
	dc_plane_state->per_pixel_alpha = plane_info.per_pixel_alpha;
	dc_plane_state->global_alpha = plane_info.global_alpha;
	dc_plane_state->global_alpha_value = plane_info.global_alpha_value;
	dc_plane_state->dcc = plane_info.dcc;
	dc_plane_state->layer_index = plane_info.layer_index; // Always returns 0

	/*
	 * Always set input transfer function, since plane state is refreshed
	 * every time.
	 */
	ret = amdgpu_dm_update_plane_color_mgmt(dm_crtc_state, dc_plane_state);
	if (ret)
		return ret;

	return 0;
}

static void update_stream_scaling_settings(const struct drm_display_mode *mode,
					   const struct dm_connector_state *dm_state,
					   struct dc_stream_state *stream)
{
	enum amdgpu_rmx_type rmx_type;

	struct rect src = { 0 }; /* viewport in composition space*/
	struct rect dst = { 0 }; /* stream addressable area */

	/* no mode. nothing to be done */
	if (!mode)
		return;

	/* Full screen scaling by default */
	src.width = mode->hdisplay;
	src.height = mode->vdisplay;
	dst.width = stream->timing.h_addressable;
	dst.height = stream->timing.v_addressable;

	if (dm_state) {
		rmx_type = dm_state->scaling;
		if (rmx_type == RMX_ASPECT || rmx_type == RMX_OFF) {
			if (src.width * dst.height <
					src.height * dst.width) {
				/* height needs less upscaling/more downscaling */
				dst.width = src.width *
						dst.height / src.height;
			} else {
				/* width needs less upscaling/more downscaling */
				dst.height = src.height *
						dst.width / src.width;
			}
		} else if (rmx_type == RMX_CENTER) {
			dst = src;
		}

		dst.x = (stream->timing.h_addressable - dst.width) / 2;
		dst.y = (stream->timing.v_addressable - dst.height) / 2;

		if (dm_state->underscan_enable) {
			dst.x += dm_state->underscan_hborder / 2;
			dst.y += dm_state->underscan_vborder / 2;
			dst.width -= dm_state->underscan_hborder;
			dst.height -= dm_state->underscan_vborder;
		}
	}

	stream->src = src;
	stream->dst = dst;

	DRM_DEBUG_DRIVER("Destination Rectangle x:%d  y:%d  width:%d  height:%d\n",
			dst.x, dst.y, dst.width, dst.height);

}

static enum dc_color_depth
convert_color_depth_from_display_info(const struct drm_connector *connector,
				      bool is_y420, int requested_bpc)
{
	uint8_t bpc;

	if (is_y420) {
		bpc = 8;

		/* Cap display bpc based on HDMI 2.0 HF-VSDB */
		if (connector->display_info.hdmi.y420_dc_modes & DRM_EDID_YCBCR420_DC_48)
			bpc = 16;
		else if (connector->display_info.hdmi.y420_dc_modes & DRM_EDID_YCBCR420_DC_36)
			bpc = 12;
		else if (connector->display_info.hdmi.y420_dc_modes & DRM_EDID_YCBCR420_DC_30)
			bpc = 10;
	} else {
		bpc = (uint8_t)connector->display_info.bpc;
		/* Assume 8 bpc by default if no bpc is specified. */
		bpc = bpc ? bpc : 8;
	}

	if (requested_bpc > 0) {
		/*
		 * Cap display bpc based on the user requested value.
		 *
		 * The value for state->max_bpc may not correctly updated
		 * depending on when the connector gets added to the state
		 * or if this was called outside of atomic check, so it
		 * can't be used directly.
		 */
		bpc = min_t(u8, bpc, requested_bpc);

		/* Round down to the nearest even number. */
		bpc = bpc - (bpc & 1);
	}

	switch (bpc) {
	case 0:
		/*
		 * Temporary Work around, DRM doesn't parse color depth for
		 * EDID revision before 1.4
		 * TODO: Fix edid parsing
		 */
		return COLOR_DEPTH_888;
	case 6:
		return COLOR_DEPTH_666;
	case 8:
		return COLOR_DEPTH_888;
	case 10:
		return COLOR_DEPTH_101010;
	case 12:
		return COLOR_DEPTH_121212;
	case 14:
		return COLOR_DEPTH_141414;
	case 16:
		return COLOR_DEPTH_161616;
	default:
		return COLOR_DEPTH_UNDEFINED;
	}
}

static enum dc_aspect_ratio
get_aspect_ratio(const struct drm_display_mode *mode_in)
{
	/* 1-1 mapping, since both enums follow the HDMI spec. */
	return (enum dc_aspect_ratio) mode_in->picture_aspect_ratio;
}

static enum dc_color_space
get_output_color_space(const struct dc_crtc_timing *dc_crtc_timing)
{
	enum dc_color_space color_space = COLOR_SPACE_SRGB;

	switch (dc_crtc_timing->pixel_encoding)	{
	case PIXEL_ENCODING_YCBCR422:
	case PIXEL_ENCODING_YCBCR444:
	case PIXEL_ENCODING_YCBCR420:
	{
		/*
		 * 27030khz is the separation point between HDTV and SDTV
		 * according to HDMI spec, we use YCbCr709 and YCbCr601
		 * respectively
		 */
		if (dc_crtc_timing->pix_clk_100hz > 270300) {
			if (dc_crtc_timing->flags.Y_ONLY)
				color_space =
					COLOR_SPACE_YCBCR709_LIMITED;
			else
				color_space = COLOR_SPACE_YCBCR709;
		} else {
			if (dc_crtc_timing->flags.Y_ONLY)
				color_space =
					COLOR_SPACE_YCBCR601_LIMITED;
			else
				color_space = COLOR_SPACE_YCBCR601;
		}

	}
	break;
	case PIXEL_ENCODING_RGB:
		color_space = COLOR_SPACE_SRGB;
		break;

	default:
		WARN_ON(1);
		break;
	}

	return color_space;
}

static bool adjust_colour_depth_from_display_info(
	struct dc_crtc_timing *timing_out,
	const struct drm_display_info *info)
{
	enum dc_color_depth depth = timing_out->display_color_depth;
	int normalized_clk;
	do {
		normalized_clk = timing_out->pix_clk_100hz / 10;
		/* YCbCr 4:2:0 requires additional adjustment of 1/2 */
		if (timing_out->pixel_encoding == PIXEL_ENCODING_YCBCR420)
			normalized_clk /= 2;
		/* Adjusting pix clock following on HDMI spec based on colour depth */
		switch (depth) {
		case COLOR_DEPTH_888:
			break;
		case COLOR_DEPTH_101010:
			normalized_clk = (normalized_clk * 30) / 24;
			break;
		case COLOR_DEPTH_121212:
			normalized_clk = (normalized_clk * 36) / 24;
			break;
		case COLOR_DEPTH_161616:
			normalized_clk = (normalized_clk * 48) / 24;
			break;
		default:
			/* The above depths are the only ones valid for HDMI. */
			return false;
		}
		if (normalized_clk <= info->max_tmds_clock) {
			timing_out->display_color_depth = depth;
			return true;
		}
	} while (--depth > COLOR_DEPTH_666);
	return false;
}

static void fill_stream_properties_from_drm_display_mode(
	struct dc_stream_state *stream,
	const struct drm_display_mode *mode_in,
	const struct drm_connector *connector,
	const struct drm_connector_state *connector_state,
	const struct dc_stream_state *old_stream,
	int requested_bpc)
{
	struct dc_crtc_timing *timing_out = &stream->timing;
	const struct drm_display_info *info = &connector->display_info;
	struct amdgpu_dm_connector *aconnector = to_amdgpu_dm_connector(connector);
	struct hdmi_vendor_infoframe hv_frame;
	struct hdmi_avi_infoframe avi_frame;

	memset(&hv_frame, 0, sizeof(hv_frame));
	memset(&avi_frame, 0, sizeof(avi_frame));

	timing_out->h_border_left = 0;
	timing_out->h_border_right = 0;
	timing_out->v_border_top = 0;
	timing_out->v_border_bottom = 0;
	/* TODO: un-hardcode */
	if (drm_mode_is_420_only(info, mode_in)
			&& stream->signal == SIGNAL_TYPE_HDMI_TYPE_A)
		timing_out->pixel_encoding = PIXEL_ENCODING_YCBCR420;
	else if (drm_mode_is_420_also(info, mode_in)
			&& aconnector->force_yuv420_output)
		timing_out->pixel_encoding = PIXEL_ENCODING_YCBCR420;
	else if ((connector->display_info.color_formats & DRM_COLOR_FORMAT_YCRCB444)
			&& stream->signal == SIGNAL_TYPE_HDMI_TYPE_A)
		timing_out->pixel_encoding = PIXEL_ENCODING_YCBCR444;
	else
		timing_out->pixel_encoding = PIXEL_ENCODING_RGB;

	timing_out->timing_3d_format = TIMING_3D_FORMAT_NONE;
	timing_out->display_color_depth = convert_color_depth_from_display_info(
		connector,
		(timing_out->pixel_encoding == PIXEL_ENCODING_YCBCR420),
		requested_bpc);
	timing_out->scan_type = SCANNING_TYPE_NODATA;
	timing_out->hdmi_vic = 0;

	if(old_stream) {
		timing_out->vic = old_stream->timing.vic;
		timing_out->flags.HSYNC_POSITIVE_POLARITY = old_stream->timing.flags.HSYNC_POSITIVE_POLARITY;
		timing_out->flags.VSYNC_POSITIVE_POLARITY = old_stream->timing.flags.VSYNC_POSITIVE_POLARITY;
	} else {
		timing_out->vic = drm_match_cea_mode(mode_in);
		if (mode_in->flags & DRM_MODE_FLAG_PHSYNC)
			timing_out->flags.HSYNC_POSITIVE_POLARITY = 1;
		if (mode_in->flags & DRM_MODE_FLAG_PVSYNC)
			timing_out->flags.VSYNC_POSITIVE_POLARITY = 1;
	}

	if (stream->signal == SIGNAL_TYPE_HDMI_TYPE_A) {
		drm_hdmi_avi_infoframe_from_display_mode(&avi_frame, (struct drm_connector *)connector, mode_in);
		timing_out->vic = avi_frame.video_code;
		drm_hdmi_vendor_infoframe_from_display_mode(&hv_frame, (struct drm_connector *)connector, mode_in);
		timing_out->hdmi_vic = hv_frame.vic;
	}

	timing_out->h_addressable = mode_in->crtc_hdisplay;
	timing_out->h_total = mode_in->crtc_htotal;
	timing_out->h_sync_width =
		mode_in->crtc_hsync_end - mode_in->crtc_hsync_start;
	timing_out->h_front_porch =
		mode_in->crtc_hsync_start - mode_in->crtc_hdisplay;
	timing_out->v_total = mode_in->crtc_vtotal;
	timing_out->v_addressable = mode_in->crtc_vdisplay;
	timing_out->v_front_porch =
		mode_in->crtc_vsync_start - mode_in->crtc_vdisplay;
	timing_out->v_sync_width =
		mode_in->crtc_vsync_end - mode_in->crtc_vsync_start;
	timing_out->pix_clk_100hz = mode_in->crtc_clock * 10;
	timing_out->aspect_ratio = get_aspect_ratio(mode_in);

	stream->output_color_space = get_output_color_space(timing_out);

	stream->out_transfer_func->type = TF_TYPE_PREDEFINED;
	stream->out_transfer_func->tf = TRANSFER_FUNCTION_SRGB;
	if (stream->signal == SIGNAL_TYPE_HDMI_TYPE_A) {
		if (!adjust_colour_depth_from_display_info(timing_out, info) &&
		    drm_mode_is_420_also(info, mode_in) &&
		    timing_out->pixel_encoding != PIXEL_ENCODING_YCBCR420) {
			timing_out->pixel_encoding = PIXEL_ENCODING_YCBCR420;
			adjust_colour_depth_from_display_info(timing_out, info);
		}
	}
}

static void fill_audio_info(struct audio_info *audio_info,
			    const struct drm_connector *drm_connector,
			    const struct dc_sink *dc_sink)
{
	int i = 0;
	int cea_revision = 0;
	const struct dc_edid_caps *edid_caps = &dc_sink->edid_caps;

	audio_info->manufacture_id = edid_caps->manufacturer_id;
	audio_info->product_id = edid_caps->product_id;

	cea_revision = drm_connector->display_info.cea_rev;

	strscpy(audio_info->display_name,
		edid_caps->display_name,
		AUDIO_INFO_DISPLAY_NAME_SIZE_IN_CHARS);

	if (cea_revision >= 3) {
		audio_info->mode_count = edid_caps->audio_mode_count;

		for (i = 0; i < audio_info->mode_count; ++i) {
			audio_info->modes[i].format_code =
					(enum audio_format_code)
					(edid_caps->audio_modes[i].format_code);
			audio_info->modes[i].channel_count =
					edid_caps->audio_modes[i].channel_count;
			audio_info->modes[i].sample_rates.all =
					edid_caps->audio_modes[i].sample_rate;
			audio_info->modes[i].sample_size =
					edid_caps->audio_modes[i].sample_size;
		}
	}

	audio_info->flags.all = edid_caps->speaker_flags;

	/* TODO: We only check for the progressive mode, check for interlace mode too */
	if (drm_connector->latency_present[0]) {
		audio_info->video_latency = drm_connector->video_latency[0];
		audio_info->audio_latency = drm_connector->audio_latency[0];
	}

	/* TODO: For DP, video and audio latency should be calculated from DPCD caps */

}

static void
copy_crtc_timing_for_drm_display_mode(const struct drm_display_mode *src_mode,
				      struct drm_display_mode *dst_mode)
{
	dst_mode->crtc_hdisplay = src_mode->crtc_hdisplay;
	dst_mode->crtc_vdisplay = src_mode->crtc_vdisplay;
	dst_mode->crtc_clock = src_mode->crtc_clock;
	dst_mode->crtc_hblank_start = src_mode->crtc_hblank_start;
	dst_mode->crtc_hblank_end = src_mode->crtc_hblank_end;
	dst_mode->crtc_hsync_start =  src_mode->crtc_hsync_start;
	dst_mode->crtc_hsync_end = src_mode->crtc_hsync_end;
	dst_mode->crtc_htotal = src_mode->crtc_htotal;
	dst_mode->crtc_hskew = src_mode->crtc_hskew;
	dst_mode->crtc_vblank_start = src_mode->crtc_vblank_start;
	dst_mode->crtc_vblank_end = src_mode->crtc_vblank_end;
	dst_mode->crtc_vsync_start = src_mode->crtc_vsync_start;
	dst_mode->crtc_vsync_end = src_mode->crtc_vsync_end;
	dst_mode->crtc_vtotal = src_mode->crtc_vtotal;
}

static void
decide_crtc_timing_for_drm_display_mode(struct drm_display_mode *drm_mode,
					const struct drm_display_mode *native_mode,
					bool scale_enabled)
{
	if (scale_enabled) {
		copy_crtc_timing_for_drm_display_mode(native_mode, drm_mode);
	} else if (native_mode->clock == drm_mode->clock &&
			native_mode->htotal == drm_mode->htotal &&
			native_mode->vtotal == drm_mode->vtotal) {
		copy_crtc_timing_for_drm_display_mode(native_mode, drm_mode);
	} else {
		/* no scaling nor amdgpu inserted, no need to patch */
	}
}

static struct dc_sink *
create_fake_sink(struct amdgpu_dm_connector *aconnector)
{
	struct dc_sink_init_data sink_init_data = { 0 };
	struct dc_sink *sink = NULL;
	sink_init_data.link = aconnector->dc_link;
	sink_init_data.sink_signal = aconnector->dc_link->connector_signal;

	sink = dc_sink_create(&sink_init_data);
	if (!sink) {
		DRM_ERROR("Failed to create sink!\n");
		return NULL;
	}
	sink->sink_signal = SIGNAL_TYPE_VIRTUAL;

	return sink;
}

static void set_multisync_trigger_params(
		struct dc_stream_state *stream)
{
	if (stream->triggered_crtc_reset.enabled) {
		stream->triggered_crtc_reset.event = CRTC_EVENT_VSYNC_RISING;
		stream->triggered_crtc_reset.delay = TRIGGER_DELAY_NEXT_LINE;
	}
}

static void set_master_stream(struct dc_stream_state *stream_set[],
			      int stream_count)
{
	int j, highest_rfr = 0, master_stream = 0;

	for (j = 0;  j < stream_count; j++) {
		if (stream_set[j] && stream_set[j]->triggered_crtc_reset.enabled) {
			int refresh_rate = 0;

			refresh_rate = (stream_set[j]->timing.pix_clk_100hz*100)/
				(stream_set[j]->timing.h_total*stream_set[j]->timing.v_total);
			if (refresh_rate > highest_rfr) {
				highest_rfr = refresh_rate;
				master_stream = j;
			}
		}
	}
	for (j = 0;  j < stream_count; j++) {
		if (stream_set[j])
			stream_set[j]->triggered_crtc_reset.event_source = stream_set[master_stream];
	}
}

static void dm_enable_per_frame_crtc_master_sync(struct dc_state *context)
{
	int i = 0;

	if (context->stream_count < 2)
		return;
	for (i = 0; i < context->stream_count ; i++) {
		if (!context->streams[i])
			continue;
		/*
		 * TODO: add a function to read AMD VSDB bits and set
		 * crtc_sync_master.multi_sync_enabled flag
		 * For now it's set to false
		 */
		set_multisync_trigger_params(context->streams[i]);
	}
	set_master_stream(context->streams, context->stream_count);
}

static struct dc_stream_state *
create_stream_for_sink(struct amdgpu_dm_connector *aconnector,
		       const struct drm_display_mode *drm_mode,
		       const struct dm_connector_state *dm_state,
		       const struct dc_stream_state *old_stream,
		       int requested_bpc)
{
	struct drm_display_mode *preferred_mode = NULL;
	struct drm_connector *drm_connector;
	const struct drm_connector_state *con_state =
		dm_state ? &dm_state->base : NULL;
	struct dc_stream_state *stream = NULL;
	struct drm_display_mode mode = *drm_mode;
	bool native_mode_found = false;
	bool scale = dm_state ? (dm_state->scaling != RMX_OFF) : false;
	int mode_refresh;
	int preferred_refresh = 0;
#if defined(CONFIG_DRM_AMD_DC_DCN)
	struct dsc_dec_dpcd_caps dsc_caps;
	uint32_t link_bandwidth_kbps;
#endif
	struct dc_sink *sink = NULL;
	if (aconnector == NULL) {
		DRM_ERROR("aconnector is NULL!\n");
		return stream;
	}

	drm_connector = &aconnector->base;

	if (!aconnector->dc_sink) {
		sink = create_fake_sink(aconnector);
		if (!sink)
			return stream;
	} else {
		sink = aconnector->dc_sink;
		dc_sink_retain(sink);
	}

	stream = dc_create_stream_for_sink(sink);

	if (stream == NULL) {
		DRM_ERROR("Failed to create stream for sink!\n");
		goto finish;
	}

	stream->dm_stream_context = aconnector;

	stream->timing.flags.LTE_340MCSC_SCRAMBLE =
		drm_connector->display_info.hdmi.scdc.scrambling.low_rates;

	list_for_each_entry(preferred_mode, &aconnector->base.modes, head) {
		/* Search for preferred mode */
		if (preferred_mode->type & DRM_MODE_TYPE_PREFERRED) {
			native_mode_found = true;
			break;
		}
	}
	if (!native_mode_found)
		preferred_mode = list_first_entry_or_null(
				&aconnector->base.modes,
				struct drm_display_mode,
				head);

	mode_refresh = drm_mode_vrefresh(&mode);

	if (preferred_mode == NULL) {
		/*
		 * This may not be an error, the use case is when we have no
		 * usermode calls to reset and set mode upon hotplug. In this
		 * case, we call set mode ourselves to restore the previous mode
		 * and the modelist may not be filled in in time.
		 */
		DRM_DEBUG_DRIVER("No preferred mode found\n");
	} else {
		decide_crtc_timing_for_drm_display_mode(
				&mode, preferred_mode,
				dm_state ? (dm_state->scaling != RMX_OFF) : false);
		preferred_refresh = drm_mode_vrefresh(preferred_mode);
	}

	if (!dm_state)
		drm_mode_set_crtcinfo(&mode, 0);

	/*
	* If scaling is enabled and refresh rate didn't change
	* we copy the vic and polarities of the old timings
	*/
	if (!scale || mode_refresh != preferred_refresh)
		fill_stream_properties_from_drm_display_mode(stream,
			&mode, &aconnector->base, con_state, NULL, requested_bpc);
	else
		fill_stream_properties_from_drm_display_mode(stream,
			&mode, &aconnector->base, con_state, old_stream, requested_bpc);

	stream->timing.flags.DSC = 0;

	if (aconnector->dc_link && sink->sink_signal == SIGNAL_TYPE_DISPLAY_PORT) {
#if defined(CONFIG_DRM_AMD_DC_DCN)
		dc_dsc_parse_dsc_dpcd(aconnector->dc_link->ctx->dc,
				      aconnector->dc_link->dpcd_caps.dsc_caps.dsc_basic_caps.raw,
				      aconnector->dc_link->dpcd_caps.dsc_caps.dsc_branch_decoder_caps.raw,
				      &dsc_caps);
		link_bandwidth_kbps = dc_link_bandwidth_kbps(aconnector->dc_link,
							     dc_link_get_link_cap(aconnector->dc_link));

		if (aconnector->dsc_settings.dsc_force_enable != DSC_CLK_FORCE_DISABLE && dsc_caps.is_dsc_supported) {
			/* Set DSC policy according to dsc_clock_en */
			dc_dsc_policy_set_enable_dsc_when_not_needed(
				aconnector->dsc_settings.dsc_force_enable == DSC_CLK_FORCE_ENABLE);

			if (dc_dsc_compute_config(aconnector->dc_link->ctx->dc->res_pool->dscs[0],
						  &dsc_caps,
						  aconnector->dc_link->ctx->dc->debug.dsc_min_slice_height_override,
						  0,
						  link_bandwidth_kbps,
						  &stream->timing,
						  &stream->timing.dsc_cfg))
				stream->timing.flags.DSC = 1;
			/* Overwrite the stream flag if DSC is enabled through debugfs */
			if (aconnector->dsc_settings.dsc_force_enable == DSC_CLK_FORCE_ENABLE)
				stream->timing.flags.DSC = 1;

			if (stream->timing.flags.DSC && aconnector->dsc_settings.dsc_num_slices_h)
				stream->timing.dsc_cfg.num_slices_h = aconnector->dsc_settings.dsc_num_slices_h;

			if (stream->timing.flags.DSC && aconnector->dsc_settings.dsc_num_slices_v)
				stream->timing.dsc_cfg.num_slices_v = aconnector->dsc_settings.dsc_num_slices_v;

			if (stream->timing.flags.DSC && aconnector->dsc_settings.dsc_bits_per_pixel)
				stream->timing.dsc_cfg.bits_per_pixel = aconnector->dsc_settings.dsc_bits_per_pixel;
		}
#endif
	}

	update_stream_scaling_settings(&mode, dm_state, stream);

	fill_audio_info(
		&stream->audio_info,
		drm_connector,
		sink);

	update_stream_signal(stream, sink);

	if (stream->signal == SIGNAL_TYPE_HDMI_TYPE_A)
		mod_build_hf_vsif_infopacket(stream, &stream->vsp_infopacket);

	if (stream->link->psr_settings.psr_feature_enabled) {
		//
		// should decide stream support vsc sdp colorimetry capability
		// before building vsc info packet
		//
		stream->use_vsc_sdp_for_colorimetry = false;
		if (aconnector->dc_sink->sink_signal == SIGNAL_TYPE_DISPLAY_PORT_MST) {
			stream->use_vsc_sdp_for_colorimetry =
				aconnector->dc_sink->is_vsc_sdp_colorimetry_supported;
		} else {
			if (stream->link->dpcd_caps.dprx_feature.bits.VSC_SDP_COLORIMETRY_SUPPORTED)
				stream->use_vsc_sdp_for_colorimetry = true;
		}
		mod_build_vsc_infopacket(stream, &stream->vsc_infopacket);
	}
finish:
	dc_sink_release(sink);

	return stream;
}

static void amdgpu_dm_crtc_destroy(struct drm_crtc *crtc)
{
	drm_crtc_cleanup(crtc);
	kfree(crtc);
}

static void dm_crtc_destroy_state(struct drm_crtc *crtc,
				  struct drm_crtc_state *state)
{
	struct dm_crtc_state *cur = to_dm_crtc_state(state);

	/* TODO Destroy dc_stream objects are stream object is flattened */
	if (cur->stream)
		dc_stream_release(cur->stream);


	__drm_atomic_helper_crtc_destroy_state(state);


	kfree(state);
}

static void dm_crtc_reset_state(struct drm_crtc *crtc)
{
	struct dm_crtc_state *state;

	if (crtc->state)
		dm_crtc_destroy_state(crtc, crtc->state);

	state = kzalloc(sizeof(*state), GFP_KERNEL);
	if (WARN_ON(!state))
		return;

	__drm_atomic_helper_crtc_reset(crtc, &state->base);
}

static struct drm_crtc_state *
dm_crtc_duplicate_state(struct drm_crtc *crtc)
{
	struct dm_crtc_state *state, *cur;

	cur = to_dm_crtc_state(crtc->state);

	if (WARN_ON(!crtc->state))
		return NULL;

	state = kzalloc(sizeof(*state), GFP_KERNEL);
	if (!state)
		return NULL;

	__drm_atomic_helper_crtc_duplicate_state(crtc, &state->base);

	if (cur->stream) {
		state->stream = cur->stream;
		dc_stream_retain(state->stream);
	}

	state->active_planes = cur->active_planes;
	state->vrr_infopacket = cur->vrr_infopacket;
	state->abm_level = cur->abm_level;
	state->vrr_supported = cur->vrr_supported;
	state->freesync_config = cur->freesync_config;
	state->crc_src = cur->crc_src;
	state->cm_has_degamma = cur->cm_has_degamma;
	state->cm_is_degamma_srgb = cur->cm_is_degamma_srgb;
#ifdef CONFIG_DEBUG_FS
	state->crc_window = cur->crc_window;
#endif
	/* TODO Duplicate dc_stream after objects are stream object is flattened */

	return &state->base;
}

#ifdef CONFIG_DEBUG_FS
static int amdgpu_dm_crtc_atomic_set_property(struct drm_crtc *crtc,
					    struct drm_crtc_state *crtc_state,
					    struct drm_property *property,
					    uint64_t val)
{
	struct drm_device *dev = crtc->dev;
	struct amdgpu_device *adev = drm_to_adev(dev);
	struct dm_crtc_state *dm_new_state =
		to_dm_crtc_state(crtc_state);

	if (property == adev->dm.crc_win_x_start_property)
		dm_new_state->crc_window.x_start = val;
	else if (property == adev->dm.crc_win_y_start_property)
		dm_new_state->crc_window.y_start = val;
	else if (property == adev->dm.crc_win_x_end_property)
		dm_new_state->crc_window.x_end = val;
	else if (property == adev->dm.crc_win_y_end_property)
		dm_new_state->crc_window.y_end = val;
	else
		return -EINVAL;

	return 0;
}

static int amdgpu_dm_crtc_atomic_get_property(struct drm_crtc *crtc,
					    const struct drm_crtc_state *state,
					    struct drm_property *property,
					    uint64_t *val)
{
	struct drm_device *dev = crtc->dev;
	struct amdgpu_device *adev = drm_to_adev(dev);
	struct dm_crtc_state *dm_state =
		to_dm_crtc_state(state);

	if (property == adev->dm.crc_win_x_start_property)
		*val = dm_state->crc_window.x_start;
	else if (property == adev->dm.crc_win_y_start_property)
		*val = dm_state->crc_window.y_start;
	else if (property == adev->dm.crc_win_x_end_property)
		*val = dm_state->crc_window.x_end;
	else if (property == adev->dm.crc_win_y_end_property)
		*val = dm_state->crc_window.y_end;
	else
		return -EINVAL;

	return 0;
}
#endif

static inline int dm_set_vupdate_irq(struct drm_crtc *crtc, bool enable)
{
	enum dc_irq_source irq_source;
	struct amdgpu_crtc *acrtc = to_amdgpu_crtc(crtc);
	struct amdgpu_device *adev = drm_to_adev(crtc->dev);
	int rc;

	irq_source = IRQ_TYPE_VUPDATE + acrtc->otg_inst;

	rc = dc_interrupt_set(adev->dm.dc, irq_source, enable) ? 0 : -EBUSY;

	DRM_DEBUG_DRIVER("crtc %d - vupdate irq %sabling: r=%d\n",
			 acrtc->crtc_id, enable ? "en" : "dis", rc);
	return rc;
}

static inline int dm_set_vblank(struct drm_crtc *crtc, bool enable)
{
	enum dc_irq_source irq_source;
	struct amdgpu_crtc *acrtc = to_amdgpu_crtc(crtc);
	struct amdgpu_device *adev = drm_to_adev(crtc->dev);
	struct dm_crtc_state *acrtc_state = to_dm_crtc_state(crtc->state);
	int rc = 0;

	if (enable) {
		/* vblank irq on -> Only need vupdate irq in vrr mode */
		if (amdgpu_dm_vrr_active(acrtc_state))
			rc = dm_set_vupdate_irq(crtc, true);
	} else {
		/* vblank irq off -> vupdate irq off */
		rc = dm_set_vupdate_irq(crtc, false);
	}

	if (rc)
		return rc;

	irq_source = IRQ_TYPE_VBLANK + acrtc->otg_inst;
	return dc_interrupt_set(adev->dm.dc, irq_source, enable) ? 0 : -EBUSY;
}

static int dm_enable_vblank(struct drm_crtc *crtc)
{
	return dm_set_vblank(crtc, true);
}

static void dm_disable_vblank(struct drm_crtc *crtc)
{
	dm_set_vblank(crtc, false);
}

/* Implemented only the options currently availible for the driver */
static const struct drm_crtc_funcs amdgpu_dm_crtc_funcs = {
	.reset = dm_crtc_reset_state,
	.destroy = amdgpu_dm_crtc_destroy,
	.gamma_set = drm_atomic_helper_legacy_gamma_set,
	.set_config = drm_atomic_helper_set_config,
	.page_flip = drm_atomic_helper_page_flip,
	.atomic_duplicate_state = dm_crtc_duplicate_state,
	.atomic_destroy_state = dm_crtc_destroy_state,
	.set_crc_source = amdgpu_dm_crtc_set_crc_source,
	.verify_crc_source = amdgpu_dm_crtc_verify_crc_source,
	.get_crc_sources = amdgpu_dm_crtc_get_crc_sources,
	.get_vblank_counter = amdgpu_get_vblank_counter_kms,
	.enable_vblank = dm_enable_vblank,
	.disable_vblank = dm_disable_vblank,
	.get_vblank_timestamp = drm_crtc_vblank_helper_get_vblank_timestamp,
#ifdef CONFIG_DEBUG_FS
	.atomic_set_property = amdgpu_dm_crtc_atomic_set_property,
	.atomic_get_property = amdgpu_dm_crtc_atomic_get_property,
#endif
};

static enum drm_connector_status
amdgpu_dm_connector_detect(struct drm_connector *connector, bool force)
{
	bool connected;
	struct amdgpu_dm_connector *aconnector = to_amdgpu_dm_connector(connector);

	/*
	 * Notes:
	 * 1. This interface is NOT called in context of HPD irq.
	 * 2. This interface *is called* in context of user-mode ioctl. Which
	 * makes it a bad place for *any* MST-related activity.
	 */

	if (aconnector->base.force == DRM_FORCE_UNSPECIFIED &&
	    !aconnector->fake_enable)
		connected = (aconnector->dc_sink != NULL);
	else
		connected = (aconnector->base.force == DRM_FORCE_ON);

	update_subconnector_property(aconnector);

	return (connected ? connector_status_connected :
			connector_status_disconnected);
}

int amdgpu_dm_connector_atomic_set_property(struct drm_connector *connector,
					    struct drm_connector_state *connector_state,
					    struct drm_property *property,
					    uint64_t val)
{
	struct drm_device *dev = connector->dev;
	struct amdgpu_device *adev = drm_to_adev(dev);
	struct dm_connector_state *dm_old_state =
		to_dm_connector_state(connector->state);
	struct dm_connector_state *dm_new_state =
		to_dm_connector_state(connector_state);

	int ret = -EINVAL;

	if (property == dev->mode_config.scaling_mode_property) {
		enum amdgpu_rmx_type rmx_type;

		switch (val) {
		case DRM_MODE_SCALE_CENTER:
			rmx_type = RMX_CENTER;
			break;
		case DRM_MODE_SCALE_ASPECT:
			rmx_type = RMX_ASPECT;
			break;
		case DRM_MODE_SCALE_FULLSCREEN:
			rmx_type = RMX_FULL;
			break;
		case DRM_MODE_SCALE_NONE:
		default:
			rmx_type = RMX_OFF;
			break;
		}

		if (dm_old_state->scaling == rmx_type)
			return 0;

		dm_new_state->scaling = rmx_type;
		ret = 0;
	} else if (property == adev->mode_info.underscan_hborder_property) {
		dm_new_state->underscan_hborder = val;
		ret = 0;
	} else if (property == adev->mode_info.underscan_vborder_property) {
		dm_new_state->underscan_vborder = val;
		ret = 0;
	} else if (property == adev->mode_info.underscan_property) {
		dm_new_state->underscan_enable = val;
		ret = 0;
	} else if (property == adev->mode_info.abm_level_property) {
		dm_new_state->abm_level = val;
		ret = 0;
	}

	return ret;
}

int amdgpu_dm_connector_atomic_get_property(struct drm_connector *connector,
					    const struct drm_connector_state *state,
					    struct drm_property *property,
					    uint64_t *val)
{
	struct drm_device *dev = connector->dev;
	struct amdgpu_device *adev = drm_to_adev(dev);
	struct dm_connector_state *dm_state =
		to_dm_connector_state(state);
	int ret = -EINVAL;

	if (property == dev->mode_config.scaling_mode_property) {
		switch (dm_state->scaling) {
		case RMX_CENTER:
			*val = DRM_MODE_SCALE_CENTER;
			break;
		case RMX_ASPECT:
			*val = DRM_MODE_SCALE_ASPECT;
			break;
		case RMX_FULL:
			*val = DRM_MODE_SCALE_FULLSCREEN;
			break;
		case RMX_OFF:
		default:
			*val = DRM_MODE_SCALE_NONE;
			break;
		}
		ret = 0;
	} else if (property == adev->mode_info.underscan_hborder_property) {
		*val = dm_state->underscan_hborder;
		ret = 0;
	} else if (property == adev->mode_info.underscan_vborder_property) {
		*val = dm_state->underscan_vborder;
		ret = 0;
	} else if (property == adev->mode_info.underscan_property) {
		*val = dm_state->underscan_enable;
		ret = 0;
	} else if (property == adev->mode_info.abm_level_property) {
		*val = dm_state->abm_level;
		ret = 0;
	}

	return ret;
}

static void amdgpu_dm_connector_unregister(struct drm_connector *connector)
{
	struct amdgpu_dm_connector *amdgpu_dm_connector = to_amdgpu_dm_connector(connector);

	drm_dp_aux_unregister(&amdgpu_dm_connector->dm_dp_aux.aux);
}

static void amdgpu_dm_connector_destroy(struct drm_connector *connector)
{
	struct amdgpu_dm_connector *aconnector = to_amdgpu_dm_connector(connector);
	const struct dc_link *link = aconnector->dc_link;
	struct amdgpu_device *adev = drm_to_adev(connector->dev);
	struct amdgpu_display_manager *dm = &adev->dm;

	/*
	 * Call only if mst_mgr was iniitalized before since it's not done
	 * for all connector types.
	 */
	if (aconnector->mst_mgr.dev)
		drm_dp_mst_topology_mgr_destroy(&aconnector->mst_mgr);

#if defined(CONFIG_BACKLIGHT_CLASS_DEVICE) ||\
	defined(CONFIG_BACKLIGHT_CLASS_DEVICE_MODULE)

	if ((link->connector_signal & (SIGNAL_TYPE_EDP | SIGNAL_TYPE_LVDS)) &&
	    link->type != dc_connection_none &&
	    dm->backlight_dev) {
		backlight_device_unregister(dm->backlight_dev);
		dm->backlight_dev = NULL;
	}
#endif

	if (aconnector->dc_em_sink)
		dc_sink_release(aconnector->dc_em_sink);
	aconnector->dc_em_sink = NULL;
	if (aconnector->dc_sink)
		dc_sink_release(aconnector->dc_sink);
	aconnector->dc_sink = NULL;

	drm_dp_cec_unregister_connector(&aconnector->dm_dp_aux.aux);
	drm_connector_unregister(connector);
	drm_connector_cleanup(connector);
	if (aconnector->i2c) {
		i2c_del_adapter(&aconnector->i2c->base);
		kfree(aconnector->i2c);
	}
	kfree(aconnector->dm_dp_aux.aux.name);

	kfree(connector);
}

void amdgpu_dm_connector_funcs_reset(struct drm_connector *connector)
{
	struct dm_connector_state *state =
		to_dm_connector_state(connector->state);

	if (connector->state)
		__drm_atomic_helper_connector_destroy_state(connector->state);

	kfree(state);

	state = kzalloc(sizeof(*state), GFP_KERNEL);

	if (state) {
		state->scaling = RMX_OFF;
		state->underscan_enable = false;
		state->underscan_hborder = 0;
		state->underscan_vborder = 0;
		state->base.max_requested_bpc = 8;
		state->vcpi_slots = 0;
		state->pbn = 0;
		if (connector->connector_type == DRM_MODE_CONNECTOR_eDP)
			state->abm_level = amdgpu_dm_abm_level;

		__drm_atomic_helper_connector_reset(connector, &state->base);
	}
}

struct drm_connector_state *
amdgpu_dm_connector_atomic_duplicate_state(struct drm_connector *connector)
{
	struct dm_connector_state *state =
		to_dm_connector_state(connector->state);

	struct dm_connector_state *new_state =
			kmemdup(state, sizeof(*state), GFP_KERNEL);

	if (!new_state)
		return NULL;

	__drm_atomic_helper_connector_duplicate_state(connector, &new_state->base);

	new_state->freesync_capable = state->freesync_capable;
	new_state->abm_level = state->abm_level;
	new_state->scaling = state->scaling;
	new_state->underscan_enable = state->underscan_enable;
	new_state->underscan_hborder = state->underscan_hborder;
	new_state->underscan_vborder = state->underscan_vborder;
	new_state->vcpi_slots = state->vcpi_slots;
	new_state->pbn = state->pbn;
	return &new_state->base;
}

static int
amdgpu_dm_connector_late_register(struct drm_connector *connector)
{
	struct amdgpu_dm_connector *amdgpu_dm_connector =
		to_amdgpu_dm_connector(connector);
	int r;

	if ((connector->connector_type == DRM_MODE_CONNECTOR_DisplayPort) ||
	    (connector->connector_type == DRM_MODE_CONNECTOR_eDP)) {
		amdgpu_dm_connector->dm_dp_aux.aux.dev = connector->kdev;
		r = drm_dp_aux_register(&amdgpu_dm_connector->dm_dp_aux.aux);
		if (r)
			return r;
	}

#if defined(CONFIG_DEBUG_FS)
	connector_debugfs_init(amdgpu_dm_connector);
#endif

	return 0;
}

static const struct drm_connector_funcs amdgpu_dm_connector_funcs = {
	.reset = amdgpu_dm_connector_funcs_reset,
	.detect = amdgpu_dm_connector_detect,
	.fill_modes = drm_helper_probe_single_connector_modes,
	.destroy = amdgpu_dm_connector_destroy,
	.atomic_duplicate_state = amdgpu_dm_connector_atomic_duplicate_state,
	.atomic_destroy_state = drm_atomic_helper_connector_destroy_state,
	.atomic_set_property = amdgpu_dm_connector_atomic_set_property,
	.atomic_get_property = amdgpu_dm_connector_atomic_get_property,
	.late_register = amdgpu_dm_connector_late_register,
	.early_unregister = amdgpu_dm_connector_unregister
};

static int get_modes(struct drm_connector *connector)
{
	return amdgpu_dm_connector_get_modes(connector);
}

static void create_eml_sink(struct amdgpu_dm_connector *aconnector)
{
	struct dc_sink_init_data init_params = {
			.link = aconnector->dc_link,
			.sink_signal = SIGNAL_TYPE_VIRTUAL
	};
	struct edid *edid;

	if (!aconnector->base.edid_blob_ptr) {
		DRM_ERROR("No EDID firmware found on connector: %s ,forcing to OFF!\n",
				aconnector->base.name);

		aconnector->base.force = DRM_FORCE_OFF;
		aconnector->base.override_edid = false;
		return;
	}

	edid = (struct edid *) aconnector->base.edid_blob_ptr->data;

	aconnector->edid = edid;

	aconnector->dc_em_sink = dc_link_add_remote_sink(
		aconnector->dc_link,
		(uint8_t *)edid,
		(edid->extensions + 1) * EDID_LENGTH,
		&init_params);

	if (aconnector->base.force == DRM_FORCE_ON) {
		aconnector->dc_sink = aconnector->dc_link->local_sink ?
		aconnector->dc_link->local_sink :
		aconnector->dc_em_sink;
		dc_sink_retain(aconnector->dc_sink);
	}
}

static void handle_edid_mgmt(struct amdgpu_dm_connector *aconnector)
{
	struct dc_link *link = (struct dc_link *)aconnector->dc_link;

	/*
	 * In case of headless boot with force on for DP managed connector
	 * Those settings have to be != 0 to get initial modeset
	 */
	if (link->connector_signal == SIGNAL_TYPE_DISPLAY_PORT) {
		link->verified_link_cap.lane_count = LANE_COUNT_FOUR;
		link->verified_link_cap.link_rate = LINK_RATE_HIGH2;
	}


	aconnector->base.override_edid = true;
	create_eml_sink(aconnector);
}

static struct dc_stream_state *
create_validate_stream_for_sink(struct amdgpu_dm_connector *aconnector,
				const struct drm_display_mode *drm_mode,
				const struct dm_connector_state *dm_state,
				const struct dc_stream_state *old_stream)
{
	struct drm_connector *connector = &aconnector->base;
	struct amdgpu_device *adev = drm_to_adev(connector->dev);
	struct dc_stream_state *stream;
	const struct drm_connector_state *drm_state = dm_state ? &dm_state->base : NULL;
	int requested_bpc = drm_state ? drm_state->max_requested_bpc : 8;
	enum dc_status dc_result = DC_OK;

	do {
		stream = create_stream_for_sink(aconnector, drm_mode,
						dm_state, old_stream,
						requested_bpc);
		if (stream == NULL) {
			DRM_ERROR("Failed to create stream for sink!\n");
			break;
		}

		dc_result = dc_validate_stream(adev->dm.dc, stream);

		if (dc_result != DC_OK) {
			DRM_DEBUG_KMS("Mode %dx%d (clk %d) failed DC validation with error %d (%s)\n",
				      drm_mode->hdisplay,
				      drm_mode->vdisplay,
				      drm_mode->clock,
				      dc_result,
				      dc_status_to_str(dc_result));

			dc_stream_release(stream);
			stream = NULL;
			requested_bpc -= 2; /* lower bpc to retry validation */
		}

	} while (stream == NULL && requested_bpc >= 6);

	return stream;
}

enum drm_mode_status amdgpu_dm_connector_mode_valid(struct drm_connector *connector,
				   struct drm_display_mode *mode)
{
	int result = MODE_ERROR;
	struct dc_sink *dc_sink;
	/* TODO: Unhardcode stream count */
	struct dc_stream_state *stream;
	struct amdgpu_dm_connector *aconnector = to_amdgpu_dm_connector(connector);

	if ((mode->flags & DRM_MODE_FLAG_INTERLACE) ||
			(mode->flags & DRM_MODE_FLAG_DBLSCAN))
		return result;

	/*
	 * Only run this the first time mode_valid is called to initilialize
	 * EDID mgmt
	 */
	if (aconnector->base.force != DRM_FORCE_UNSPECIFIED &&
		!aconnector->dc_em_sink)
		handle_edid_mgmt(aconnector);

	dc_sink = to_amdgpu_dm_connector(connector)->dc_sink;

	if (dc_sink == NULL && aconnector->base.force != DRM_FORCE_ON_DIGITAL &&
				aconnector->base.force != DRM_FORCE_ON) {
		DRM_ERROR("dc_sink is NULL!\n");
		goto fail;
	}

	stream = create_validate_stream_for_sink(aconnector, mode, NULL, NULL);
	if (stream) {
		dc_stream_release(stream);
		result = MODE_OK;
	}

fail:
	/* TODO: error handling*/
	return result;
}

static int fill_hdr_info_packet(const struct drm_connector_state *state,
				struct dc_info_packet *out)
{
	struct hdmi_drm_infoframe frame;
	unsigned char buf[30]; /* 26 + 4 */
	ssize_t len;
	int ret, i;

	memset(out, 0, sizeof(*out));

	if (!state->hdr_output_metadata)
		return 0;

	ret = drm_hdmi_infoframe_set_hdr_metadata(&frame, state);
	if (ret)
		return ret;

	len = hdmi_drm_infoframe_pack_only(&frame, buf, sizeof(buf));
	if (len < 0)
		return (int)len;

	/* Static metadata is a fixed 26 bytes + 4 byte header. */
	if (len != 30)
		return -EINVAL;

	/* Prepare the infopacket for DC. */
	switch (state->connector->connector_type) {
	case DRM_MODE_CONNECTOR_HDMIA:
		out->hb0 = 0x87; /* type */
		out->hb1 = 0x01; /* version */
		out->hb2 = 0x1A; /* length */
		out->sb[0] = buf[3]; /* checksum */
		i = 1;
		break;

	case DRM_MODE_CONNECTOR_DisplayPort:
	case DRM_MODE_CONNECTOR_eDP:
		out->hb0 = 0x00; /* sdp id, zero */
		out->hb1 = 0x87; /* type */
		out->hb2 = 0x1D; /* payload len - 1 */
		out->hb3 = (0x13 << 2); /* sdp version */
		out->sb[0] = 0x01; /* version */
		out->sb[1] = 0x1A; /* length */
		i = 2;
		break;

	default:
		return -EINVAL;
	}

	memcpy(&out->sb[i], &buf[4], 26);
	out->valid = true;

	print_hex_dump(KERN_DEBUG, "HDR SB:", DUMP_PREFIX_NONE, 16, 1, out->sb,
		       sizeof(out->sb), false);

	return 0;
}

static bool
is_hdr_metadata_different(const struct drm_connector_state *old_state,
			  const struct drm_connector_state *new_state)
{
	struct drm_property_blob *old_blob = old_state->hdr_output_metadata;
	struct drm_property_blob *new_blob = new_state->hdr_output_metadata;

	if (old_blob != new_blob) {
		if (old_blob && new_blob &&
		    old_blob->length == new_blob->length)
			return memcmp(old_blob->data, new_blob->data,
				      old_blob->length);

		return true;
	}

	return false;
}

static int
amdgpu_dm_connector_atomic_check(struct drm_connector *conn,
				 struct drm_atomic_state *state)
{
	struct drm_connector_state *new_con_state =
		drm_atomic_get_new_connector_state(state, conn);
	struct drm_connector_state *old_con_state =
		drm_atomic_get_old_connector_state(state, conn);
	struct drm_crtc *crtc = new_con_state->crtc;
	struct drm_crtc_state *new_crtc_state;
	int ret;

	trace_amdgpu_dm_connector_atomic_check(new_con_state);

	if (!crtc)
		return 0;

	if (is_hdr_metadata_different(old_con_state, new_con_state)) {
		struct dc_info_packet hdr_infopacket;

		ret = fill_hdr_info_packet(new_con_state, &hdr_infopacket);
		if (ret)
			return ret;

		new_crtc_state = drm_atomic_get_crtc_state(state, crtc);
		if (IS_ERR(new_crtc_state))
			return PTR_ERR(new_crtc_state);

		/*
		 * DC considers the stream backends changed if the
		 * static metadata changes. Forcing the modeset also
		 * gives a simple way for userspace to switch from
		 * 8bpc to 10bpc when setting the metadata to enter
		 * or exit HDR.
		 *
		 * Changing the static metadata after it's been
		 * set is permissible, however. So only force a
		 * modeset if we're entering or exiting HDR.
		 */
		new_crtc_state->mode_changed =
			!old_con_state->hdr_output_metadata ||
			!new_con_state->hdr_output_metadata;
	}

	return 0;
}

static const struct drm_connector_helper_funcs
amdgpu_dm_connector_helper_funcs = {
	/*
	 * If hotplugging a second bigger display in FB Con mode, bigger resolution
	 * modes will be filtered by drm_mode_validate_size(), and those modes
	 * are missing after user start lightdm. So we need to renew modes list.
	 * in get_modes call back, not just return the modes count
	 */
	.get_modes = get_modes,
	.mode_valid = amdgpu_dm_connector_mode_valid,
	.atomic_check = amdgpu_dm_connector_atomic_check,
};

static void dm_crtc_helper_disable(struct drm_crtc *crtc)
{
}

static int count_crtc_active_planes(struct drm_crtc_state *new_crtc_state)
{
	struct drm_atomic_state *state = new_crtc_state->state;
	struct drm_plane *plane;
	int num_active = 0;

	drm_for_each_plane_mask(plane, state->dev, new_crtc_state->plane_mask) {
		struct drm_plane_state *new_plane_state;

		/* Cursor planes are "fake". */
		if (plane->type == DRM_PLANE_TYPE_CURSOR)
			continue;

		new_plane_state = drm_atomic_get_new_plane_state(state, plane);

		if (!new_plane_state) {
			/*
			 * The plane is enable on the CRTC and hasn't changed
			 * state. This means that it previously passed
			 * validation and is therefore enabled.
			 */
			num_active += 1;
			continue;
		}

		/* We need a framebuffer to be considered enabled. */
		num_active += (new_plane_state->fb != NULL);
	}

	return num_active;
}

static void dm_update_crtc_active_planes(struct drm_crtc *crtc,
					 struct drm_crtc_state *new_crtc_state)
{
	struct dm_crtc_state *dm_new_crtc_state =
		to_dm_crtc_state(new_crtc_state);

	dm_new_crtc_state->active_planes = 0;

	if (!dm_new_crtc_state->stream)
		return;

	dm_new_crtc_state->active_planes =
		count_crtc_active_planes(new_crtc_state);
}

static int dm_crtc_helper_atomic_check(struct drm_crtc *crtc,
				       struct drm_atomic_state *state)
{
	struct drm_crtc_state *crtc_state = drm_atomic_get_new_crtc_state(state,
									  crtc);
	struct amdgpu_device *adev = drm_to_adev(crtc->dev);
	struct dc *dc = adev->dm.dc;
	struct dm_crtc_state *dm_crtc_state = to_dm_crtc_state(crtc_state);
	int ret = -EINVAL;

	trace_amdgpu_dm_crtc_atomic_check(crtc_state);

	dm_update_crtc_active_planes(crtc, crtc_state);

	if (unlikely(!dm_crtc_state->stream &&
		     modeset_required(crtc_state, NULL, dm_crtc_state->stream))) {
		WARN_ON(1);
		return ret;
	}

	/*
	 * We require the primary plane to be enabled whenever the CRTC is, otherwise
	 * drm_mode_cursor_universal may end up trying to enable the cursor plane while all other
	 * planes are disabled, which is not supported by the hardware. And there is legacy
	 * userspace which stops using the HW cursor altogether in response to the resulting EINVAL.
	 */
	if (crtc_state->enable &&
	    !(crtc_state->plane_mask & drm_plane_mask(crtc->primary))) {
		DRM_DEBUG_ATOMIC("Can't enable a CRTC without enabling the primary plane\n");
		return -EINVAL;
	}

	/* In some use cases, like reset, no stream is attached */
	if (!dm_crtc_state->stream)
		return 0;

	if (dc_validate_stream(dc, dm_crtc_state->stream) == DC_OK)
		return 0;

	DRM_DEBUG_ATOMIC("Failed DC stream validation\n");
	return ret;
}

static bool dm_crtc_helper_mode_fixup(struct drm_crtc *crtc,
				      const struct drm_display_mode *mode,
				      struct drm_display_mode *adjusted_mode)
{
	return true;
}

static const struct drm_crtc_helper_funcs amdgpu_dm_crtc_helper_funcs = {
	.disable = dm_crtc_helper_disable,
	.atomic_check = dm_crtc_helper_atomic_check,
	.mode_fixup = dm_crtc_helper_mode_fixup,
	.get_scanout_position = amdgpu_crtc_get_scanout_position,
};

static void dm_encoder_helper_disable(struct drm_encoder *encoder)
{

}

static int convert_dc_color_depth_into_bpc (enum dc_color_depth display_color_depth)
{
	switch (display_color_depth) {
		case COLOR_DEPTH_666:
			return 6;
		case COLOR_DEPTH_888:
			return 8;
		case COLOR_DEPTH_101010:
			return 10;
		case COLOR_DEPTH_121212:
			return 12;
		case COLOR_DEPTH_141414:
			return 14;
		case COLOR_DEPTH_161616:
			return 16;
		default:
			break;
		}
	return 0;
}

static int dm_encoder_helper_atomic_check(struct drm_encoder *encoder,
					  struct drm_crtc_state *crtc_state,
					  struct drm_connector_state *conn_state)
{
	struct drm_atomic_state *state = crtc_state->state;
	struct drm_connector *connector = conn_state->connector;
	struct amdgpu_dm_connector *aconnector = to_amdgpu_dm_connector(connector);
	struct dm_connector_state *dm_new_connector_state = to_dm_connector_state(conn_state);
	const struct drm_display_mode *adjusted_mode = &crtc_state->adjusted_mode;
	struct drm_dp_mst_topology_mgr *mst_mgr;
	struct drm_dp_mst_port *mst_port;
	enum dc_color_depth color_depth;
	int clock, bpp = 0;
	bool is_y420 = false;

	if (!aconnector->port || !aconnector->dc_sink)
		return 0;

	mst_port = aconnector->port;
	mst_mgr = &aconnector->mst_port->mst_mgr;

	if (!crtc_state->connectors_changed && !crtc_state->mode_changed)
		return 0;

	if (!state->duplicated) {
		int max_bpc = conn_state->max_requested_bpc;
		is_y420 = drm_mode_is_420_also(&connector->display_info, adjusted_mode) &&
				aconnector->force_yuv420_output;
		color_depth = convert_color_depth_from_display_info(connector,
								    is_y420,
								    max_bpc);
		bpp = convert_dc_color_depth_into_bpc(color_depth) * 3;
		clock = adjusted_mode->clock;
		dm_new_connector_state->pbn = drm_dp_calc_pbn_mode(clock, bpp, false);
	}
	dm_new_connector_state->vcpi_slots = drm_dp_atomic_find_vcpi_slots(state,
									   mst_mgr,
									   mst_port,
									   dm_new_connector_state->pbn,
									   dm_mst_get_pbn_divider(aconnector->dc_link));
	if (dm_new_connector_state->vcpi_slots < 0) {
		DRM_DEBUG_ATOMIC("failed finding vcpi slots: %d\n", (int)dm_new_connector_state->vcpi_slots);
		return dm_new_connector_state->vcpi_slots;
	}
	return 0;
}

const struct drm_encoder_helper_funcs amdgpu_dm_encoder_helper_funcs = {
	.disable = dm_encoder_helper_disable,
	.atomic_check = dm_encoder_helper_atomic_check
};

#if defined(CONFIG_DRM_AMD_DC_DCN)
static int dm_update_mst_vcpi_slots_for_dsc(struct drm_atomic_state *state,
					    struct dc_state *dc_state)
{
	struct dc_stream_state *stream = NULL;
	struct drm_connector *connector;
	struct drm_connector_state *new_con_state, *old_con_state;
	struct amdgpu_dm_connector *aconnector;
	struct dm_connector_state *dm_conn_state;
	int i, j, clock, bpp;
	int vcpi, pbn_div, pbn = 0;

	for_each_oldnew_connector_in_state(state, connector, old_con_state, new_con_state, i) {

		aconnector = to_amdgpu_dm_connector(connector);

		if (!aconnector->port)
			continue;

		if (!new_con_state || !new_con_state->crtc)
			continue;

		dm_conn_state = to_dm_connector_state(new_con_state);

		for (j = 0; j < dc_state->stream_count; j++) {
			stream = dc_state->streams[j];
			if (!stream)
				continue;

			if ((struct amdgpu_dm_connector*)stream->dm_stream_context == aconnector)
				break;

			stream = NULL;
		}

		if (!stream)
			continue;

		if (stream->timing.flags.DSC != 1) {
			drm_dp_mst_atomic_enable_dsc(state,
						     aconnector->port,
						     dm_conn_state->pbn,
						     0,
						     false);
			continue;
		}

		pbn_div = dm_mst_get_pbn_divider(stream->link);
		bpp = stream->timing.dsc_cfg.bits_per_pixel;
		clock = stream->timing.pix_clk_100hz / 10;
		pbn = drm_dp_calc_pbn_mode(clock, bpp, true);
		vcpi = drm_dp_mst_atomic_enable_dsc(state,
						    aconnector->port,
						    pbn, pbn_div,
						    true);
		if (vcpi < 0)
			return vcpi;

		dm_conn_state->pbn = pbn;
		dm_conn_state->vcpi_slots = vcpi;
	}
	return 0;
}
#endif

static void dm_drm_plane_reset(struct drm_plane *plane)
{
	struct dm_plane_state *amdgpu_state = NULL;

	if (plane->state)
		plane->funcs->atomic_destroy_state(plane, plane->state);

	amdgpu_state = kzalloc(sizeof(*amdgpu_state), GFP_KERNEL);
	WARN_ON(amdgpu_state == NULL);

	if (amdgpu_state)
		__drm_atomic_helper_plane_reset(plane, &amdgpu_state->base);
}

static struct drm_plane_state *
dm_drm_plane_duplicate_state(struct drm_plane *plane)
{
	struct dm_plane_state *dm_plane_state, *old_dm_plane_state;

	old_dm_plane_state = to_dm_plane_state(plane->state);
	dm_plane_state = kzalloc(sizeof(*dm_plane_state), GFP_KERNEL);
	if (!dm_plane_state)
		return NULL;

	__drm_atomic_helper_plane_duplicate_state(plane, &dm_plane_state->base);

	if (old_dm_plane_state->dc_state) {
		dm_plane_state->dc_state = old_dm_plane_state->dc_state;
		dc_plane_state_retain(dm_plane_state->dc_state);
	}

	return &dm_plane_state->base;
}

static void dm_drm_plane_destroy_state(struct drm_plane *plane,
				struct drm_plane_state *state)
{
	struct dm_plane_state *dm_plane_state = to_dm_plane_state(state);

	if (dm_plane_state->dc_state)
		dc_plane_state_release(dm_plane_state->dc_state);

	drm_atomic_helper_plane_destroy_state(plane, state);
}

static const struct drm_plane_funcs dm_plane_funcs = {
	.update_plane	= drm_atomic_helper_update_plane,
	.disable_plane	= drm_atomic_helper_disable_plane,
	.destroy	= drm_primary_helper_destroy,
	.reset = dm_drm_plane_reset,
	.atomic_duplicate_state = dm_drm_plane_duplicate_state,
	.atomic_destroy_state = dm_drm_plane_destroy_state,
	.format_mod_supported = dm_plane_format_mod_supported,
};

static int dm_plane_helper_prepare_fb(struct drm_plane *plane,
				      struct drm_plane_state *new_state)
{
	struct amdgpu_framebuffer *afb;
	struct drm_gem_object *obj;
	struct amdgpu_device *adev;
	struct amdgpu_bo *rbo;
	struct dm_plane_state *dm_plane_state_new, *dm_plane_state_old;
	struct list_head list;
	struct ttm_validate_buffer tv;
	struct ww_acquire_ctx ticket;
	uint32_t domain;
	int r;

	if (!new_state->fb) {
		DRM_DEBUG_DRIVER("No FB bound\n");
		return 0;
	}

	afb = to_amdgpu_framebuffer(new_state->fb);
	obj = new_state->fb->obj[0];
	rbo = gem_to_amdgpu_bo(obj);
	adev = amdgpu_ttm_adev(rbo->tbo.bdev);
	INIT_LIST_HEAD(&list);

	tv.bo = &rbo->tbo;
	tv.num_shared = 1;
	list_add(&tv.head, &list);

	r = ttm_eu_reserve_buffers(&ticket, &list, false, NULL);
	if (r) {
		dev_err(adev->dev, "fail to reserve bo (%d)\n", r);
		return r;
	}

	if (plane->type != DRM_PLANE_TYPE_CURSOR)
		domain = amdgpu_display_supported_domains(adev, rbo->flags);
	else
		domain = AMDGPU_GEM_DOMAIN_VRAM;

	r = amdgpu_bo_pin(rbo, domain);
	if (unlikely(r != 0)) {
		if (r != -ERESTARTSYS)
			DRM_ERROR("Failed to pin framebuffer with error %d\n", r);
		ttm_eu_backoff_reservation(&ticket, &list);
		return r;
	}

	r = amdgpu_ttm_alloc_gart(&rbo->tbo);
	if (unlikely(r != 0)) {
		amdgpu_bo_unpin(rbo);
		ttm_eu_backoff_reservation(&ticket, &list);
		DRM_ERROR("%p bind failed\n", rbo);
		return r;
	}

	ttm_eu_backoff_reservation(&ticket, &list);

	afb->address = amdgpu_bo_gpu_offset(rbo);

	amdgpu_bo_ref(rbo);

	/**
	 * We don't do surface updates on planes that have been newly created,
	 * but we also don't have the afb->address during atomic check.
	 *
	 * Fill in buffer attributes depending on the address here, but only on
	 * newly created planes since they're not being used by DC yet and this
	 * won't modify global state.
	 */
	dm_plane_state_old = to_dm_plane_state(plane->state);
	dm_plane_state_new = to_dm_plane_state(new_state);

	if (dm_plane_state_new->dc_state &&
	    dm_plane_state_old->dc_state != dm_plane_state_new->dc_state) {
		struct dc_plane_state *plane_state =
			dm_plane_state_new->dc_state;
		bool force_disable_dcc = !plane_state->dcc.enable;

		fill_plane_buffer_attributes(
			adev, afb, plane_state->format, plane_state->rotation,
			afb->tiling_flags,
			&plane_state->tiling_info, &plane_state->plane_size,
			&plane_state->dcc, &plane_state->address,
			afb->tmz_surface, force_disable_dcc);
	}

	return 0;
}

static void dm_plane_helper_cleanup_fb(struct drm_plane *plane,
				       struct drm_plane_state *old_state)
{
	struct amdgpu_bo *rbo;
	int r;

	if (!old_state->fb)
		return;

	rbo = gem_to_amdgpu_bo(old_state->fb->obj[0]);
	r = amdgpu_bo_reserve(rbo, false);
	if (unlikely(r)) {
		DRM_ERROR("failed to reserve rbo before unpin\n");
		return;
	}

	amdgpu_bo_unpin(rbo);
	amdgpu_bo_unreserve(rbo);
	amdgpu_bo_unref(&rbo);
}

static int dm_plane_helper_check_state(struct drm_plane_state *state,
				       struct drm_crtc_state *new_crtc_state)
{
	int max_downscale = 0;
	int max_upscale = INT_MAX;

	/* TODO: These should be checked against DC plane caps */
	return drm_atomic_helper_check_plane_state(
		state, new_crtc_state, max_downscale, max_upscale, true, true);
}

static int dm_plane_atomic_check(struct drm_plane *plane,
				 struct drm_plane_state *state)
{
	struct amdgpu_device *adev = drm_to_adev(plane->dev);
	struct dc *dc = adev->dm.dc;
	struct dm_plane_state *dm_plane_state;
	struct dc_scaling_info scaling_info;
	struct drm_crtc_state *new_crtc_state;
	int ret;

	trace_amdgpu_dm_plane_atomic_check(state);

	dm_plane_state = to_dm_plane_state(state);

	if (!dm_plane_state->dc_state)
		return 0;

	new_crtc_state =
		drm_atomic_get_new_crtc_state(state->state, state->crtc);
	if (!new_crtc_state)
		return -EINVAL;

	ret = dm_plane_helper_check_state(state, new_crtc_state);
	if (ret)
		return ret;

	ret = fill_dc_scaling_info(state, &scaling_info);
	if (ret)
		return ret;

	if (dc_validate_plane(dc, dm_plane_state->dc_state) == DC_OK)
		return 0;

	return -EINVAL;
}

static int dm_plane_atomic_async_check(struct drm_plane *plane,
				       struct drm_plane_state *new_plane_state)
{
	/* Only support async updates on cursor planes. */
	if (plane->type != DRM_PLANE_TYPE_CURSOR)
		return -EINVAL;

	return 0;
}

static void dm_plane_atomic_async_update(struct drm_plane *plane,
					 struct drm_plane_state *new_state)
{
	struct drm_plane_state *old_state =
		drm_atomic_get_old_plane_state(new_state->state, plane);

	trace_amdgpu_dm_atomic_update_cursor(new_state);

	swap(plane->state->fb, new_state->fb);

	plane->state->src_x = new_state->src_x;
	plane->state->src_y = new_state->src_y;
	plane->state->src_w = new_state->src_w;
	plane->state->src_h = new_state->src_h;
	plane->state->crtc_x = new_state->crtc_x;
	plane->state->crtc_y = new_state->crtc_y;
	plane->state->crtc_w = new_state->crtc_w;
	plane->state->crtc_h = new_state->crtc_h;

	handle_cursor_update(plane, old_state);
}

static const struct drm_plane_helper_funcs dm_plane_helper_funcs = {
	.prepare_fb = dm_plane_helper_prepare_fb,
	.cleanup_fb = dm_plane_helper_cleanup_fb,
	.atomic_check = dm_plane_atomic_check,
	.atomic_async_check = dm_plane_atomic_async_check,
	.atomic_async_update = dm_plane_atomic_async_update
};

/*
 * TODO: these are currently initialized to rgb formats only.
 * For future use cases we should either initialize them dynamically based on
 * plane capabilities, or initialize this array to all formats, so internal drm
 * check will succeed, and let DC implement proper check
 */
static const uint32_t rgb_formats[] = {
	DRM_FORMAT_XRGB8888,
	DRM_FORMAT_ARGB8888,
	DRM_FORMAT_RGBA8888,
	DRM_FORMAT_XRGB2101010,
	DRM_FORMAT_XBGR2101010,
	DRM_FORMAT_ARGB2101010,
	DRM_FORMAT_ABGR2101010,
	DRM_FORMAT_XBGR8888,
	DRM_FORMAT_ABGR8888,
	DRM_FORMAT_RGB565,
};

static const uint32_t overlay_formats[] = {
	DRM_FORMAT_XRGB8888,
	DRM_FORMAT_ARGB8888,
	DRM_FORMAT_RGBA8888,
	DRM_FORMAT_XBGR8888,
	DRM_FORMAT_ABGR8888,
	DRM_FORMAT_RGB565
};

static const u32 cursor_formats[] = {
	DRM_FORMAT_ARGB8888
};

static int get_plane_formats(const struct drm_plane *plane,
			     const struct dc_plane_cap *plane_cap,
			     uint32_t *formats, int max_formats)
{
	int i, num_formats = 0;

	/*
	 * TODO: Query support for each group of formats directly from
	 * DC plane caps. This will require adding more formats to the
	 * caps list.
	 */

	switch (plane->type) {
	case DRM_PLANE_TYPE_PRIMARY:
		for (i = 0; i < ARRAY_SIZE(rgb_formats); ++i) {
			if (num_formats >= max_formats)
				break;

			formats[num_formats++] = rgb_formats[i];
		}

		if (plane_cap && plane_cap->pixel_format_support.nv12)
			formats[num_formats++] = DRM_FORMAT_NV12;
		if (plane_cap && plane_cap->pixel_format_support.p010)
			formats[num_formats++] = DRM_FORMAT_P010;
		if (plane_cap && plane_cap->pixel_format_support.fp16) {
			formats[num_formats++] = DRM_FORMAT_XRGB16161616F;
			formats[num_formats++] = DRM_FORMAT_ARGB16161616F;
			formats[num_formats++] = DRM_FORMAT_XBGR16161616F;
			formats[num_formats++] = DRM_FORMAT_ABGR16161616F;
		}
		break;

	case DRM_PLANE_TYPE_OVERLAY:
		for (i = 0; i < ARRAY_SIZE(overlay_formats); ++i) {
			if (num_formats >= max_formats)
				break;

			formats[num_formats++] = overlay_formats[i];
		}
		break;

	case DRM_PLANE_TYPE_CURSOR:
		for (i = 0; i < ARRAY_SIZE(cursor_formats); ++i) {
			if (num_formats >= max_formats)
				break;

			formats[num_formats++] = cursor_formats[i];
		}
		break;
	}

	return num_formats;
}

static int amdgpu_dm_plane_init(struct amdgpu_display_manager *dm,
				struct drm_plane *plane,
				unsigned long possible_crtcs,
				const struct dc_plane_cap *plane_cap)
{
	uint32_t formats[32];
	int num_formats;
	int res = -EPERM;
	unsigned int supported_rotations;
	uint64_t *modifiers = NULL;

	num_formats = get_plane_formats(plane, plane_cap, formats,
					ARRAY_SIZE(formats));

	res = get_plane_modifiers(dm->adev, plane->type, &modifiers);
	if (res)
		return res;

	res = drm_universal_plane_init(adev_to_drm(dm->adev), plane, possible_crtcs,
				       &dm_plane_funcs, formats, num_formats,
				       modifiers, plane->type, NULL);
	kfree(modifiers);
	if (res)
		return res;

	if (plane->type == DRM_PLANE_TYPE_OVERLAY &&
	    plane_cap && plane_cap->per_pixel_alpha) {
		unsigned int blend_caps = BIT(DRM_MODE_BLEND_PIXEL_NONE) |
					  BIT(DRM_MODE_BLEND_PREMULTI);

		drm_plane_create_alpha_property(plane);
		drm_plane_create_blend_mode_property(plane, blend_caps);
	}

	if (plane->type == DRM_PLANE_TYPE_PRIMARY &&
	    plane_cap &&
	    (plane_cap->pixel_format_support.nv12 ||
	     plane_cap->pixel_format_support.p010)) {
		/* This only affects YUV formats. */
		drm_plane_create_color_properties(
			plane,
			BIT(DRM_COLOR_YCBCR_BT601) |
			BIT(DRM_COLOR_YCBCR_BT709) |
			BIT(DRM_COLOR_YCBCR_BT2020),
			BIT(DRM_COLOR_YCBCR_LIMITED_RANGE) |
			BIT(DRM_COLOR_YCBCR_FULL_RANGE),
			DRM_COLOR_YCBCR_BT709, DRM_COLOR_YCBCR_LIMITED_RANGE);
	}

	supported_rotations =
		DRM_MODE_ROTATE_0 | DRM_MODE_ROTATE_90 |
		DRM_MODE_ROTATE_180 | DRM_MODE_ROTATE_270;

	if (dm->adev->asic_type >= CHIP_BONAIRE &&
	    plane->type != DRM_PLANE_TYPE_CURSOR)
		drm_plane_create_rotation_property(plane, DRM_MODE_ROTATE_0,
						   supported_rotations);

	drm_plane_helper_add(plane, &dm_plane_helper_funcs);

	/* Create (reset) the plane state */
	if (plane->funcs->reset)
		plane->funcs->reset(plane);

	return 0;
}

#ifdef CONFIG_DEBUG_FS
static void attach_crtc_crc_properties(struct amdgpu_display_manager *dm,
				struct amdgpu_crtc *acrtc)
{
	drm_object_attach_property(&acrtc->base.base,
				   dm->crc_win_x_start_property,
				   0);
	drm_object_attach_property(&acrtc->base.base,
				   dm->crc_win_y_start_property,
				   0);
	drm_object_attach_property(&acrtc->base.base,
				   dm->crc_win_x_end_property,
				   0);
	drm_object_attach_property(&acrtc->base.base,
				   dm->crc_win_y_end_property,
				   0);
}
#endif

static int amdgpu_dm_crtc_init(struct amdgpu_display_manager *dm,
			       struct drm_plane *plane,
			       uint32_t crtc_index)
{
	struct amdgpu_crtc *acrtc = NULL;
	struct drm_plane *cursor_plane;

	int res = -ENOMEM;

	cursor_plane = kzalloc(sizeof(*cursor_plane), GFP_KERNEL);
	if (!cursor_plane)
		goto fail;

	cursor_plane->type = DRM_PLANE_TYPE_CURSOR;
	res = amdgpu_dm_plane_init(dm, cursor_plane, 0, NULL);

	acrtc = kzalloc(sizeof(struct amdgpu_crtc), GFP_KERNEL);
	if (!acrtc)
		goto fail;

	res = drm_crtc_init_with_planes(
			dm->ddev,
			&acrtc->base,
			plane,
			cursor_plane,
			&amdgpu_dm_crtc_funcs, NULL);

	if (res)
		goto fail;

	drm_crtc_helper_add(&acrtc->base, &amdgpu_dm_crtc_helper_funcs);

	/* Create (reset) the plane state */
	if (acrtc->base.funcs->reset)
		acrtc->base.funcs->reset(&acrtc->base);

	acrtc->max_cursor_width = dm->adev->dm.dc->caps.max_cursor_size;
	acrtc->max_cursor_height = dm->adev->dm.dc->caps.max_cursor_size;

	acrtc->crtc_id = crtc_index;
	acrtc->base.enabled = false;
	acrtc->otg_inst = -1;

	dm->adev->mode_info.crtcs[crtc_index] = acrtc;
	drm_crtc_enable_color_mgmt(&acrtc->base, MAX_COLOR_LUT_ENTRIES,
				   true, MAX_COLOR_LUT_ENTRIES);
	drm_mode_crtc_set_gamma_size(&acrtc->base, MAX_COLOR_LEGACY_LUT_ENTRIES);
#ifdef CONFIG_DEBUG_FS
	attach_crtc_crc_properties(dm, acrtc);
#endif
	return 0;

fail:
	kfree(acrtc);
	kfree(cursor_plane);
	return res;
}


static int to_drm_connector_type(enum signal_type st)
{
	switch (st) {
	case SIGNAL_TYPE_HDMI_TYPE_A:
		return DRM_MODE_CONNECTOR_HDMIA;
	case SIGNAL_TYPE_EDP:
		return DRM_MODE_CONNECTOR_eDP;
	case SIGNAL_TYPE_LVDS:
		return DRM_MODE_CONNECTOR_LVDS;
	case SIGNAL_TYPE_RGB:
		return DRM_MODE_CONNECTOR_VGA;
	case SIGNAL_TYPE_DISPLAY_PORT:
	case SIGNAL_TYPE_DISPLAY_PORT_MST:
		return DRM_MODE_CONNECTOR_DisplayPort;
	case SIGNAL_TYPE_DVI_DUAL_LINK:
	case SIGNAL_TYPE_DVI_SINGLE_LINK:
		return DRM_MODE_CONNECTOR_DVID;
	case SIGNAL_TYPE_VIRTUAL:
		return DRM_MODE_CONNECTOR_VIRTUAL;

	default:
		return DRM_MODE_CONNECTOR_Unknown;
	}
}

static struct drm_encoder *amdgpu_dm_connector_to_encoder(struct drm_connector *connector)
{
	struct drm_encoder *encoder;

	/* There is only one encoder per connector */
	drm_connector_for_each_possible_encoder(connector, encoder)
		return encoder;

	return NULL;
}

static void amdgpu_dm_get_native_mode(struct drm_connector *connector)
{
	struct drm_encoder *encoder;
	struct amdgpu_encoder *amdgpu_encoder;

	encoder = amdgpu_dm_connector_to_encoder(connector);

	if (encoder == NULL)
		return;

	amdgpu_encoder = to_amdgpu_encoder(encoder);

	amdgpu_encoder->native_mode.clock = 0;

	if (!list_empty(&connector->probed_modes)) {
		struct drm_display_mode *preferred_mode = NULL;

		list_for_each_entry(preferred_mode,
				    &connector->probed_modes,
				    head) {
			if (preferred_mode->type & DRM_MODE_TYPE_PREFERRED)
				amdgpu_encoder->native_mode = *preferred_mode;

			break;
		}

	}
}

static struct drm_display_mode *
amdgpu_dm_create_common_mode(struct drm_encoder *encoder,
			     char *name,
			     int hdisplay, int vdisplay)
{
	struct drm_device *dev = encoder->dev;
	struct amdgpu_encoder *amdgpu_encoder = to_amdgpu_encoder(encoder);
	struct drm_display_mode *mode = NULL;
	struct drm_display_mode *native_mode = &amdgpu_encoder->native_mode;

	mode = drm_mode_duplicate(dev, native_mode);

	if (mode == NULL)
		return NULL;

	mode->hdisplay = hdisplay;
	mode->vdisplay = vdisplay;
	mode->type &= ~DRM_MODE_TYPE_PREFERRED;
	strscpy(mode->name, name, DRM_DISPLAY_MODE_LEN);

	return mode;

}

static void amdgpu_dm_connector_add_common_modes(struct drm_encoder *encoder,
						 struct drm_connector *connector)
{
	struct amdgpu_encoder *amdgpu_encoder = to_amdgpu_encoder(encoder);
	struct drm_display_mode *mode = NULL;
	struct drm_display_mode *native_mode = &amdgpu_encoder->native_mode;
	struct amdgpu_dm_connector *amdgpu_dm_connector =
				to_amdgpu_dm_connector(connector);
	int i;
	int n;
	struct mode_size {
		char name[DRM_DISPLAY_MODE_LEN];
		int w;
		int h;
	} common_modes[] = {
		{  "640x480",  640,  480},
		{  "800x600",  800,  600},
		{ "1024x768", 1024,  768},
		{ "1280x720", 1280,  720},
		{ "1280x800", 1280,  800},
		{"1280x1024", 1280, 1024},
		{ "1440x900", 1440,  900},
		{"1680x1050", 1680, 1050},
		{"1600x1200", 1600, 1200},
		{"1920x1080", 1920, 1080},
		{"1920x1200", 1920, 1200}
	};

	n = ARRAY_SIZE(common_modes);

	for (i = 0; i < n; i++) {
		struct drm_display_mode *curmode = NULL;
		bool mode_existed = false;

		if (common_modes[i].w > native_mode->hdisplay ||
		    common_modes[i].h > native_mode->vdisplay ||
		   (common_modes[i].w == native_mode->hdisplay &&
		    common_modes[i].h == native_mode->vdisplay))
			continue;

		list_for_each_entry(curmode, &connector->probed_modes, head) {
			if (common_modes[i].w == curmode->hdisplay &&
			    common_modes[i].h == curmode->vdisplay) {
				mode_existed = true;
				break;
			}
		}

		if (mode_existed)
			continue;

		mode = amdgpu_dm_create_common_mode(encoder,
				common_modes[i].name, common_modes[i].w,
				common_modes[i].h);
		drm_mode_probed_add(connector, mode);
		amdgpu_dm_connector->num_modes++;
	}
}

static void amdgpu_dm_connector_ddc_get_modes(struct drm_connector *connector,
					      struct edid *edid)
{
	struct amdgpu_dm_connector *amdgpu_dm_connector =
			to_amdgpu_dm_connector(connector);

	if (edid) {
		/* empty probed_modes */
		INIT_LIST_HEAD(&connector->probed_modes);
		amdgpu_dm_connector->num_modes =
				drm_add_edid_modes(connector, edid);

		/* sorting the probed modes before calling function
		 * amdgpu_dm_get_native_mode() since EDID can have
		 * more than one preferred mode. The modes that are
		 * later in the probed mode list could be of higher
		 * and preferred resolution. For example, 3840x2160
		 * resolution in base EDID preferred timing and 4096x2160
		 * preferred resolution in DID extension block later.
		 */
		drm_mode_sort(&connector->probed_modes);
		amdgpu_dm_get_native_mode(connector);
	} else {
		amdgpu_dm_connector->num_modes = 0;
	}
}

static int amdgpu_dm_connector_get_modes(struct drm_connector *connector)
{
	struct amdgpu_dm_connector *amdgpu_dm_connector =
			to_amdgpu_dm_connector(connector);
	struct drm_encoder *encoder;
	struct edid *edid = amdgpu_dm_connector->edid;

	encoder = amdgpu_dm_connector_to_encoder(connector);

	if (!drm_edid_is_valid(edid)) {
		amdgpu_dm_connector->num_modes =
				drm_add_modes_noedid(connector, 640, 480);
	} else {
		amdgpu_dm_connector_ddc_get_modes(connector, edid);
		amdgpu_dm_connector_add_common_modes(encoder, connector);
	}
	amdgpu_dm_fbc_init(connector);

	return amdgpu_dm_connector->num_modes;
}

void amdgpu_dm_connector_init_helper(struct amdgpu_display_manager *dm,
				     struct amdgpu_dm_connector *aconnector,
				     int connector_type,
				     struct dc_link *link,
				     int link_index)
{
	struct amdgpu_device *adev = drm_to_adev(dm->ddev);

	/*
	 * Some of the properties below require access to state, like bpc.
	 * Allocate some default initial connector state with our reset helper.
	 */
	if (aconnector->base.funcs->reset)
		aconnector->base.funcs->reset(&aconnector->base);

	aconnector->connector_id = link_index;
	aconnector->dc_link = link;
	aconnector->base.interlace_allowed = false;
	aconnector->base.doublescan_allowed = false;
	aconnector->base.stereo_allowed = false;
	aconnector->base.dpms = DRM_MODE_DPMS_OFF;
	aconnector->hpd.hpd = AMDGPU_HPD_NONE; /* not used */
	aconnector->audio_inst = -1;
	mutex_init(&aconnector->hpd_lock);

	/*
	 * configure support HPD hot plug connector_>polled default value is 0
	 * which means HPD hot plug not supported
	 */
	switch (connector_type) {
	case DRM_MODE_CONNECTOR_HDMIA:
		aconnector->base.polled = DRM_CONNECTOR_POLL_HPD;
		aconnector->base.ycbcr_420_allowed =
			link->link_enc->features.hdmi_ycbcr420_supported ? true : false;
		break;
	case DRM_MODE_CONNECTOR_DisplayPort:
		aconnector->base.polled = DRM_CONNECTOR_POLL_HPD;
		aconnector->base.ycbcr_420_allowed =
			link->link_enc->features.dp_ycbcr420_supported ? true : false;
		break;
	case DRM_MODE_CONNECTOR_DVID:
		aconnector->base.polled = DRM_CONNECTOR_POLL_HPD;
		break;
	default:
		break;
	}

	drm_object_attach_property(&aconnector->base.base,
				dm->ddev->mode_config.scaling_mode_property,
				DRM_MODE_SCALE_NONE);

	drm_object_attach_property(&aconnector->base.base,
				adev->mode_info.underscan_property,
				UNDERSCAN_OFF);
	drm_object_attach_property(&aconnector->base.base,
				adev->mode_info.underscan_hborder_property,
				0);
	drm_object_attach_property(&aconnector->base.base,
				adev->mode_info.underscan_vborder_property,
				0);

	if (!aconnector->mst_port)
		drm_connector_attach_max_bpc_property(&aconnector->base, 8, 16);

	/* This defaults to the max in the range, but we want 8bpc for non-edp. */
	aconnector->base.state->max_bpc = (connector_type == DRM_MODE_CONNECTOR_eDP) ? 16 : 8;
	aconnector->base.state->max_requested_bpc = aconnector->base.state->max_bpc;

	if (connector_type == DRM_MODE_CONNECTOR_eDP &&
	    (dc_is_dmcu_initialized(adev->dm.dc) || adev->dm.dc->ctx->dmub_srv)) {
		drm_object_attach_property(&aconnector->base.base,
				adev->mode_info.abm_level_property, 0);
	}

	if (connector_type == DRM_MODE_CONNECTOR_HDMIA ||
	    connector_type == DRM_MODE_CONNECTOR_DisplayPort ||
	    connector_type == DRM_MODE_CONNECTOR_eDP) {
		drm_object_attach_property(
			&aconnector->base.base,
			dm->ddev->mode_config.hdr_output_metadata_property, 0);

		if (!aconnector->mst_port)
			drm_connector_attach_vrr_capable_property(&aconnector->base);

#ifdef CONFIG_DRM_AMD_DC_HDCP
		if (adev->dm.hdcp_workqueue)
			drm_connector_attach_content_protection_property(&aconnector->base, true);
#endif
	}
}

static int amdgpu_dm_i2c_xfer(struct i2c_adapter *i2c_adap,
			      struct i2c_msg *msgs, int num)
{
	struct amdgpu_i2c_adapter *i2c = i2c_get_adapdata(i2c_adap);
	struct ddc_service *ddc_service = i2c->ddc_service;
	struct i2c_command cmd;
	int i;
	int result = -EIO;

	cmd.payloads = kcalloc(num, sizeof(struct i2c_payload), GFP_KERNEL);

	if (!cmd.payloads)
		return result;

	cmd.number_of_payloads = num;
	cmd.engine = I2C_COMMAND_ENGINE_DEFAULT;
	cmd.speed = 100;

	for (i = 0; i < num; i++) {
		cmd.payloads[i].write = !(msgs[i].flags & I2C_M_RD);
		cmd.payloads[i].address = msgs[i].addr;
		cmd.payloads[i].length = msgs[i].len;
		cmd.payloads[i].data = msgs[i].buf;
	}

	if (dc_submit_i2c(
			ddc_service->ctx->dc,
			ddc_service->ddc_pin->hw_info.ddc_channel,
			&cmd))
		result = num;

	kfree(cmd.payloads);
	return result;
}

static u32 amdgpu_dm_i2c_func(struct i2c_adapter *adap)
{
	return I2C_FUNC_I2C | I2C_FUNC_SMBUS_EMUL;
}

static const struct i2c_algorithm amdgpu_dm_i2c_algo = {
	.master_xfer = amdgpu_dm_i2c_xfer,
	.functionality = amdgpu_dm_i2c_func,
};

static struct amdgpu_i2c_adapter *
create_i2c(struct ddc_service *ddc_service,
	   int link_index,
	   int *res)
{
	struct amdgpu_device *adev = ddc_service->ctx->driver_context;
	struct amdgpu_i2c_adapter *i2c;

	i2c = kzalloc(sizeof(struct amdgpu_i2c_adapter), GFP_KERNEL);
	if (!i2c)
		return NULL;
	i2c->base.owner = THIS_MODULE;
	i2c->base.class = I2C_CLASS_DDC;
	i2c->base.dev.parent = &adev->pdev->dev;
	i2c->base.algo = &amdgpu_dm_i2c_algo;
	snprintf(i2c->base.name, sizeof(i2c->base.name), "AMDGPU DM i2c hw bus %d", link_index);
	i2c_set_adapdata(&i2c->base, i2c);
	i2c->ddc_service = ddc_service;
	i2c->ddc_service->ddc_pin->hw_info.ddc_channel = link_index;

	return i2c;
}


/*
 * Note: this function assumes that dc_link_detect() was called for the
 * dc_link which will be represented by this aconnector.
 */
static int amdgpu_dm_connector_init(struct amdgpu_display_manager *dm,
				    struct amdgpu_dm_connector *aconnector,
				    uint32_t link_index,
				    struct amdgpu_encoder *aencoder)
{
	int res = 0;
	int connector_type;
	struct dc *dc = dm->dc;
	struct dc_link *link = dc_get_link_at_index(dc, link_index);
	struct amdgpu_i2c_adapter *i2c;

	link->priv = aconnector;

	DRM_DEBUG_DRIVER("%s()\n", __func__);

	i2c = create_i2c(link->ddc, link->link_index, &res);
	if (!i2c) {
		DRM_ERROR("Failed to create i2c adapter data\n");
		return -ENOMEM;
	}

	aconnector->i2c = i2c;
	res = i2c_add_adapter(&i2c->base);

	if (res) {
		DRM_ERROR("Failed to register hw i2c %d\n", link->link_index);
		goto out_free;
	}

	connector_type = to_drm_connector_type(link->connector_signal);

	res = drm_connector_init_with_ddc(
			dm->ddev,
			&aconnector->base,
			&amdgpu_dm_connector_funcs,
			connector_type,
			&i2c->base);

	if (res) {
		DRM_ERROR("connector_init failed\n");
		aconnector->connector_id = -1;
		goto out_free;
	}

	drm_connector_helper_add(
			&aconnector->base,
			&amdgpu_dm_connector_helper_funcs);

	amdgpu_dm_connector_init_helper(
		dm,
		aconnector,
		connector_type,
		link,
		link_index);

	drm_connector_attach_encoder(
		&aconnector->base, &aencoder->base);

	if (connector_type == DRM_MODE_CONNECTOR_DisplayPort
		|| connector_type == DRM_MODE_CONNECTOR_eDP)
		amdgpu_dm_initialize_dp_connector(dm, aconnector, link->link_index);

out_free:
	if (res) {
		kfree(i2c);
		aconnector->i2c = NULL;
	}
	return res;
}

int amdgpu_dm_get_encoder_crtc_mask(struct amdgpu_device *adev)
{
	switch (adev->mode_info.num_crtc) {
	case 1:
		return 0x1;
	case 2:
		return 0x3;
	case 3:
		return 0x7;
	case 4:
		return 0xf;
	case 5:
		return 0x1f;
	case 6:
	default:
		return 0x3f;
	}
}

static int amdgpu_dm_encoder_init(struct drm_device *dev,
				  struct amdgpu_encoder *aencoder,
				  uint32_t link_index)
{
	struct amdgpu_device *adev = drm_to_adev(dev);

	int res = drm_encoder_init(dev,
				   &aencoder->base,
				   &amdgpu_dm_encoder_funcs,
				   DRM_MODE_ENCODER_TMDS,
				   NULL);

	aencoder->base.possible_crtcs = amdgpu_dm_get_encoder_crtc_mask(adev);

	if (!res)
		aencoder->encoder_id = link_index;
	else
		aencoder->encoder_id = -1;

	drm_encoder_helper_add(&aencoder->base, &amdgpu_dm_encoder_helper_funcs);

	return res;
}

static void manage_dm_interrupts(struct amdgpu_device *adev,
				 struct amdgpu_crtc *acrtc,
				 bool enable)
{
	/*
	 * We have no guarantee that the frontend index maps to the same
	 * backend index - some even map to more than one.
	 *
	 * TODO: Use a different interrupt or check DC itself for the mapping.
	 */
	int irq_type =
		amdgpu_display_crtc_idx_to_irq_type(
			adev,
			acrtc->crtc_id);

	if (enable) {
		drm_crtc_vblank_on(&acrtc->base);
		amdgpu_irq_get(
			adev,
			&adev->pageflip_irq,
			irq_type);
	} else {

		amdgpu_irq_put(
			adev,
			&adev->pageflip_irq,
			irq_type);
		drm_crtc_vblank_off(&acrtc->base);
	}
}

static void dm_update_pflip_irq_state(struct amdgpu_device *adev,
				      struct amdgpu_crtc *acrtc)
{
	int irq_type =
		amdgpu_display_crtc_idx_to_irq_type(adev, acrtc->crtc_id);

	/**
	 * This reads the current state for the IRQ and force reapplies
	 * the setting to hardware.
	 */
	amdgpu_irq_update(adev, &adev->pageflip_irq, irq_type);
}

static bool
is_scaling_state_different(const struct dm_connector_state *dm_state,
			   const struct dm_connector_state *old_dm_state)
{
	if (dm_state->scaling != old_dm_state->scaling)
		return true;
	if (!dm_state->underscan_enable && old_dm_state->underscan_enable) {
		if (old_dm_state->underscan_hborder != 0 && old_dm_state->underscan_vborder != 0)
			return true;
	} else  if (dm_state->underscan_enable && !old_dm_state->underscan_enable) {
		if (dm_state->underscan_hborder != 0 && dm_state->underscan_vborder != 0)
			return true;
	} else if (dm_state->underscan_hborder != old_dm_state->underscan_hborder ||
		   dm_state->underscan_vborder != old_dm_state->underscan_vborder)
		return true;
	return false;
}

#ifdef CONFIG_DRM_AMD_DC_HDCP
static bool is_content_protection_different(struct drm_connector_state *state,
					    const struct drm_connector_state *old_state,
					    const struct drm_connector *connector, struct hdcp_workqueue *hdcp_w)
{
	struct amdgpu_dm_connector *aconnector = to_amdgpu_dm_connector(connector);
	struct dm_connector_state *dm_con_state = to_dm_connector_state(connector->state);

	/* Handle: Type0/1 change */
	if (old_state->hdcp_content_type != state->hdcp_content_type &&
	    state->content_protection != DRM_MODE_CONTENT_PROTECTION_UNDESIRED) {
		state->content_protection = DRM_MODE_CONTENT_PROTECTION_DESIRED;
		return true;
	}

	/* CP is being re enabled, ignore this
	 *
	 * Handles:	ENABLED -> DESIRED
	 */
	if (old_state->content_protection == DRM_MODE_CONTENT_PROTECTION_ENABLED &&
	    state->content_protection == DRM_MODE_CONTENT_PROTECTION_DESIRED) {
		state->content_protection = DRM_MODE_CONTENT_PROTECTION_ENABLED;
		return false;
	}

	/* S3 resume case, since old state will always be 0 (UNDESIRED) and the restored state will be ENABLED
	 *
	 * Handles:	UNDESIRED -> ENABLED
	 */
	if (old_state->content_protection == DRM_MODE_CONTENT_PROTECTION_UNDESIRED &&
	    state->content_protection == DRM_MODE_CONTENT_PROTECTION_ENABLED)
		state->content_protection = DRM_MODE_CONTENT_PROTECTION_DESIRED;

	/* Check if something is connected/enabled, otherwise we start hdcp but nothing is connected/enabled
	 * hot-plug, headless s3, dpms
	 *
	 * Handles:	DESIRED -> DESIRED (Special case)
	 */
	if (dm_con_state->update_hdcp && state->content_protection == DRM_MODE_CONTENT_PROTECTION_DESIRED &&
	    connector->dpms == DRM_MODE_DPMS_ON && aconnector->dc_sink != NULL) {
		dm_con_state->update_hdcp = false;
		return true;
	}

	/*
	 * Handles:	UNDESIRED -> UNDESIRED
	 *		DESIRED -> DESIRED
	 *		ENABLED -> ENABLED
	 */
	if (old_state->content_protection == state->content_protection)
		return false;

	/*
	 * Handles:	UNDESIRED -> DESIRED
	 *		DESIRED -> UNDESIRED
	 *		ENABLED -> UNDESIRED
	 */
	if (state->content_protection != DRM_MODE_CONTENT_PROTECTION_ENABLED)
		return true;

	/*
	 * Handles:	DESIRED -> ENABLED
	 */
	return false;
}

#endif
static void remove_stream(struct amdgpu_device *adev,
			  struct amdgpu_crtc *acrtc,
			  struct dc_stream_state *stream)
{
	/* this is the update mode case */

	acrtc->otg_inst = -1;
	acrtc->enabled = false;
}

static int get_cursor_position(struct drm_plane *plane, struct drm_crtc *crtc,
			       struct dc_cursor_position *position)
{
	struct amdgpu_crtc *amdgpu_crtc = to_amdgpu_crtc(crtc);
	int x, y;
	int xorigin = 0, yorigin = 0;

	position->enable = false;
	position->x = 0;
	position->y = 0;

	if (!crtc || !plane->state->fb)
		return 0;

	if ((plane->state->crtc_w > amdgpu_crtc->max_cursor_width) ||
	    (plane->state->crtc_h > amdgpu_crtc->max_cursor_height)) {
		DRM_ERROR("%s: bad cursor width or height %d x %d\n",
			  __func__,
			  plane->state->crtc_w,
			  plane->state->crtc_h);
		return -EINVAL;
	}

	x = plane->state->crtc_x;
	y = plane->state->crtc_y;

	if (x <= -amdgpu_crtc->max_cursor_width ||
	    y <= -amdgpu_crtc->max_cursor_height)
		return 0;

	if (x < 0) {
		xorigin = min(-x, amdgpu_crtc->max_cursor_width - 1);
		x = 0;
	}
	if (y < 0) {
		yorigin = min(-y, amdgpu_crtc->max_cursor_height - 1);
		y = 0;
	}
	position->enable = true;
	position->translate_by_source = true;
	position->x = x;
	position->y = y;
	position->x_hotspot = xorigin;
	position->y_hotspot = yorigin;

	return 0;
}

static void handle_cursor_update(struct drm_plane *plane,
				 struct drm_plane_state *old_plane_state)
{
	struct amdgpu_device *adev = drm_to_adev(plane->dev);
	struct amdgpu_framebuffer *afb = to_amdgpu_framebuffer(plane->state->fb);
	struct drm_crtc *crtc = afb ? plane->state->crtc : old_plane_state->crtc;
	struct dm_crtc_state *crtc_state = crtc ? to_dm_crtc_state(crtc->state) : NULL;
	struct amdgpu_crtc *amdgpu_crtc = to_amdgpu_crtc(crtc);
	uint64_t address = afb ? afb->address : 0;
	struct dc_cursor_position position;
	struct dc_cursor_attributes attributes;
	int ret;

	if (!plane->state->fb && !old_plane_state->fb)
		return;

	DRM_DEBUG_DRIVER("%s: crtc_id=%d with size %d to %d\n",
			 __func__,
			 amdgpu_crtc->crtc_id,
			 plane->state->crtc_w,
			 plane->state->crtc_h);

	ret = get_cursor_position(plane, crtc, &position);
	if (ret)
		return;

	if (!position.enable) {
		/* turn off cursor */
		if (crtc_state && crtc_state->stream) {
			mutex_lock(&adev->dm.dc_lock);
			dc_stream_set_cursor_position(crtc_state->stream,
						      &position);
			mutex_unlock(&adev->dm.dc_lock);
		}
		return;
	}

	amdgpu_crtc->cursor_width = plane->state->crtc_w;
	amdgpu_crtc->cursor_height = plane->state->crtc_h;

	memset(&attributes, 0, sizeof(attributes));
	attributes.address.high_part = upper_32_bits(address);
	attributes.address.low_part  = lower_32_bits(address);
	attributes.width             = plane->state->crtc_w;
	attributes.height            = plane->state->crtc_h;
	attributes.color_format      = CURSOR_MODE_COLOR_PRE_MULTIPLIED_ALPHA;
	attributes.rotation_angle    = 0;
	attributes.attribute_flags.value = 0;

	attributes.pitch = afb->base.pitches[0] / afb->base.format->cpp[0];

	if (crtc_state->stream) {
		mutex_lock(&adev->dm.dc_lock);
		if (!dc_stream_set_cursor_attributes(crtc_state->stream,
							 &attributes))
			DRM_ERROR("DC failed to set cursor attributes\n");

		if (!dc_stream_set_cursor_position(crtc_state->stream,
						   &position))
			DRM_ERROR("DC failed to set cursor position\n");
		mutex_unlock(&adev->dm.dc_lock);
	}
}

static void prepare_flip_isr(struct amdgpu_crtc *acrtc)
{

	assert_spin_locked(&acrtc->base.dev->event_lock);
	WARN_ON(acrtc->event);

	acrtc->event = acrtc->base.state->event;

	/* Set the flip status */
	acrtc->pflip_status = AMDGPU_FLIP_SUBMITTED;

	/* Mark this event as consumed */
	acrtc->base.state->event = NULL;

	DRM_DEBUG_DRIVER("crtc:%d, pflip_stat:AMDGPU_FLIP_SUBMITTED\n",
						 acrtc->crtc_id);
}

static void update_freesync_state_on_stream(
	struct amdgpu_display_manager *dm,
	struct dm_crtc_state *new_crtc_state,
	struct dc_stream_state *new_stream,
	struct dc_plane_state *surface,
	u32 flip_timestamp_in_us)
{
	struct mod_vrr_params vrr_params;
	struct dc_info_packet vrr_infopacket = {0};
	struct amdgpu_device *adev = dm->adev;
	struct amdgpu_crtc *acrtc = to_amdgpu_crtc(new_crtc_state->base.crtc);
	unsigned long flags;

	if (!new_stream)
		return;

	/*
	 * TODO: Determine why min/max totals and vrefresh can be 0 here.
	 * For now it's sufficient to just guard against these conditions.
	 */

	if (!new_stream->timing.h_total || !new_stream->timing.v_total)
		return;

	spin_lock_irqsave(&adev_to_drm(adev)->event_lock, flags);
        vrr_params = acrtc->dm_irq_params.vrr_params;

	if (surface) {
		mod_freesync_handle_preflip(
			dm->freesync_module,
			surface,
			new_stream,
			flip_timestamp_in_us,
			&vrr_params);

		if (adev->family < AMDGPU_FAMILY_AI &&
		    amdgpu_dm_vrr_active(new_crtc_state)) {
			mod_freesync_handle_v_update(dm->freesync_module,
						     new_stream, &vrr_params);

			/* Need to call this before the frame ends. */
			dc_stream_adjust_vmin_vmax(dm->dc,
						   new_crtc_state->stream,
						   &vrr_params.adjust);
		}
	}

	mod_freesync_build_vrr_infopacket(
		dm->freesync_module,
		new_stream,
		&vrr_params,
		PACKET_TYPE_VRR,
		TRANSFER_FUNC_UNKNOWN,
		&vrr_infopacket);

	new_crtc_state->freesync_timing_changed |=
		(memcmp(&acrtc->dm_irq_params.vrr_params.adjust,
			&vrr_params.adjust,
			sizeof(vrr_params.adjust)) != 0);

	new_crtc_state->freesync_vrr_info_changed |=
		(memcmp(&new_crtc_state->vrr_infopacket,
			&vrr_infopacket,
			sizeof(vrr_infopacket)) != 0);

	acrtc->dm_irq_params.vrr_params = vrr_params;
	new_crtc_state->vrr_infopacket = vrr_infopacket;

	new_stream->adjust = acrtc->dm_irq_params.vrr_params.adjust;
	new_stream->vrr_infopacket = vrr_infopacket;

	if (new_crtc_state->freesync_vrr_info_changed)
		DRM_DEBUG_KMS("VRR packet update: crtc=%u enabled=%d state=%d",
			      new_crtc_state->base.crtc->base.id,
			      (int)new_crtc_state->base.vrr_enabled,
			      (int)vrr_params.state);

	spin_unlock_irqrestore(&adev_to_drm(adev)->event_lock, flags);
}

static void update_stream_irq_parameters(
	struct amdgpu_display_manager *dm,
	struct dm_crtc_state *new_crtc_state)
{
	struct dc_stream_state *new_stream = new_crtc_state->stream;
	struct mod_vrr_params vrr_params;
	struct mod_freesync_config config = new_crtc_state->freesync_config;
	struct amdgpu_device *adev = dm->adev;
	struct amdgpu_crtc *acrtc = to_amdgpu_crtc(new_crtc_state->base.crtc);
	unsigned long flags;

	if (!new_stream)
		return;

	/*
	 * TODO: Determine why min/max totals and vrefresh can be 0 here.
	 * For now it's sufficient to just guard against these conditions.
	 */
	if (!new_stream->timing.h_total || !new_stream->timing.v_total)
		return;

	spin_lock_irqsave(&adev_to_drm(adev)->event_lock, flags);
	vrr_params = acrtc->dm_irq_params.vrr_params;

	if (new_crtc_state->vrr_supported &&
	    config.min_refresh_in_uhz &&
	    config.max_refresh_in_uhz) {
		config.state = new_crtc_state->base.vrr_enabled ?
			VRR_STATE_ACTIVE_VARIABLE :
			VRR_STATE_INACTIVE;
	} else {
		config.state = VRR_STATE_UNSUPPORTED;
	}

	mod_freesync_build_vrr_params(dm->freesync_module,
				      new_stream,
				      &config, &vrr_params);

	new_crtc_state->freesync_timing_changed |=
		(memcmp(&acrtc->dm_irq_params.vrr_params.adjust,
			&vrr_params.adjust, sizeof(vrr_params.adjust)) != 0);

	new_crtc_state->freesync_config = config;
	/* Copy state for access from DM IRQ handler */
	acrtc->dm_irq_params.freesync_config = config;
	acrtc->dm_irq_params.active_planes = new_crtc_state->active_planes;
	acrtc->dm_irq_params.vrr_params = vrr_params;
	spin_unlock_irqrestore(&adev_to_drm(adev)->event_lock, flags);
}

static void amdgpu_dm_handle_vrr_transition(struct dm_crtc_state *old_state,
					    struct dm_crtc_state *new_state)
{
	bool old_vrr_active = amdgpu_dm_vrr_active(old_state);
	bool new_vrr_active = amdgpu_dm_vrr_active(new_state);

	if (!old_vrr_active && new_vrr_active) {
		/* Transition VRR inactive -> active:
		 * While VRR is active, we must not disable vblank irq, as a
		 * reenable after disable would compute bogus vblank/pflip
		 * timestamps if it likely happened inside display front-porch.
		 *
		 * We also need vupdate irq for the actual core vblank handling
		 * at end of vblank.
		 */
		dm_set_vupdate_irq(new_state->base.crtc, true);
		drm_crtc_vblank_get(new_state->base.crtc);
		DRM_DEBUG_DRIVER("%s: crtc=%u VRR off->on: Get vblank ref\n",
				 __func__, new_state->base.crtc->base.id);
	} else if (old_vrr_active && !new_vrr_active) {
		/* Transition VRR active -> inactive:
		 * Allow vblank irq disable again for fixed refresh rate.
		 */
		dm_set_vupdate_irq(new_state->base.crtc, false);
		drm_crtc_vblank_put(new_state->base.crtc);
		DRM_DEBUG_DRIVER("%s: crtc=%u VRR on->off: Drop vblank ref\n",
				 __func__, new_state->base.crtc->base.id);
	}
}

static void amdgpu_dm_commit_cursors(struct drm_atomic_state *state)
{
	struct drm_plane *plane;
	struct drm_plane_state *old_plane_state, *new_plane_state;
	int i;

	/*
	 * TODO: Make this per-stream so we don't issue redundant updates for
	 * commits with multiple streams.
	 */
	for_each_oldnew_plane_in_state(state, plane, old_plane_state,
				       new_plane_state, i)
		if (plane->type == DRM_PLANE_TYPE_CURSOR)
			handle_cursor_update(plane, old_plane_state);
}

static void amdgpu_dm_commit_planes(struct drm_atomic_state *state,
				    struct dc_state *dc_state,
				    struct drm_device *dev,
				    struct amdgpu_display_manager *dm,
				    struct drm_crtc *pcrtc,
				    bool wait_for_vblank)
{
	uint32_t i;
	uint64_t timestamp_ns;
	struct drm_plane *plane;
	struct drm_plane_state *old_plane_state, *new_plane_state;
	struct amdgpu_crtc *acrtc_attach = to_amdgpu_crtc(pcrtc);
	struct drm_crtc_state *new_pcrtc_state =
			drm_atomic_get_new_crtc_state(state, pcrtc);
	struct dm_crtc_state *acrtc_state = to_dm_crtc_state(new_pcrtc_state);
	struct dm_crtc_state *dm_old_crtc_state =
			to_dm_crtc_state(drm_atomic_get_old_crtc_state(state, pcrtc));
	int planes_count = 0, vpos, hpos;
	long r;
	unsigned long flags;
	struct amdgpu_bo *abo;
	uint32_t target_vblank, last_flip_vblank;
	bool vrr_active = amdgpu_dm_vrr_active(acrtc_state);
	bool pflip_present = false;
	struct {
		struct dc_surface_update surface_updates[MAX_SURFACES];
		struct dc_plane_info plane_infos[MAX_SURFACES];
		struct dc_scaling_info scaling_infos[MAX_SURFACES];
		struct dc_flip_addrs flip_addrs[MAX_SURFACES];
		struct dc_stream_update stream_update;
	} *bundle;

	bundle = kzalloc(sizeof(*bundle), GFP_KERNEL);

	if (!bundle) {
		dm_error("Failed to allocate update bundle\n");
		goto cleanup;
	}

	/*
	 * Disable the cursor first if we're disabling all the planes.
	 * It'll remain on the screen after the planes are re-enabled
	 * if we don't.
	 */
	if (acrtc_state->active_planes == 0)
		amdgpu_dm_commit_cursors(state);

	/* update planes when needed */
	for_each_oldnew_plane_in_state(state, plane, old_plane_state, new_plane_state, i) {
		struct drm_crtc *crtc = new_plane_state->crtc;
		struct drm_crtc_state *new_crtc_state;
		struct drm_framebuffer *fb = new_plane_state->fb;
		struct amdgpu_framebuffer *afb = (struct amdgpu_framebuffer *)fb;
		bool plane_needs_flip;
		struct dc_plane_state *dc_plane;
		struct dm_plane_state *dm_new_plane_state = to_dm_plane_state(new_plane_state);

		/* Cursor plane is handled after stream updates */
		if (plane->type == DRM_PLANE_TYPE_CURSOR)
			continue;

		if (!fb || !crtc || pcrtc != crtc)
			continue;

		new_crtc_state = drm_atomic_get_new_crtc_state(state, crtc);
		if (!new_crtc_state->active)
			continue;

		dc_plane = dm_new_plane_state->dc_state;

		bundle->surface_updates[planes_count].surface = dc_plane;
		if (new_pcrtc_state->color_mgmt_changed) {
			bundle->surface_updates[planes_count].gamma = dc_plane->gamma_correction;
			bundle->surface_updates[planes_count].in_transfer_func = dc_plane->in_transfer_func;
			bundle->surface_updates[planes_count].gamut_remap_matrix = &dc_plane->gamut_remap_matrix;
		}

		fill_dc_scaling_info(new_plane_state,
				     &bundle->scaling_infos[planes_count]);

		bundle->surface_updates[planes_count].scaling_info =
			&bundle->scaling_infos[planes_count];

		plane_needs_flip = old_plane_state->fb && new_plane_state->fb;

		pflip_present = pflip_present || plane_needs_flip;

		if (!plane_needs_flip) {
			planes_count += 1;
			continue;
		}

		abo = gem_to_amdgpu_bo(fb->obj[0]);

		/*
		 * Wait for all fences on this FB. Do limited wait to avoid
		 * deadlock during GPU reset when this fence will not signal
		 * but we hold reservation lock for the BO.
		 */
		r = dma_resv_wait_timeout_rcu(abo->tbo.base.resv, true,
							false,
							msecs_to_jiffies(5000));
		if (unlikely(r <= 0))
			DRM_ERROR("Waiting for fences timed out!");

		fill_dc_plane_info_and_addr(
			dm->adev, new_plane_state,
			afb->tiling_flags,
			&bundle->plane_infos[planes_count],
			&bundle->flip_addrs[planes_count].address,
			afb->tmz_surface, false);

		DRM_DEBUG_DRIVER("plane: id=%d dcc_en=%d\n",
				 new_plane_state->plane->index,
				 bundle->plane_infos[planes_count].dcc.enable);

		bundle->surface_updates[planes_count].plane_info =
			&bundle->plane_infos[planes_count];

		/*
		 * Only allow immediate flips for fast updates that don't
		 * change FB pitch, DCC state, rotation or mirroing.
		 */
		bundle->flip_addrs[planes_count].flip_immediate =
			crtc->state->async_flip &&
			acrtc_state->update_type == UPDATE_TYPE_FAST;

		timestamp_ns = ktime_get_ns();
		bundle->flip_addrs[planes_count].flip_timestamp_in_us = div_u64(timestamp_ns, 1000);
		bundle->surface_updates[planes_count].flip_addr = &bundle->flip_addrs[planes_count];
		bundle->surface_updates[planes_count].surface = dc_plane;

		if (!bundle->surface_updates[planes_count].surface) {
			DRM_ERROR("No surface for CRTC: id=%d\n",
					acrtc_attach->crtc_id);
			continue;
		}

		if (plane == pcrtc->primary)
			update_freesync_state_on_stream(
				dm,
				acrtc_state,
				acrtc_state->stream,
				dc_plane,
				bundle->flip_addrs[planes_count].flip_timestamp_in_us);

		DRM_DEBUG_DRIVER("%s Flipping to hi: 0x%x, low: 0x%x\n",
				 __func__,
				 bundle->flip_addrs[planes_count].address.grph.addr.high_part,
				 bundle->flip_addrs[planes_count].address.grph.addr.low_part);

		planes_count += 1;

	}

	if (pflip_present) {
		if (!vrr_active) {
			/* Use old throttling in non-vrr fixed refresh rate mode
			 * to keep flip scheduling based on target vblank counts
			 * working in a backwards compatible way, e.g., for
			 * clients using the GLX_OML_sync_control extension or
			 * DRI3/Present extension with defined target_msc.
			 */
			last_flip_vblank = amdgpu_get_vblank_counter_kms(pcrtc);
		}
		else {
			/* For variable refresh rate mode only:
			 * Get vblank of last completed flip to avoid > 1 vrr
			 * flips per video frame by use of throttling, but allow
			 * flip programming anywhere in the possibly large
			 * variable vrr vblank interval for fine-grained flip
			 * timing control and more opportunity to avoid stutter
			 * on late submission of flips.
			 */
			spin_lock_irqsave(&pcrtc->dev->event_lock, flags);
			last_flip_vblank = acrtc_attach->dm_irq_params.last_flip_vblank;
			spin_unlock_irqrestore(&pcrtc->dev->event_lock, flags);
		}

		target_vblank = last_flip_vblank + wait_for_vblank;

		/*
		 * Wait until we're out of the vertical blank period before the one
		 * targeted by the flip
		 */
		while ((acrtc_attach->enabled &&
			(amdgpu_display_get_crtc_scanoutpos(dm->ddev, acrtc_attach->crtc_id,
							    0, &vpos, &hpos, NULL,
							    NULL, &pcrtc->hwmode)
			 & (DRM_SCANOUTPOS_VALID | DRM_SCANOUTPOS_IN_VBLANK)) ==
			(DRM_SCANOUTPOS_VALID | DRM_SCANOUTPOS_IN_VBLANK) &&
			(int)(target_vblank -
			  amdgpu_get_vblank_counter_kms(pcrtc)) > 0)) {
			usleep_range(1000, 1100);
		}

		/**
		 * Prepare the flip event for the pageflip interrupt to handle.
		 *
		 * This only works in the case where we've already turned on the
		 * appropriate hardware blocks (eg. HUBP) so in the transition case
		 * from 0 -> n planes we have to skip a hardware generated event
		 * and rely on sending it from software.
		 */
		if (acrtc_attach->base.state->event &&
		    acrtc_state->active_planes > 0) {
			drm_crtc_vblank_get(pcrtc);

			spin_lock_irqsave(&pcrtc->dev->event_lock, flags);

			WARN_ON(acrtc_attach->pflip_status != AMDGPU_FLIP_NONE);
			prepare_flip_isr(acrtc_attach);

			spin_unlock_irqrestore(&pcrtc->dev->event_lock, flags);
		}

		if (acrtc_state->stream) {
			if (acrtc_state->freesync_vrr_info_changed)
				bundle->stream_update.vrr_infopacket =
					&acrtc_state->stream->vrr_infopacket;
		}
	}

	/* Update the planes if changed or disable if we don't have any. */
	if ((planes_count || acrtc_state->active_planes == 0) &&
		acrtc_state->stream) {
		bundle->stream_update.stream = acrtc_state->stream;
		if (new_pcrtc_state->mode_changed) {
			bundle->stream_update.src = acrtc_state->stream->src;
			bundle->stream_update.dst = acrtc_state->stream->dst;
		}

		if (new_pcrtc_state->color_mgmt_changed) {
			/*
			 * TODO: This isn't fully correct since we've actually
			 * already modified the stream in place.
			 */
			bundle->stream_update.gamut_remap =
				&acrtc_state->stream->gamut_remap_matrix;
			bundle->stream_update.output_csc_transform =
				&acrtc_state->stream->csc_color_matrix;
			bundle->stream_update.out_transfer_func =
				acrtc_state->stream->out_transfer_func;
		}

		acrtc_state->stream->abm_level = acrtc_state->abm_level;
		if (acrtc_state->abm_level != dm_old_crtc_state->abm_level)
			bundle->stream_update.abm_level = &acrtc_state->abm_level;

		/*
		 * If FreeSync state on the stream has changed then we need to
		 * re-adjust the min/max bounds now that DC doesn't handle this
		 * as part of commit.
		 */
		if (amdgpu_dm_vrr_active(dm_old_crtc_state) !=
		    amdgpu_dm_vrr_active(acrtc_state)) {
			spin_lock_irqsave(&pcrtc->dev->event_lock, flags);
			dc_stream_adjust_vmin_vmax(
				dm->dc, acrtc_state->stream,
				&acrtc_attach->dm_irq_params.vrr_params.adjust);
			spin_unlock_irqrestore(&pcrtc->dev->event_lock, flags);
		}
		mutex_lock(&dm->dc_lock);
		if ((acrtc_state->update_type > UPDATE_TYPE_FAST) &&
				acrtc_state->stream->link->psr_settings.psr_allow_active)
			amdgpu_dm_psr_disable(acrtc_state->stream);

		dc_commit_updates_for_stream(dm->dc,
						     bundle->surface_updates,
						     planes_count,
						     acrtc_state->stream,
						     &bundle->stream_update,
						     dc_state);

		/**
		 * Enable or disable the interrupts on the backend.
		 *
		 * Most pipes are put into power gating when unused.
		 *
		 * When power gating is enabled on a pipe we lose the
		 * interrupt enablement state when power gating is disabled.
		 *
		 * So we need to update the IRQ control state in hardware
		 * whenever the pipe turns on (since it could be previously
		 * power gated) or off (since some pipes can't be power gated
		 * on some ASICs).
		 */
		if (dm_old_crtc_state->active_planes != acrtc_state->active_planes)
			dm_update_pflip_irq_state(drm_to_adev(dev),
						  acrtc_attach);

		if ((acrtc_state->update_type > UPDATE_TYPE_FAST) &&
				acrtc_state->stream->link->psr_settings.psr_version != DC_PSR_VERSION_UNSUPPORTED &&
				!acrtc_state->stream->link->psr_settings.psr_feature_enabled)
			amdgpu_dm_link_setup_psr(acrtc_state->stream);
		else if ((acrtc_state->update_type == UPDATE_TYPE_FAST) &&
				acrtc_state->stream->link->psr_settings.psr_feature_enabled &&
				!acrtc_state->stream->link->psr_settings.psr_allow_active) {
			amdgpu_dm_psr_enable(acrtc_state->stream);
		}

		mutex_unlock(&dm->dc_lock);
	}

	/*
	 * Update cursor state *after* programming all the planes.
	 * This avoids redundant programming in the case where we're going
	 * to be disabling a single plane - those pipes are being disabled.
	 */
	if (acrtc_state->active_planes)
		amdgpu_dm_commit_cursors(state);

cleanup:
	kfree(bundle);
}

static void amdgpu_dm_commit_audio(struct drm_device *dev,
				   struct drm_atomic_state *state)
{
	struct amdgpu_device *adev = drm_to_adev(dev);
	struct amdgpu_dm_connector *aconnector;
	struct drm_connector *connector;
	struct drm_connector_state *old_con_state, *new_con_state;
	struct drm_crtc_state *new_crtc_state;
	struct dm_crtc_state *new_dm_crtc_state;
	const struct dc_stream_status *status;
	int i, inst;

	/* Notify device removals. */
	for_each_oldnew_connector_in_state(state, connector, old_con_state, new_con_state, i) {
		if (old_con_state->crtc != new_con_state->crtc) {
			/* CRTC changes require notification. */
			goto notify;
		}

		if (!new_con_state->crtc)
			continue;

		new_crtc_state = drm_atomic_get_new_crtc_state(
			state, new_con_state->crtc);

		if (!new_crtc_state)
			continue;

		if (!drm_atomic_crtc_needs_modeset(new_crtc_state))
			continue;

	notify:
		aconnector = to_amdgpu_dm_connector(connector);

		mutex_lock(&adev->dm.audio_lock);
		inst = aconnector->audio_inst;
		aconnector->audio_inst = -1;
		mutex_unlock(&adev->dm.audio_lock);

		amdgpu_dm_audio_eld_notify(adev, inst);
	}

	/* Notify audio device additions. */
	for_each_new_connector_in_state(state, connector, new_con_state, i) {
		if (!new_con_state->crtc)
			continue;

		new_crtc_state = drm_atomic_get_new_crtc_state(
			state, new_con_state->crtc);

		if (!new_crtc_state)
			continue;

		if (!drm_atomic_crtc_needs_modeset(new_crtc_state))
			continue;

		new_dm_crtc_state = to_dm_crtc_state(new_crtc_state);
		if (!new_dm_crtc_state->stream)
			continue;

		status = dc_stream_get_status(new_dm_crtc_state->stream);
		if (!status)
			continue;

		aconnector = to_amdgpu_dm_connector(connector);

		mutex_lock(&adev->dm.audio_lock);
		inst = status->audio_inst;
		aconnector->audio_inst = inst;
		mutex_unlock(&adev->dm.audio_lock);

		amdgpu_dm_audio_eld_notify(adev, inst);
	}
}

/*
 * amdgpu_dm_crtc_copy_transient_flags - copy mirrored flags from DRM to DC
 * @crtc_state: the DRM CRTC state
 * @stream_state: the DC stream state.
 *
 * Copy the mirrored transient state flags from DRM, to DC. It is used to bring
 * a dc_stream_state's flags in sync with a drm_crtc_state's flags.
 */
static void amdgpu_dm_crtc_copy_transient_flags(struct drm_crtc_state *crtc_state,
						struct dc_stream_state *stream_state)
{
	stream_state->mode_changed = drm_atomic_crtc_needs_modeset(crtc_state);
}

/**
 * amdgpu_dm_atomic_commit_tail() - AMDgpu DM's commit tail implementation.
 * @state: The atomic state to commit
 *
 * This will tell DC to commit the constructed DC state from atomic_check,
 * programming the hardware. Any failures here implies a hardware failure, since
 * atomic check should have filtered anything non-kosher.
 */
static void amdgpu_dm_atomic_commit_tail(struct drm_atomic_state *state)
{
	struct drm_device *dev = state->dev;
	struct amdgpu_device *adev = drm_to_adev(dev);
	struct amdgpu_display_manager *dm = &adev->dm;
	struct dm_atomic_state *dm_state;
	struct dc_state *dc_state = NULL, *dc_state_temp = NULL;
	uint32_t i, j;
	struct drm_crtc *crtc;
	struct drm_crtc_state *old_crtc_state, *new_crtc_state;
	unsigned long flags;
	bool wait_for_vblank = true;
	struct drm_connector *connector;
	struct drm_connector_state *old_con_state, *new_con_state;
	struct dm_crtc_state *dm_old_crtc_state, *dm_new_crtc_state;
	int crtc_disable_count = 0;
	bool mode_set_reset_required = false;

	trace_amdgpu_dm_atomic_commit_tail_begin(state);

	drm_atomic_helper_update_legacy_modeset_state(dev, state);

	dm_state = dm_atomic_get_new_state(state);
	if (dm_state && dm_state->context) {
		dc_state = dm_state->context;
	} else {
		/* No state changes, retain current state. */
		dc_state_temp = dc_create_state(dm->dc);
		ASSERT(dc_state_temp);
		dc_state = dc_state_temp;
		dc_resource_state_copy_construct_current(dm->dc, dc_state);
	}

	for_each_oldnew_crtc_in_state (state, crtc, old_crtc_state,
				       new_crtc_state, i) {
		struct amdgpu_crtc *acrtc = to_amdgpu_crtc(crtc);

		dm_old_crtc_state = to_dm_crtc_state(old_crtc_state);

		if (old_crtc_state->active &&
		    (!new_crtc_state->active ||
		     drm_atomic_crtc_needs_modeset(new_crtc_state))) {
			manage_dm_interrupts(adev, acrtc, false);
			dc_stream_release(dm_old_crtc_state->stream);
		}
	}

	drm_atomic_helper_calc_timestamping_constants(state);

	/* update changed items */
	for_each_oldnew_crtc_in_state(state, crtc, old_crtc_state, new_crtc_state, i) {
		struct amdgpu_crtc *acrtc = to_amdgpu_crtc(crtc);

		dm_new_crtc_state = to_dm_crtc_state(new_crtc_state);
		dm_old_crtc_state = to_dm_crtc_state(old_crtc_state);

		DRM_DEBUG_DRIVER(
			"amdgpu_crtc id:%d crtc_state_flags: enable:%d, active:%d, "
			"planes_changed:%d, mode_changed:%d,active_changed:%d,"
			"connectors_changed:%d\n",
			acrtc->crtc_id,
			new_crtc_state->enable,
			new_crtc_state->active,
			new_crtc_state->planes_changed,
			new_crtc_state->mode_changed,
			new_crtc_state->active_changed,
			new_crtc_state->connectors_changed);

		/* Disable cursor if disabling crtc */
		if (old_crtc_state->active && !new_crtc_state->active) {
			struct dc_cursor_position position;

			memset(&position, 0, sizeof(position));
			mutex_lock(&dm->dc_lock);
			dc_stream_set_cursor_position(dm_old_crtc_state->stream, &position);
			mutex_unlock(&dm->dc_lock);
		}

		/* Copy all transient state flags into dc state */
		if (dm_new_crtc_state->stream) {
			amdgpu_dm_crtc_copy_transient_flags(&dm_new_crtc_state->base,
							    dm_new_crtc_state->stream);
		}

		/* handles headless hotplug case, updating new_state and
		 * aconnector as needed
		 */

		if (modeset_required(new_crtc_state, dm_new_crtc_state->stream, dm_old_crtc_state->stream)) {

			DRM_DEBUG_DRIVER("Atomic commit: SET crtc id %d: [%p]\n", acrtc->crtc_id, acrtc);

			if (!dm_new_crtc_state->stream) {
				/*
				 * this could happen because of issues with
				 * userspace notifications delivery.
				 * In this case userspace tries to set mode on
				 * display which is disconnected in fact.
				 * dc_sink is NULL in this case on aconnector.
				 * We expect reset mode will come soon.
				 *
				 * This can also happen when unplug is done
				 * during resume sequence ended
				 *
				 * In this case, we want to pretend we still
				 * have a sink to keep the pipe running so that
				 * hw state is consistent with the sw state
				 */
				DRM_DEBUG_DRIVER("%s: Failed to create new stream for crtc %d\n",
						__func__, acrtc->base.base.id);
				continue;
			}

			if (dm_old_crtc_state->stream)
				remove_stream(adev, acrtc, dm_old_crtc_state->stream);

			pm_runtime_get_noresume(dev->dev);

			acrtc->enabled = true;
			acrtc->hw_mode = new_crtc_state->mode;
			crtc->hwmode = new_crtc_state->mode;
			mode_set_reset_required = true;
		} else if (modereset_required(new_crtc_state)) {
			DRM_DEBUG_DRIVER("Atomic commit: RESET. crtc id %d:[%p]\n", acrtc->crtc_id, acrtc);
			/* i.e. reset mode */
			if (dm_old_crtc_state->stream)
				remove_stream(adev, acrtc, dm_old_crtc_state->stream);
			mode_set_reset_required = true;
		}
	} /* for_each_crtc_in_state() */

	if (dc_state) {
		/* if there mode set or reset, disable eDP PSR */
		if (mode_set_reset_required)
			amdgpu_dm_psr_disable_all(dm);

		dm_enable_per_frame_crtc_master_sync(dc_state);
		mutex_lock(&dm->dc_lock);
		WARN_ON(!dc_commit_state(dm->dc, dc_state));
		mutex_unlock(&dm->dc_lock);
	}

	for_each_new_crtc_in_state(state, crtc, new_crtc_state, i) {
		struct amdgpu_crtc *acrtc = to_amdgpu_crtc(crtc);

		dm_new_crtc_state = to_dm_crtc_state(new_crtc_state);

		if (dm_new_crtc_state->stream != NULL) {
			const struct dc_stream_status *status =
					dc_stream_get_status(dm_new_crtc_state->stream);

			if (!status)
				status = dc_stream_get_status_from_state(dc_state,
									 dm_new_crtc_state->stream);
			if (!status)
				DC_ERR("got no status for stream %p on acrtc%p\n", dm_new_crtc_state->stream, acrtc);
			else
				acrtc->otg_inst = status->primary_otg_inst;
		}
	}
#ifdef CONFIG_DRM_AMD_DC_HDCP
	for_each_oldnew_connector_in_state(state, connector, old_con_state, new_con_state, i) {
		struct dm_connector_state *dm_new_con_state = to_dm_connector_state(new_con_state);
		struct amdgpu_crtc *acrtc = to_amdgpu_crtc(dm_new_con_state->base.crtc);
		struct amdgpu_dm_connector *aconnector = to_amdgpu_dm_connector(connector);

		new_crtc_state = NULL;

		if (acrtc)
			new_crtc_state = drm_atomic_get_new_crtc_state(state, &acrtc->base);

		dm_new_crtc_state = to_dm_crtc_state(new_crtc_state);

		if (dm_new_crtc_state && dm_new_crtc_state->stream == NULL &&
		    connector->state->content_protection == DRM_MODE_CONTENT_PROTECTION_ENABLED) {
			hdcp_reset_display(adev->dm.hdcp_workqueue, aconnector->dc_link->link_index);
			new_con_state->content_protection = DRM_MODE_CONTENT_PROTECTION_DESIRED;
			dm_new_con_state->update_hdcp = true;
			continue;
		}

		if (is_content_protection_different(new_con_state, old_con_state, connector, adev->dm.hdcp_workqueue))
			hdcp_update_display(
				adev->dm.hdcp_workqueue, aconnector->dc_link->link_index, aconnector,
				new_con_state->hdcp_content_type,
				new_con_state->content_protection == DRM_MODE_CONTENT_PROTECTION_DESIRED ? true
													 : false);
	}
#endif

	/* Handle connector state changes */
	for_each_oldnew_connector_in_state(state, connector, old_con_state, new_con_state, i) {
		struct dm_connector_state *dm_new_con_state = to_dm_connector_state(new_con_state);
		struct dm_connector_state *dm_old_con_state = to_dm_connector_state(old_con_state);
		struct amdgpu_crtc *acrtc = to_amdgpu_crtc(dm_new_con_state->base.crtc);
		struct dc_surface_update dummy_updates[MAX_SURFACES];
		struct dc_stream_update stream_update;
		struct dc_info_packet hdr_packet;
		struct dc_stream_status *status = NULL;
		bool abm_changed, hdr_changed, scaling_changed;

		memset(&dummy_updates, 0, sizeof(dummy_updates));
		memset(&stream_update, 0, sizeof(stream_update));

		if (acrtc) {
			new_crtc_state = drm_atomic_get_new_crtc_state(state, &acrtc->base);
			old_crtc_state = drm_atomic_get_old_crtc_state(state, &acrtc->base);
		}

		/* Skip any modesets/resets */
		if (!acrtc || drm_atomic_crtc_needs_modeset(new_crtc_state))
			continue;

		dm_new_crtc_state = to_dm_crtc_state(new_crtc_state);
		dm_old_crtc_state = to_dm_crtc_state(old_crtc_state);

		scaling_changed = is_scaling_state_different(dm_new_con_state,
							     dm_old_con_state);

		abm_changed = dm_new_crtc_state->abm_level !=
			      dm_old_crtc_state->abm_level;

		hdr_changed =
			is_hdr_metadata_different(old_con_state, new_con_state);

		if (!scaling_changed && !abm_changed && !hdr_changed)
			continue;

		stream_update.stream = dm_new_crtc_state->stream;
		if (scaling_changed) {
			update_stream_scaling_settings(&dm_new_con_state->base.crtc->mode,
					dm_new_con_state, dm_new_crtc_state->stream);

			stream_update.src = dm_new_crtc_state->stream->src;
			stream_update.dst = dm_new_crtc_state->stream->dst;
		}

		if (abm_changed) {
			dm_new_crtc_state->stream->abm_level = dm_new_crtc_state->abm_level;

			stream_update.abm_level = &dm_new_crtc_state->abm_level;
		}

		if (hdr_changed) {
			fill_hdr_info_packet(new_con_state, &hdr_packet);
			stream_update.hdr_static_metadata = &hdr_packet;
		}

		status = dc_stream_get_status(dm_new_crtc_state->stream);
		WARN_ON(!status);
		WARN_ON(!status->plane_count);

		/*
		 * TODO: DC refuses to perform stream updates without a dc_surface_update.
		 * Here we create an empty update on each plane.
		 * To fix this, DC should permit updating only stream properties.
		 */
		for (j = 0; j < status->plane_count; j++)
			dummy_updates[j].surface = status->plane_states[0];


		mutex_lock(&dm->dc_lock);
		dc_commit_updates_for_stream(dm->dc,
						     dummy_updates,
						     status->plane_count,
						     dm_new_crtc_state->stream,
						     &stream_update,
						     dc_state);
		mutex_unlock(&dm->dc_lock);
	}

	/* Count number of newly disabled CRTCs for dropping PM refs later. */
	for_each_oldnew_crtc_in_state(state, crtc, old_crtc_state,
				      new_crtc_state, i) {
		if (old_crtc_state->active && !new_crtc_state->active)
			crtc_disable_count++;

		dm_new_crtc_state = to_dm_crtc_state(new_crtc_state);
		dm_old_crtc_state = to_dm_crtc_state(old_crtc_state);

		/* For freesync config update on crtc state and params for irq */
		update_stream_irq_parameters(dm, dm_new_crtc_state);

		/* Handle vrr on->off / off->on transitions */
		amdgpu_dm_handle_vrr_transition(dm_old_crtc_state,
						dm_new_crtc_state);
	}

	/**
	 * Enable interrupts for CRTCs that are newly enabled or went through
	 * a modeset. It was intentionally deferred until after the front end
	 * state was modified to wait until the OTG was on and so the IRQ
	 * handlers didn't access stale or invalid state.
	 */
	for_each_oldnew_crtc_in_state(state, crtc, old_crtc_state, new_crtc_state, i) {
		struct amdgpu_crtc *acrtc = to_amdgpu_crtc(crtc);
		bool configure_crc = false;

		dm_new_crtc_state = to_dm_crtc_state(new_crtc_state);

		if (new_crtc_state->active &&
		    (!old_crtc_state->active ||
		     drm_atomic_crtc_needs_modeset(new_crtc_state))) {
			dc_stream_retain(dm_new_crtc_state->stream);
			acrtc->dm_irq_params.stream = dm_new_crtc_state->stream;
			manage_dm_interrupts(adev, acrtc, true);
		}
		if (IS_ENABLED(CONFIG_DEBUG_FS) && new_crtc_state->active &&
			amdgpu_dm_is_valid_crc_source(dm_new_crtc_state->crc_src)) {
			/**
			 * Frontend may have changed so reapply the CRC capture
			 * settings for the stream.
			 */
			dm_new_crtc_state = to_dm_crtc_state(new_crtc_state);
			dm_old_crtc_state = to_dm_crtc_state(old_crtc_state);

			if (amdgpu_dm_crc_window_is_default(dm_new_crtc_state)) {
				if (!old_crtc_state->active || drm_atomic_crtc_needs_modeset(new_crtc_state))
					configure_crc = true;
			} else {
				if (amdgpu_dm_crc_window_changed(dm_new_crtc_state, dm_old_crtc_state))
					configure_crc = true;
			}

			if (configure_crc)
				amdgpu_dm_crtc_configure_crc_source(
					crtc, dm_new_crtc_state, dm_new_crtc_state->crc_src);
		}
	}

	for_each_new_crtc_in_state(state, crtc, new_crtc_state, j)
		if (new_crtc_state->async_flip)
			wait_for_vblank = false;

	/* update planes when needed per crtc*/
	for_each_new_crtc_in_state(state, crtc, new_crtc_state, j) {
		dm_new_crtc_state = to_dm_crtc_state(new_crtc_state);

		if (dm_new_crtc_state->stream)
			amdgpu_dm_commit_planes(state, dc_state, dev,
						dm, crtc, wait_for_vblank);
	}

	/* Update audio instances for each connector. */
	amdgpu_dm_commit_audio(dev, state);

	/*
	 * send vblank event on all events not handled in flip and
	 * mark consumed event for drm_atomic_helper_commit_hw_done
	 */
	spin_lock_irqsave(&adev_to_drm(adev)->event_lock, flags);
	for_each_new_crtc_in_state(state, crtc, new_crtc_state, i) {

		if (new_crtc_state->event)
			drm_send_event_locked(dev, &new_crtc_state->event->base);

		new_crtc_state->event = NULL;
	}
	spin_unlock_irqrestore(&adev_to_drm(adev)->event_lock, flags);

	/* Signal HW programming completion */
	drm_atomic_helper_commit_hw_done(state);

	if (wait_for_vblank)
		drm_atomic_helper_wait_for_flip_done(dev, state);

	drm_atomic_helper_cleanup_planes(dev, state);

	/* return the stolen vga memory back to VRAM */
	if (!adev->mman.keep_stolen_vga_memory)
		amdgpu_bo_free_kernel(&adev->mman.stolen_vga_memory, NULL, NULL);
	amdgpu_bo_free_kernel(&adev->mman.stolen_extended_memory, NULL, NULL);

	/*
	 * Finally, drop a runtime PM reference for each newly disabled CRTC,
	 * so we can put the GPU into runtime suspend if we're not driving any
	 * displays anymore
	 */
	for (i = 0; i < crtc_disable_count; i++)
		pm_runtime_put_autosuspend(dev->dev);
	pm_runtime_mark_last_busy(dev->dev);

	if (dc_state_temp)
		dc_release_state(dc_state_temp);
}


static int dm_force_atomic_commit(struct drm_connector *connector)
{
	int ret = 0;
	struct drm_device *ddev = connector->dev;
	struct drm_atomic_state *state = drm_atomic_state_alloc(ddev);
	struct amdgpu_crtc *disconnected_acrtc = to_amdgpu_crtc(connector->encoder->crtc);
	struct drm_plane *plane = disconnected_acrtc->base.primary;
	struct drm_connector_state *conn_state;
	struct drm_crtc_state *crtc_state;
	struct drm_plane_state *plane_state;

	if (!state)
		return -ENOMEM;

	state->acquire_ctx = ddev->mode_config.acquire_ctx;

	/* Construct an atomic state to restore previous display setting */

	/*
	 * Attach connectors to drm_atomic_state
	 */
	conn_state = drm_atomic_get_connector_state(state, connector);

	ret = PTR_ERR_OR_ZERO(conn_state);
	if (ret)
		goto err;

	/* Attach crtc to drm_atomic_state*/
	crtc_state = drm_atomic_get_crtc_state(state, &disconnected_acrtc->base);

	ret = PTR_ERR_OR_ZERO(crtc_state);
	if (ret)
		goto err;

	/* force a restore */
	crtc_state->mode_changed = true;

	/* Attach plane to drm_atomic_state */
	plane_state = drm_atomic_get_plane_state(state, plane);

	ret = PTR_ERR_OR_ZERO(plane_state);
	if (ret)
		goto err;


	/* Call commit internally with the state we just constructed */
	ret = drm_atomic_commit(state);
	if (!ret)
		return 0;

err:
	DRM_ERROR("Restoring old state failed with %i\n", ret);
	drm_atomic_state_put(state);

	return ret;
}

/*
 * This function handles all cases when set mode does not come upon hotplug.
 * This includes when a display is unplugged then plugged back into the
 * same port and when running without usermode desktop manager supprot
 */
void dm_restore_drm_connector_state(struct drm_device *dev,
				    struct drm_connector *connector)
{
	struct amdgpu_dm_connector *aconnector = to_amdgpu_dm_connector(connector);
	struct amdgpu_crtc *disconnected_acrtc;
	struct dm_crtc_state *acrtc_state;

	if (!aconnector->dc_sink || !connector->state || !connector->encoder)
		return;

	disconnected_acrtc = to_amdgpu_crtc(connector->encoder->crtc);
	if (!disconnected_acrtc)
		return;

	acrtc_state = to_dm_crtc_state(disconnected_acrtc->base.state);
	if (!acrtc_state->stream)
		return;

	/*
	 * If the previous sink is not released and different from the current,
	 * we deduce we are in a state where we can not rely on usermode call
	 * to turn on the display, so we do it here
	 */
	if (acrtc_state->stream->sink != aconnector->dc_sink)
		dm_force_atomic_commit(&aconnector->base);
}

/*
 * Grabs all modesetting locks to serialize against any blocking commits,
 * Waits for completion of all non blocking commits.
 */
static int do_aquire_global_lock(struct drm_device *dev,
				 struct drm_atomic_state *state)
{
	struct drm_crtc *crtc;
	struct drm_crtc_commit *commit;
	long ret;

	/*
	 * Adding all modeset locks to aquire_ctx will
	 * ensure that when the framework release it the
	 * extra locks we are locking here will get released to
	 */
	ret = drm_modeset_lock_all_ctx(dev, state->acquire_ctx);
	if (ret)
		return ret;

	list_for_each_entry(crtc, &dev->mode_config.crtc_list, head) {
		spin_lock(&crtc->commit_lock);
		commit = list_first_entry_or_null(&crtc->commit_list,
				struct drm_crtc_commit, commit_entry);
		if (commit)
			drm_crtc_commit_get(commit);
		spin_unlock(&crtc->commit_lock);

		if (!commit)
			continue;

		/*
		 * Make sure all pending HW programming completed and
		 * page flips done
		 */
		ret = wait_for_completion_interruptible_timeout(&commit->hw_done, 10*HZ);

		if (ret > 0)
			ret = wait_for_completion_interruptible_timeout(
					&commit->flip_done, 10*HZ);

		if (ret == 0)
			DRM_ERROR("[CRTC:%d:%s] hw_done or flip_done "
				  "timed out\n", crtc->base.id, crtc->name);

		drm_crtc_commit_put(commit);
	}

	return ret < 0 ? ret : 0;
}

static void get_freesync_config_for_crtc(
	struct dm_crtc_state *new_crtc_state,
	struct dm_connector_state *new_con_state)
{
	struct mod_freesync_config config = {0};
	struct amdgpu_dm_connector *aconnector =
			to_amdgpu_dm_connector(new_con_state->base.connector);
	struct drm_display_mode *mode = &new_crtc_state->base.mode;
	int vrefresh = drm_mode_vrefresh(mode);

	new_crtc_state->vrr_supported = new_con_state->freesync_capable &&
					vrefresh >= aconnector->min_vfreq &&
					vrefresh <= aconnector->max_vfreq;

	if (new_crtc_state->vrr_supported) {
		new_crtc_state->stream->ignore_msa_timing_param = true;
		config.state = new_crtc_state->base.vrr_enabled ?
				VRR_STATE_ACTIVE_VARIABLE :
				VRR_STATE_INACTIVE;
		config.min_refresh_in_uhz =
				aconnector->min_vfreq * 1000000;
		config.max_refresh_in_uhz =
				aconnector->max_vfreq * 1000000;
		config.vsif_supported = true;
		config.btr = true;
	}

	new_crtc_state->freesync_config = config;
}

static void reset_freesync_config_for_crtc(
	struct dm_crtc_state *new_crtc_state)
{
	new_crtc_state->vrr_supported = false;

	memset(&new_crtc_state->vrr_infopacket, 0,
	       sizeof(new_crtc_state->vrr_infopacket));
}

static int dm_update_crtc_state(struct amdgpu_display_manager *dm,
				struct drm_atomic_state *state,
				struct drm_crtc *crtc,
				struct drm_crtc_state *old_crtc_state,
				struct drm_crtc_state *new_crtc_state,
				bool enable,
				bool *lock_and_validation_needed)
{
	struct dm_atomic_state *dm_state = NULL;
	struct dm_crtc_state *dm_old_crtc_state, *dm_new_crtc_state;
	struct dc_stream_state *new_stream;
	int ret = 0;

	/*
	 * TODO Move this code into dm_crtc_atomic_check once we get rid of dc_validation_set
	 * update changed items
	 */
	struct amdgpu_crtc *acrtc = NULL;
	struct amdgpu_dm_connector *aconnector = NULL;
	struct drm_connector_state *drm_new_conn_state = NULL, *drm_old_conn_state = NULL;
	struct dm_connector_state *dm_new_conn_state = NULL, *dm_old_conn_state = NULL;

	new_stream = NULL;

	dm_old_crtc_state = to_dm_crtc_state(old_crtc_state);
	dm_new_crtc_state = to_dm_crtc_state(new_crtc_state);
	acrtc = to_amdgpu_crtc(crtc);
	aconnector = amdgpu_dm_find_first_crtc_matching_connector(state, crtc);

	/* TODO This hack should go away */
	if (aconnector && enable) {
		/* Make sure fake sink is created in plug-in scenario */
		drm_new_conn_state = drm_atomic_get_new_connector_state(state,
							    &aconnector->base);
		drm_old_conn_state = drm_atomic_get_old_connector_state(state,
							    &aconnector->base);

		if (IS_ERR(drm_new_conn_state)) {
			ret = PTR_ERR_OR_ZERO(drm_new_conn_state);
			goto fail;
		}

		dm_new_conn_state = to_dm_connector_state(drm_new_conn_state);
		dm_old_conn_state = to_dm_connector_state(drm_old_conn_state);

		if (!drm_atomic_crtc_needs_modeset(new_crtc_state))
			goto skip_modeset;

		new_stream = create_validate_stream_for_sink(aconnector,
							     &new_crtc_state->mode,
							     dm_new_conn_state,
							     dm_old_crtc_state->stream);

		/*
		 * we can have no stream on ACTION_SET if a display
		 * was disconnected during S3, in this case it is not an
		 * error, the OS will be updated after detection, and
		 * will do the right thing on next atomic commit
		 */

		if (!new_stream) {
			DRM_DEBUG_DRIVER("%s: Failed to create new stream for crtc %d\n",
					__func__, acrtc->base.base.id);
			ret = -ENOMEM;
			goto fail;
		}

		/*
		 * TODO: Check VSDB bits to decide whether this should
		 * be enabled or not.
		 */
		new_stream->triggered_crtc_reset.enabled =
			dm->force_timing_sync;

		dm_new_crtc_state->abm_level = dm_new_conn_state->abm_level;

		ret = fill_hdr_info_packet(drm_new_conn_state,
					   &new_stream->hdr_static_metadata);
		if (ret)
			goto fail;

		/*
		 * If we already removed the old stream from the context
		 * (and set the new stream to NULL) then we can't reuse
		 * the old stream even if the stream and scaling are unchanged.
		 * We'll hit the BUG_ON and black screen.
		 *
		 * TODO: Refactor this function to allow this check to work
		 * in all conditions.
		 */
		if (dm_new_crtc_state->stream &&
		    dc_is_stream_unchanged(new_stream, dm_old_crtc_state->stream) &&
		    dc_is_stream_scaling_unchanged(new_stream, dm_old_crtc_state->stream)) {
			new_crtc_state->mode_changed = false;
			DRM_DEBUG_DRIVER("Mode change not required, setting mode_changed to %d",
					 new_crtc_state->mode_changed);
		}
	}

	/* mode_changed flag may get updated above, need to check again */
	if (!drm_atomic_crtc_needs_modeset(new_crtc_state))
		goto skip_modeset;

	DRM_DEBUG_DRIVER(
		"amdgpu_crtc id:%d crtc_state_flags: enable:%d, active:%d, "
		"planes_changed:%d, mode_changed:%d,active_changed:%d,"
		"connectors_changed:%d\n",
		acrtc->crtc_id,
		new_crtc_state->enable,
		new_crtc_state->active,
		new_crtc_state->planes_changed,
		new_crtc_state->mode_changed,
		new_crtc_state->active_changed,
		new_crtc_state->connectors_changed);

	/* Remove stream for any changed/disabled CRTC */
	if (!enable) {

		if (!dm_old_crtc_state->stream)
			goto skip_modeset;

		ret = dm_atomic_get_state(state, &dm_state);
		if (ret)
			goto fail;

		DRM_DEBUG_DRIVER("Disabling DRM crtc: %d\n",
				crtc->base.id);

		/* i.e. reset mode */
		if (dc_remove_stream_from_ctx(
				dm->dc,
				dm_state->context,
				dm_old_crtc_state->stream) != DC_OK) {
			ret = -EINVAL;
			goto fail;
		}

		dc_stream_release(dm_old_crtc_state->stream);
		dm_new_crtc_state->stream = NULL;

		reset_freesync_config_for_crtc(dm_new_crtc_state);

		*lock_and_validation_needed = true;

	} else {/* Add stream for any updated/enabled CRTC */
		/*
		 * Quick fix to prevent NULL pointer on new_stream when
		 * added MST connectors not found in existing crtc_state in the chained mode
		 * TODO: need to dig out the root cause of that
		 */
		if (!aconnector || (!aconnector->dc_sink && aconnector->mst_port))
			goto skip_modeset;

		if (modereset_required(new_crtc_state))
			goto skip_modeset;

		if (modeset_required(new_crtc_state, new_stream,
				     dm_old_crtc_state->stream)) {

			WARN_ON(dm_new_crtc_state->stream);

			ret = dm_atomic_get_state(state, &dm_state);
			if (ret)
				goto fail;

			dm_new_crtc_state->stream = new_stream;

			dc_stream_retain(new_stream);

			DRM_DEBUG_DRIVER("Enabling DRM crtc: %d\n",
						crtc->base.id);

			if (dc_add_stream_to_ctx(
					dm->dc,
					dm_state->context,
					dm_new_crtc_state->stream) != DC_OK) {
				ret = -EINVAL;
				goto fail;
			}

			*lock_and_validation_needed = true;
		}
	}

skip_modeset:
	/* Release extra reference */
	if (new_stream)
		 dc_stream_release(new_stream);

	/*
	 * We want to do dc stream updates that do not require a
	 * full modeset below.
	 */
	if (!(enable && aconnector && new_crtc_state->active))
		return 0;
	/*
	 * Given above conditions, the dc state cannot be NULL because:
	 * 1. We're in the process of enabling CRTCs (just been added
	 *    to the dc context, or already is on the context)
	 * 2. Has a valid connector attached, and
	 * 3. Is currently active and enabled.
	 * => The dc stream state currently exists.
	 */
	BUG_ON(dm_new_crtc_state->stream == NULL);

	/* Scaling or underscan settings */
	if (is_scaling_state_different(dm_old_conn_state, dm_new_conn_state))
		update_stream_scaling_settings(
			&new_crtc_state->mode, dm_new_conn_state, dm_new_crtc_state->stream);

	/* ABM settings */
	dm_new_crtc_state->abm_level = dm_new_conn_state->abm_level;

	/*
	 * Color management settings. We also update color properties
	 * when a modeset is needed, to ensure it gets reprogrammed.
	 */
	if (dm_new_crtc_state->base.color_mgmt_changed ||
	    drm_atomic_crtc_needs_modeset(new_crtc_state)) {
		ret = amdgpu_dm_update_crtc_color_mgmt(dm_new_crtc_state);
		if (ret)
			goto fail;
	}

	/* Update Freesync settings. */
	get_freesync_config_for_crtc(dm_new_crtc_state,
				     dm_new_conn_state);

	return ret;

fail:
	if (new_stream)
		dc_stream_release(new_stream);
	return ret;
}

static bool should_reset_plane(struct drm_atomic_state *state,
			       struct drm_plane *plane,
			       struct drm_plane_state *old_plane_state,
			       struct drm_plane_state *new_plane_state)
{
	struct drm_plane *other;
	struct drm_plane_state *old_other_state, *new_other_state;
	struct drm_crtc_state *new_crtc_state;
	int i;

	/*
	 * TODO: Remove this hack once the checks below are sufficient
	 * enough to determine when we need to reset all the planes on
	 * the stream.
	 */
	if (state->allow_modeset)
		return true;

	/* Exit early if we know that we're adding or removing the plane. */
	if (old_plane_state->crtc != new_plane_state->crtc)
		return true;

	/* old crtc == new_crtc == NULL, plane not in context. */
	if (!new_plane_state->crtc)
		return false;

	new_crtc_state =
		drm_atomic_get_new_crtc_state(state, new_plane_state->crtc);

	if (!new_crtc_state)
		return true;

	/* CRTC Degamma changes currently require us to recreate planes. */
	if (new_crtc_state->color_mgmt_changed)
		return true;

	if (drm_atomic_crtc_needs_modeset(new_crtc_state))
		return true;

	/*
	 * If there are any new primary or overlay planes being added or
	 * removed then the z-order can potentially change. To ensure
	 * correct z-order and pipe acquisition the current DC architecture
	 * requires us to remove and recreate all existing planes.
	 *
	 * TODO: Come up with a more elegant solution for this.
	 */
	for_each_oldnew_plane_in_state(state, other, old_other_state, new_other_state, i) {
		struct amdgpu_framebuffer *old_afb, *new_afb;
		if (other->type == DRM_PLANE_TYPE_CURSOR)
			continue;

		if (old_other_state->crtc != new_plane_state->crtc &&
		    new_other_state->crtc != new_plane_state->crtc)
			continue;

		if (old_other_state->crtc != new_other_state->crtc)
			return true;

		/* Src/dst size and scaling updates. */
		if (old_other_state->src_w != new_other_state->src_w ||
		    old_other_state->src_h != new_other_state->src_h ||
		    old_other_state->crtc_w != new_other_state->crtc_w ||
		    old_other_state->crtc_h != new_other_state->crtc_h)
			return true;

		/* Rotation / mirroring updates. */
		if (old_other_state->rotation != new_other_state->rotation)
			return true;

		/* Blending updates. */
		if (old_other_state->pixel_blend_mode !=
		    new_other_state->pixel_blend_mode)
			return true;

		/* Alpha updates. */
		if (old_other_state->alpha != new_other_state->alpha)
			return true;

		/* Colorspace changes. */
		if (old_other_state->color_range != new_other_state->color_range ||
		    old_other_state->color_encoding != new_other_state->color_encoding)
			return true;

		/* Framebuffer checks fall at the end. */
		if (!old_other_state->fb || !new_other_state->fb)
			continue;

		/* Pixel format changes can require bandwidth updates. */
		if (old_other_state->fb->format != new_other_state->fb->format)
			return true;

		old_afb = (struct amdgpu_framebuffer *)old_other_state->fb;
		new_afb = (struct amdgpu_framebuffer *)new_other_state->fb;

		/* Tiling and DCC changes also require bandwidth updates. */
		if (old_afb->tiling_flags != new_afb->tiling_flags ||
		    old_afb->base.modifier != new_afb->base.modifier)
			return true;
	}

	return false;
}

static int dm_check_cursor_fb(struct amdgpu_crtc *new_acrtc,
			      struct drm_plane_state *new_plane_state,
			      struct drm_framebuffer *fb)
{
	struct amdgpu_device *adev = drm_to_adev(new_acrtc->base.dev);
	struct amdgpu_framebuffer *afb = to_amdgpu_framebuffer(fb);
	unsigned int pitch;
	bool linear;

	if (fb->width > new_acrtc->max_cursor_width ||
	    fb->height > new_acrtc->max_cursor_height) {
		DRM_DEBUG_ATOMIC("Bad cursor FB size %dx%d\n",
				 new_plane_state->fb->width,
				 new_plane_state->fb->height);
		return -EINVAL;
	}
	if (new_plane_state->src_w != fb->width << 16 ||
	    new_plane_state->src_h != fb->height << 16) {
		DRM_DEBUG_ATOMIC("Cropping not supported for cursor plane\n");
		return -EINVAL;
	}

	/* Pitch in pixels */
	pitch = fb->pitches[0] / fb->format->cpp[0];

	if (fb->width != pitch) {
		DRM_DEBUG_ATOMIC("Cursor FB width %d doesn't match pitch %d",
				 fb->width, pitch);
		return -EINVAL;
	}

	switch (pitch) {
	case 64:
	case 128:
	case 256:
		/* FB pitch is supported by cursor plane */
		break;
	default:
		DRM_DEBUG_ATOMIC("Bad cursor FB pitch %d px\n", pitch);
		return -EINVAL;
	}

	/* Core DRM takes care of checking FB modifiers, so we only need to
	 * check tiling flags when the FB doesn't have a modifier. */
	if (!(fb->flags & DRM_MODE_FB_MODIFIERS)) {
		if (adev->family < AMDGPU_FAMILY_AI) {
			linear = AMDGPU_TILING_GET(afb->tiling_flags, ARRAY_MODE) != DC_ARRAY_2D_TILED_THIN1 &&
			         AMDGPU_TILING_GET(afb->tiling_flags, ARRAY_MODE) != DC_ARRAY_1D_TILED_THIN1 &&
				 AMDGPU_TILING_GET(afb->tiling_flags, MICRO_TILE_MODE) == 0;
		} else {
			linear = AMDGPU_TILING_GET(afb->tiling_flags, SWIZZLE_MODE) == 0;
		}
		if (!linear) {
			DRM_DEBUG_ATOMIC("Cursor FB not linear");
			return -EINVAL;
		}
	}

	return 0;
}

static int dm_update_plane_state(struct dc *dc,
				 struct drm_atomic_state *state,
				 struct drm_plane *plane,
				 struct drm_plane_state *old_plane_state,
				 struct drm_plane_state *new_plane_state,
				 bool enable,
				 bool *lock_and_validation_needed)
{

	struct dm_atomic_state *dm_state = NULL;
	struct drm_crtc *new_plane_crtc, *old_plane_crtc;
	struct drm_crtc_state *old_crtc_state, *new_crtc_state;
	struct dm_crtc_state *dm_new_crtc_state, *dm_old_crtc_state;
	struct dm_plane_state *dm_new_plane_state, *dm_old_plane_state;
	struct amdgpu_crtc *new_acrtc;
	bool needs_reset;
	int ret = 0;


	new_plane_crtc = new_plane_state->crtc;
	old_plane_crtc = old_plane_state->crtc;
	dm_new_plane_state = to_dm_plane_state(new_plane_state);
	dm_old_plane_state = to_dm_plane_state(old_plane_state);

	if (plane->type == DRM_PLANE_TYPE_CURSOR) {
		if (!enable || !new_plane_crtc ||
			drm_atomic_plane_disabling(plane->state, new_plane_state))
			return 0;

		new_acrtc = to_amdgpu_crtc(new_plane_crtc);

		if (new_plane_state->src_x != 0 || new_plane_state->src_y != 0) {
			DRM_DEBUG_ATOMIC("Cropping not supported for cursor plane\n");
			return -EINVAL;
		}

		if (new_plane_state->fb) {
			ret = dm_check_cursor_fb(new_acrtc, new_plane_state,
						 new_plane_state->fb);
			if (ret)
				return ret;
		}

		return 0;
	}

	needs_reset = should_reset_plane(state, plane, old_plane_state,
					 new_plane_state);

	/* Remove any changed/removed planes */
	if (!enable) {
		if (!needs_reset)
			return 0;

		if (!old_plane_crtc)
			return 0;

		old_crtc_state = drm_atomic_get_old_crtc_state(
				state, old_plane_crtc);
		dm_old_crtc_state = to_dm_crtc_state(old_crtc_state);

		if (!dm_old_crtc_state->stream)
			return 0;

		DRM_DEBUG_ATOMIC("Disabling DRM plane: %d on DRM crtc %d\n",
				plane->base.id, old_plane_crtc->base.id);

		ret = dm_atomic_get_state(state, &dm_state);
		if (ret)
			return ret;

		if (!dc_remove_plane_from_context(
				dc,
				dm_old_crtc_state->stream,
				dm_old_plane_state->dc_state,
				dm_state->context)) {

			return -EINVAL;
		}


		dc_plane_state_release(dm_old_plane_state->dc_state);
		dm_new_plane_state->dc_state = NULL;

		*lock_and_validation_needed = true;

	} else { /* Add new planes */
		struct dc_plane_state *dc_new_plane_state;

		if (drm_atomic_plane_disabling(plane->state, new_plane_state))
			return 0;

		if (!new_plane_crtc)
			return 0;

		new_crtc_state = drm_atomic_get_new_crtc_state(state, new_plane_crtc);
		dm_new_crtc_state = to_dm_crtc_state(new_crtc_state);

		if (!dm_new_crtc_state->stream)
			return 0;

		if (!needs_reset)
			return 0;

		ret = dm_plane_helper_check_state(new_plane_state, new_crtc_state);
		if (ret)
			return ret;

		WARN_ON(dm_new_plane_state->dc_state);

		dc_new_plane_state = dc_create_plane_state(dc);
		if (!dc_new_plane_state)
			return -ENOMEM;

		DRM_DEBUG_DRIVER("Enabling DRM plane: %d on DRM crtc %d\n",
				plane->base.id, new_plane_crtc->base.id);

		ret = fill_dc_plane_attributes(
			drm_to_adev(new_plane_crtc->dev),
			dc_new_plane_state,
			new_plane_state,
			new_crtc_state);
		if (ret) {
			dc_plane_state_release(dc_new_plane_state);
			return ret;
		}

		ret = dm_atomic_get_state(state, &dm_state);
		if (ret) {
			dc_plane_state_release(dc_new_plane_state);
			return ret;
		}

		/*
		 * Any atomic check errors that occur after this will
		 * not need a release. The plane state will be attached
		 * to the stream, and therefore part of the atomic
		 * state. It'll be released when the atomic state is
		 * cleaned.
		 */
		if (!dc_add_plane_to_context(
				dc,
				dm_new_crtc_state->stream,
				dc_new_plane_state,
				dm_state->context)) {

			dc_plane_state_release(dc_new_plane_state);
			return -EINVAL;
		}

		dm_new_plane_state->dc_state = dc_new_plane_state;

		/* Tell DC to do a full surface update every time there
		 * is a plane change. Inefficient, but works for now.
		 */
		dm_new_plane_state->dc_state->update_flags.bits.full_update = 1;

		*lock_and_validation_needed = true;
	}


	return ret;
}

static int dm_check_crtc_cursor(struct drm_atomic_state *state,
				struct drm_crtc *crtc,
				struct drm_crtc_state *new_crtc_state)
{
	struct drm_plane_state *new_cursor_state, *new_primary_state;
	int cursor_scale_w, cursor_scale_h, primary_scale_w, primary_scale_h;

	/* On DCE and DCN there is no dedicated hardware cursor plane. We get a
	 * cursor per pipe but it's going to inherit the scaling and
	 * positioning from the underlying pipe. Check the cursor plane's
	 * blending properties match the primary plane's. */

	new_cursor_state = drm_atomic_get_new_plane_state(state, crtc->cursor);
	new_primary_state = drm_atomic_get_new_plane_state(state, crtc->primary);
	if (!new_cursor_state || !new_primary_state || !new_cursor_state->fb) {
		return 0;
	}

	cursor_scale_w = new_cursor_state->crtc_w * 1000 /
			 (new_cursor_state->src_w >> 16);
	cursor_scale_h = new_cursor_state->crtc_h * 1000 /
			 (new_cursor_state->src_h >> 16);

	primary_scale_w = new_primary_state->crtc_w * 1000 /
			 (new_primary_state->src_w >> 16);
	primary_scale_h = new_primary_state->crtc_h * 1000 /
			 (new_primary_state->src_h >> 16);

	if (cursor_scale_w != primary_scale_w ||
	    cursor_scale_h != primary_scale_h) {
		DRM_DEBUG_ATOMIC("Cursor plane scaling doesn't match primary plane\n");
		return -EINVAL;
	}

	return 0;
}

#if defined(CONFIG_DRM_AMD_DC_DCN)
static int add_affected_mst_dsc_crtcs(struct drm_atomic_state *state, struct drm_crtc *crtc)
{
	struct drm_connector *connector;
	struct drm_connector_state *conn_state;
	struct amdgpu_dm_connector *aconnector = NULL;
	int i;
	for_each_new_connector_in_state(state, connector, conn_state, i) {
		if (conn_state->crtc != crtc)
			continue;

		aconnector = to_amdgpu_dm_connector(connector);
		if (!aconnector->port || !aconnector->mst_port)
			aconnector = NULL;
		else
			break;
	}

	if (!aconnector)
		return 0;

	return drm_dp_mst_add_affected_dsc_crtcs(state, &aconnector->mst_port->mst_mgr);
}
#endif

/**
 * amdgpu_dm_atomic_check() - Atomic check implementation for AMDgpu DM.
 * @dev: The DRM device
 * @state: The atomic state to commit
 *
 * Validate that the given atomic state is programmable by DC into hardware.
 * This involves constructing a &struct dc_state reflecting the new hardware
 * state we wish to commit, then querying DC to see if it is programmable. It's
 * important not to modify the existing DC state. Otherwise, atomic_check
 * may unexpectedly commit hardware changes.
 *
 * When validating the DC state, it's important that the right locks are
 * acquired. For full updates case which removes/adds/updates streams on one
 * CRTC while flipping on another CRTC, acquiring global lock will guarantee
 * that any such full update commit will wait for completion of any outstanding
 * flip using DRMs synchronization events.
 *
 * Note that DM adds the affected connectors for all CRTCs in state, when that
 * might not seem necessary. This is because DC stream creation requires the
 * DC sink, which is tied to the DRM connector state. Cleaning this up should
 * be possible but non-trivial - a possible TODO item.
 *
 * Return: -Error code if validation failed.
 */
static int amdgpu_dm_atomic_check(struct drm_device *dev,
				  struct drm_atomic_state *state)
{
	struct amdgpu_device *adev = drm_to_adev(dev);
	struct dm_atomic_state *dm_state = NULL;
	struct dc *dc = adev->dm.dc;
	struct drm_connector *connector;
	struct drm_connector_state *old_con_state, *new_con_state;
	struct drm_crtc *crtc;
	struct drm_crtc_state *old_crtc_state, *new_crtc_state;
	struct drm_plane *plane;
	struct drm_plane_state *old_plane_state, *new_plane_state;
	enum dc_status status;
	int ret, i;
	bool lock_and_validation_needed = false;
	struct dm_crtc_state *dm_old_crtc_state;

	trace_amdgpu_dm_atomic_check_begin(state);

	ret = drm_atomic_helper_check_modeset(dev, state);
	if (ret)
		goto fail;

	/* Check connector changes */
	for_each_oldnew_connector_in_state(state, connector, old_con_state, new_con_state, i) {
		struct dm_connector_state *dm_old_con_state = to_dm_connector_state(old_con_state);
		struct dm_connector_state *dm_new_con_state = to_dm_connector_state(new_con_state);

		/* Skip connectors that are disabled or part of modeset already. */
		if (!old_con_state->crtc && !new_con_state->crtc)
			continue;

		if (!new_con_state->crtc)
			continue;

		new_crtc_state = drm_atomic_get_crtc_state(state, new_con_state->crtc);
		if (IS_ERR(new_crtc_state)) {
			ret = PTR_ERR(new_crtc_state);
			goto fail;
		}

		if (dm_old_con_state->abm_level !=
		    dm_new_con_state->abm_level)
			new_crtc_state->connectors_changed = true;
	}

#if defined(CONFIG_DRM_AMD_DC_DCN)
	if (adev->asic_type >= CHIP_NAVI10) {
		for_each_oldnew_crtc_in_state(state, crtc, old_crtc_state, new_crtc_state, i) {
			if (drm_atomic_crtc_needs_modeset(new_crtc_state)) {
				ret = add_affected_mst_dsc_crtcs(state, crtc);
				if (ret)
					goto fail;
			}
		}
	}
#endif
	for_each_oldnew_crtc_in_state(state, crtc, old_crtc_state, new_crtc_state, i) {
		dm_old_crtc_state = to_dm_crtc_state(old_crtc_state);

		if (!drm_atomic_crtc_needs_modeset(new_crtc_state) &&
		    !new_crtc_state->color_mgmt_changed &&
		    old_crtc_state->vrr_enabled == new_crtc_state->vrr_enabled &&
			dm_old_crtc_state->dsc_force_changed == false)
			continue;

		if (!new_crtc_state->enable)
			continue;

		ret = drm_atomic_add_affected_connectors(state, crtc);
		if (ret)
			return ret;

		ret = drm_atomic_add_affected_planes(state, crtc);
		if (ret)
			goto fail;

		if (dm_old_crtc_state->dsc_force_changed)
			new_crtc_state->mode_changed = true;
	}

	/*
	 * Add all primary and overlay planes on the CRTC to the state
	 * whenever a plane is enabled to maintain correct z-ordering
	 * and to enable fast surface updates.
	 */
	drm_for_each_crtc(crtc, dev) {
		bool modified = false;

		for_each_oldnew_plane_in_state(state, plane, old_plane_state, new_plane_state, i) {
			if (plane->type == DRM_PLANE_TYPE_CURSOR)
				continue;

			if (new_plane_state->crtc == crtc ||
			    old_plane_state->crtc == crtc) {
				modified = true;
				break;
			}
		}

		if (!modified)
			continue;

		drm_for_each_plane_mask(plane, state->dev, crtc->state->plane_mask) {
			if (plane->type == DRM_PLANE_TYPE_CURSOR)
				continue;

			new_plane_state =
				drm_atomic_get_plane_state(state, plane);

			if (IS_ERR(new_plane_state)) {
				ret = PTR_ERR(new_plane_state);
				goto fail;
			}
		}
	}

	/* Remove exiting planes if they are modified */
	for_each_oldnew_plane_in_state_reverse(state, plane, old_plane_state, new_plane_state, i) {
		ret = dm_update_plane_state(dc, state, plane,
					    old_plane_state,
					    new_plane_state,
					    false,
					    &lock_and_validation_needed);
		if (ret)
			goto fail;
	}

	/* Disable all crtcs which require disable */
	for_each_oldnew_crtc_in_state(state, crtc, old_crtc_state, new_crtc_state, i) {
		ret = dm_update_crtc_state(&adev->dm, state, crtc,
					   old_crtc_state,
					   new_crtc_state,
					   false,
					   &lock_and_validation_needed);
		if (ret)
			goto fail;
	}

	/* Enable all crtcs which require enable */
	for_each_oldnew_crtc_in_state(state, crtc, old_crtc_state, new_crtc_state, i) {
		ret = dm_update_crtc_state(&adev->dm, state, crtc,
					   old_crtc_state,
					   new_crtc_state,
					   true,
					   &lock_and_validation_needed);
		if (ret)
			goto fail;
	}

	/* Add new/modified planes */
	for_each_oldnew_plane_in_state_reverse(state, plane, old_plane_state, new_plane_state, i) {
		ret = dm_update_plane_state(dc, state, plane,
					    old_plane_state,
					    new_plane_state,
					    true,
					    &lock_and_validation_needed);
		if (ret)
			goto fail;
	}

	/* Run this here since we want to validate the streams we created */
	ret = drm_atomic_helper_check_planes(dev, state);
	if (ret)
		goto fail;

	/* Check cursor planes scaling */
	for_each_new_crtc_in_state(state, crtc, new_crtc_state, i) {
		ret = dm_check_crtc_cursor(state, crtc, new_crtc_state);
		if (ret)
			goto fail;
	}

	if (state->legacy_cursor_update) {
		/*
		 * This is a fast cursor update coming from the plane update
		 * helper, check if it can be done asynchronously for better
		 * performance.
		 */
		state->async_update =
			!drm_atomic_helper_async_check(dev, state);

		/*
		 * Skip the remaining global validation if this is an async
		 * update. Cursor updates can be done without affecting
		 * state or bandwidth calcs and this avoids the performance
		 * penalty of locking the private state object and
		 * allocating a new dc_state.
		 */
		if (state->async_update)
			return 0;
	}

	/* Check scaling and underscan changes*/
	/* TODO Removed scaling changes validation due to inability to commit
	 * new stream into context w\o causing full reset. Need to
	 * decide how to handle.
	 */
	for_each_oldnew_connector_in_state(state, connector, old_con_state, new_con_state, i) {
		struct dm_connector_state *dm_old_con_state = to_dm_connector_state(old_con_state);
		struct dm_connector_state *dm_new_con_state = to_dm_connector_state(new_con_state);
		struct amdgpu_crtc *acrtc = to_amdgpu_crtc(dm_new_con_state->base.crtc);

		/* Skip any modesets/resets */
		if (!acrtc || drm_atomic_crtc_needs_modeset(
				drm_atomic_get_new_crtc_state(state, &acrtc->base)))
			continue;

		/* Skip any thing not scale or underscan changes */
		if (!is_scaling_state_different(dm_new_con_state, dm_old_con_state))
			continue;

		lock_and_validation_needed = true;
	}

	/**
	 * Streams and planes are reset when there are changes that affect
	 * bandwidth. Anything that affects bandwidth needs to go through
	 * DC global validation to ensure that the configuration can be applied
	 * to hardware.
	 *
	 * We have to currently stall out here in atomic_check for outstanding
	 * commits to finish in this case because our IRQ handlers reference
	 * DRM state directly - we can end up disabling interrupts too early
	 * if we don't.
	 *
	 * TODO: Remove this stall and drop DM state private objects.
	 */
	if (lock_and_validation_needed) {
		ret = dm_atomic_get_state(state, &dm_state);
		if (ret)
			goto fail;

		ret = do_aquire_global_lock(dev, state);
		if (ret)
			goto fail;

#if defined(CONFIG_DRM_AMD_DC_DCN)
		if (!compute_mst_dsc_configs_for_state(state, dm_state->context))
			goto fail;

		ret = dm_update_mst_vcpi_slots_for_dsc(state, dm_state->context);
		if (ret)
			goto fail;
#endif

		/*
		 * Perform validation of MST topology in the state:
		 * We need to perform MST atomic check before calling
		 * dc_validate_global_state(), or there is a chance
		 * to get stuck in an infinite loop and hang eventually.
		 */
		ret = drm_dp_mst_atomic_check(state);
		if (ret)
			goto fail;
		status = dc_validate_global_state(dc, dm_state->context, false);
		if (status != DC_OK) {
			DC_LOG_WARNING("DC global validation failure: %s (%d)",
				       dc_status_to_str(status), status);
			ret = -EINVAL;
			goto fail;
		}
	} else {
		/*
		 * The commit is a fast update. Fast updates shouldn't change
		 * the DC context, affect global validation, and can have their
		 * commit work done in parallel with other commits not touching
		 * the same resource. If we have a new DC context as part of
		 * the DM atomic state from validation we need to free it and
		 * retain the existing one instead.
		 *
		 * Furthermore, since the DM atomic state only contains the DC
		 * context and can safely be annulled, we can free the state
		 * and clear the associated private object now to free
		 * some memory and avoid a possible use-after-free later.
		 */

		for (i = 0; i < state->num_private_objs; i++) {
			struct drm_private_obj *obj = state->private_objs[i].ptr;

			if (obj->funcs == adev->dm.atomic_obj.funcs) {
				int j = state->num_private_objs-1;

				dm_atomic_destroy_state(obj,
						state->private_objs[i].state);

				/* If i is not at the end of the array then the
				 * last element needs to be moved to where i was
				 * before the array can safely be truncated.
				 */
				if (i != j)
					state->private_objs[i] =
						state->private_objs[j];

				state->private_objs[j].ptr = NULL;
				state->private_objs[j].state = NULL;
				state->private_objs[j].old_state = NULL;
				state->private_objs[j].new_state = NULL;

				state->num_private_objs = j;
				break;
			}
		}
	}

	/* Store the overall update type for use later in atomic check. */
	for_each_new_crtc_in_state (state, crtc, new_crtc_state, i) {
		struct dm_crtc_state *dm_new_crtc_state =
			to_dm_crtc_state(new_crtc_state);

		dm_new_crtc_state->update_type = lock_and_validation_needed ?
							 UPDATE_TYPE_FULL :
							 UPDATE_TYPE_FAST;
	}

	/* Must be success */
	WARN_ON(ret);

	trace_amdgpu_dm_atomic_check_finish(state, ret);

	return ret;

fail:
	if (ret == -EDEADLK)
		DRM_DEBUG_DRIVER("Atomic check stopped to avoid deadlock.\n");
	else if (ret == -EINTR || ret == -EAGAIN || ret == -ERESTARTSYS)
		DRM_DEBUG_DRIVER("Atomic check stopped due to signal.\n");
	else
		DRM_DEBUG_DRIVER("Atomic check failed with err: %d \n", ret);

	trace_amdgpu_dm_atomic_check_finish(state, ret);

	return ret;
}

static bool is_dp_capable_without_timing_msa(struct dc *dc,
					     struct amdgpu_dm_connector *amdgpu_dm_connector)
{
	uint8_t dpcd_data;
	bool capable = false;

	if (amdgpu_dm_connector->dc_link &&
		dm_helpers_dp_read_dpcd(
				NULL,
				amdgpu_dm_connector->dc_link,
				DP_DOWN_STREAM_PORT_COUNT,
				&dpcd_data,
				sizeof(dpcd_data))) {
		capable = (dpcd_data & DP_MSA_TIMING_PAR_IGNORED) ? true:false;
	}

	return capable;
}
void amdgpu_dm_update_freesync_caps(struct drm_connector *connector,
					struct edid *edid)
{
	int i;
	bool edid_check_required;
	struct detailed_timing *timing;
	struct detailed_non_pixel *data;
	struct detailed_data_monitor_range *range;
	struct amdgpu_dm_connector *amdgpu_dm_connector =
			to_amdgpu_dm_connector(connector);
	struct dm_connector_state *dm_con_state = NULL;

	struct drm_device *dev = connector->dev;
	struct amdgpu_device *adev = drm_to_adev(dev);
	bool freesync_capable = false;

	if (!connector->state) {
		DRM_ERROR("%s - Connector has no state", __func__);
		goto update;
	}

	if (!edid) {
		dm_con_state = to_dm_connector_state(connector->state);

		amdgpu_dm_connector->min_vfreq = 0;
		amdgpu_dm_connector->max_vfreq = 0;
		amdgpu_dm_connector->pixel_clock_mhz = 0;

		goto update;
	}

	dm_con_state = to_dm_connector_state(connector->state);

	edid_check_required = false;
	if (!amdgpu_dm_connector->dc_sink) {
		DRM_ERROR("dc_sink NULL, could not add free_sync module.\n");
		goto update;
	}
	if (!adev->dm.freesync_module)
		goto update;
	/*
	 * if edid non zero restrict freesync only for dp and edp
	 */
	if (edid) {
		if (amdgpu_dm_connector->dc_sink->sink_signal == SIGNAL_TYPE_DISPLAY_PORT
			|| amdgpu_dm_connector->dc_sink->sink_signal == SIGNAL_TYPE_EDP) {
			edid_check_required = is_dp_capable_without_timing_msa(
						adev->dm.dc,
						amdgpu_dm_connector);
		}
	}
	if (edid_check_required == true && (edid->version > 1 ||
	   (edid->version == 1 && edid->revision > 1))) {
		for (i = 0; i < 4; i++) {

			timing	= &edid->detailed_timings[i];
			data	= &timing->data.other_data;
			range	= &data->data.range;
			/*
			 * Check if monitor has continuous frequency mode
			 */
			if (data->type != EDID_DETAIL_MONITOR_RANGE)
				continue;
			/*
			 * Check for flag range limits only. If flag == 1 then
			 * no additional timing information provided.
			 * Default GTF, GTF Secondary curve and CVT are not
			 * supported
			 */
			if (range->flags != 1)
				continue;

			amdgpu_dm_connector->min_vfreq = range->min_vfreq;
			amdgpu_dm_connector->max_vfreq = range->max_vfreq;
			amdgpu_dm_connector->pixel_clock_mhz =
				range->pixel_clock_mhz * 10;
			break;
		}

		if (amdgpu_dm_connector->max_vfreq -
		    amdgpu_dm_connector->min_vfreq > 10) {

			freesync_capable = true;
		}
	}

update:
	if (dm_con_state)
		dm_con_state->freesync_capable = freesync_capable;

	if (connector->vrr_capable_property)
		drm_connector_set_vrr_capable_property(connector,
						       freesync_capable);
}

static void amdgpu_dm_set_psr_caps(struct dc_link *link)
{
	uint8_t dpcd_data[EDP_PSR_RECEIVER_CAP_SIZE];

	if (!(link->connector_signal & SIGNAL_TYPE_EDP))
		return;
	if (link->type == dc_connection_none)
		return;
	if (dm_helpers_dp_read_dpcd(NULL, link, DP_PSR_SUPPORT,
					dpcd_data, sizeof(dpcd_data))) {
		link->dpcd_caps.psr_caps.psr_version = dpcd_data[0];

		if (dpcd_data[0] == 0) {
			link->psr_settings.psr_version = DC_PSR_VERSION_UNSUPPORTED;
			link->psr_settings.psr_feature_enabled = false;
		} else {
			link->psr_settings.psr_version = DC_PSR_VERSION_1;
			link->psr_settings.psr_feature_enabled = true;
		}

		DRM_INFO("PSR support:%d\n", link->psr_settings.psr_feature_enabled);
	}
}

/*
 * amdgpu_dm_link_setup_psr() - configure psr link
 * @stream: stream state
 *
 * Return: true if success
 */
static bool amdgpu_dm_link_setup_psr(struct dc_stream_state *stream)
{
	struct dc_link *link = NULL;
	struct psr_config psr_config = {0};
	struct psr_context psr_context = {0};
	bool ret = false;

	if (stream == NULL)
		return false;

	link = stream->link;

	psr_config.psr_version = link->dpcd_caps.psr_caps.psr_version;

	if (psr_config.psr_version > 0) {
		psr_config.psr_exit_link_training_required = 0x1;
		psr_config.psr_frame_capture_indication_req = 0;
		psr_config.psr_rfb_setup_time = 0x37;
		psr_config.psr_sdp_transmit_line_num_deadline = 0x20;
		psr_config.allow_smu_optimizations = 0x0;

		ret = dc_link_setup_psr(link, stream, &psr_config, &psr_context);

	}
	DRM_DEBUG_DRIVER("PSR link: %d\n",	link->psr_settings.psr_feature_enabled);

	return ret;
}

/*
 * amdgpu_dm_psr_enable() - enable psr f/w
 * @stream: stream state
 *
 * Return: true if success
 */
bool amdgpu_dm_psr_enable(struct dc_stream_state *stream)
{
	struct dc_link *link = stream->link;
	unsigned int vsync_rate_hz = 0;
	struct dc_static_screen_params params = {0};
	/* Calculate number of static frames before generating interrupt to
	 * enter PSR.
	 */
	// Init fail safe of 2 frames static
	unsigned int num_frames_static = 2;

	DRM_DEBUG_DRIVER("Enabling psr...\n");

	vsync_rate_hz = div64_u64(div64_u64((
			stream->timing.pix_clk_100hz * 100),
			stream->timing.v_total),
			stream->timing.h_total);

	/* Round up
	 * Calculate number of frames such that at least 30 ms of time has
	 * passed.
	 */
	if (vsync_rate_hz != 0) {
		unsigned int frame_time_microsec = 1000000 / vsync_rate_hz;
		num_frames_static = (30000 / frame_time_microsec) + 1;
	}

	params.triggers.cursor_update = true;
	params.triggers.overlay_update = true;
	params.triggers.surface_update = true;
	params.num_frames = num_frames_static;

	dc_stream_set_static_screen_params(link->ctx->dc,
					   &stream, 1,
					   &params);

	return dc_link_set_psr_allow_active(link, true, false, false);
}

/*
 * amdgpu_dm_psr_disable() - disable psr f/w
 * @stream:  stream state
 *
 * Return: true if success
 */
static bool amdgpu_dm_psr_disable(struct dc_stream_state *stream)
{

	DRM_DEBUG_DRIVER("Disabling psr...\n");

	return dc_link_set_psr_allow_active(stream->link, false, true, false);
}

/*
 * amdgpu_dm_psr_disable() - disable psr f/w
 * if psr is enabled on any stream
 *
 * Return: true if success
 */
static bool amdgpu_dm_psr_disable_all(struct amdgpu_display_manager *dm)
{
	DRM_DEBUG_DRIVER("Disabling psr if psr is enabled on any stream\n");
	return dc_set_psr_allow_active(dm->dc, false);
}

void amdgpu_dm_trigger_timing_sync(struct drm_device *dev)
{
	struct amdgpu_device *adev = drm_to_adev(dev);
	struct dc *dc = adev->dm.dc;
	int i;

	mutex_lock(&adev->dm.dc_lock);
	if (dc->current_state) {
		for (i = 0; i < dc->current_state->stream_count; ++i)
			dc->current_state->streams[i]
				->triggered_crtc_reset.enabled =
				adev->dm.force_timing_sync;

		dm_enable_per_frame_crtc_master_sync(dc->current_state);
		dc_trigger_sync(dc, dc->current_state);
	}
	mutex_unlock(&adev->dm.dc_lock);
}

void dm_write_reg_func(const struct dc_context *ctx, uint32_t address,
		       uint32_t value, const char *func_name)
{
#ifdef DM_CHECK_ADDR_0
	if (address == 0) {
		DC_ERR("invalid register write. address = 0");
		return;
	}
#endif
	cgs_write_register(ctx->cgs_device, address, value);
	trace_amdgpu_dc_wreg(&ctx->perf_trace->write_count, address, value);
}

uint32_t dm_read_reg_func(const struct dc_context *ctx, uint32_t address,
			  const char *func_name)
{
	uint32_t value;
#ifdef DM_CHECK_ADDR_0
	if (address == 0) {
		DC_ERR("invalid register read; address = 0\n");
		return 0;
	}
#endif

	if (ctx->dmub_srv &&
	    ctx->dmub_srv->reg_helper_offload.gather_in_progress &&
	    !ctx->dmub_srv->reg_helper_offload.should_burst_write) {
		ASSERT(false);
		return 0;
	}

	value = cgs_read_register(ctx->cgs_device, address);

	trace_amdgpu_dc_rreg(&ctx->perf_trace->read_count, address, value);

	return value;
}<|MERGE_RESOLUTION|>--- conflicted
+++ resolved
@@ -892,7 +892,6 @@
 	uint32_t logical_addr_high;
 	uint32_t agp_base, agp_bot, agp_top;
 	PHYSICAL_ADDRESS_LOC page_table_start, page_table_end, page_table_base;
-<<<<<<< HEAD
 
 	logical_addr_low  = min(adev->gmc.fb_start, adev->gmc.agp_start) >> 18;
 	pt_base = amdgpu_gmc_pd_addr(adev->gart.bo);
@@ -927,42 +926,6 @@
 	pa_config->system_aperture.agp_bot = (uint64_t)agp_bot << 24;
 	pa_config->system_aperture.agp_top = (uint64_t)agp_top << 24;
 
-=======
-
-	logical_addr_low  = min(adev->gmc.fb_start, adev->gmc.agp_start) >> 18;
-	pt_base = amdgpu_gmc_pd_addr(adev->gart.bo);
-
-	if (adev->apu_flags & AMD_APU_IS_RAVEN2)
-		/*
-		 * Raven2 has a HW issue that it is unable to use the vram which
-		 * is out of MC_VM_SYSTEM_APERTURE_HIGH_ADDR. So here is the
-		 * workaround that increase system aperture high address (add 1)
-		 * to get rid of the VM fault and hardware hang.
-		 */
-		logical_addr_high = max((adev->gmc.fb_end >> 18) + 0x1, adev->gmc.agp_end >> 18);
-	else
-		logical_addr_high = max(adev->gmc.fb_end, adev->gmc.agp_end) >> 18;
-
-	agp_base = 0;
-	agp_bot = adev->gmc.agp_start >> 24;
-	agp_top = adev->gmc.agp_end >> 24;
-
-
-	page_table_start.high_part = (u32)(adev->gmc.gart_start >> 44) & 0xF;
-	page_table_start.low_part = (u32)(adev->gmc.gart_start >> 12);
-	page_table_end.high_part = (u32)(adev->gmc.gart_end >> 44) & 0xF;
-	page_table_end.low_part = (u32)(adev->gmc.gart_end >> 12);
-	page_table_base.high_part = upper_32_bits(pt_base) & 0xF;
-	page_table_base.low_part = lower_32_bits(pt_base);
-
-	pa_config->system_aperture.start_addr = (uint64_t)logical_addr_low << 18;
-	pa_config->system_aperture.end_addr = (uint64_t)logical_addr_high << 18;
-
-	pa_config->system_aperture.agp_base = (uint64_t)agp_base << 24 ;
-	pa_config->system_aperture.agp_bot = (uint64_t)agp_bot << 24;
-	pa_config->system_aperture.agp_top = (uint64_t)agp_top << 24;
-
->>>>>>> c93199e9
 	pa_config->system_aperture.fb_base = adev->gmc.fb_start;
 	pa_config->system_aperture.fb_offset = adev->gmc.aper_base;
 	pa_config->system_aperture.fb_top = adev->gmc.fb_end;
@@ -975,44 +938,6 @@
 
 }
 #endif
-<<<<<<< HEAD
-
-#ifdef CONFIG_DEBUG_FS
-static int create_crtc_crc_properties(struct amdgpu_display_manager *dm)
-{
-	dm->crc_win_x_start_property =
-		drm_property_create_range(adev_to_drm(dm->adev),
-					  DRM_MODE_PROP_ATOMIC,
-					  "AMD_CRC_WIN_X_START", 0, U16_MAX);
-	if (!dm->crc_win_x_start_property)
-		return -ENOMEM;
-
-	dm->crc_win_y_start_property =
-		drm_property_create_range(adev_to_drm(dm->adev),
-					  DRM_MODE_PROP_ATOMIC,
-					  "AMD_CRC_WIN_Y_START", 0, U16_MAX);
-	if (!dm->crc_win_y_start_property)
-		return -ENOMEM;
-
-	dm->crc_win_x_end_property =
-		drm_property_create_range(adev_to_drm(dm->adev),
-					  DRM_MODE_PROP_ATOMIC,
-					  "AMD_CRC_WIN_X_END", 0, U16_MAX);
-	if (!dm->crc_win_x_end_property)
-		return -ENOMEM;
-
-	dm->crc_win_y_end_property =
-		drm_property_create_range(adev_to_drm(dm->adev),
-					  DRM_MODE_PROP_ATOMIC,
-					  "AMD_CRC_WIN_Y_END", 0, U16_MAX);
-	if (!dm->crc_win_y_end_property)
-		return -ENOMEM;
-
-	return 0;
-}
-#endif
-=======
->>>>>>> c93199e9
 
 static int amdgpu_dm_init(struct amdgpu_device *adev)
 {
@@ -1160,10 +1085,6 @@
 
 		dc_init_callbacks(adev->dm.dc, &init_params);
 	}
-#endif
-#ifdef CONFIG_DEBUG_FS
-	if (create_crtc_crc_properties(&adev->dm))
-		DRM_ERROR("amdgpu: failed to create crc property.\n");
 #endif
 	if (amdgpu_dm_initialize_drm_device(adev)) {
 		DRM_ERROR(
@@ -4302,7 +4223,6 @@
 	/* We have not hooked up any pre-GFX9 modifiers. */
 	if (adev->family < AMDGPU_FAMILY_AI)
 		return 0;
-<<<<<<< HEAD
 
 	*mods = kmalloc(capacity * sizeof(uint64_t), GFP_KERNEL);
 
@@ -4326,31 +4246,6 @@
 		break;
 	}
 
-=======
-
-	*mods = kmalloc(capacity * sizeof(uint64_t), GFP_KERNEL);
-
-	if (plane_type == DRM_PLANE_TYPE_CURSOR) {
-		add_modifier(mods, &size, &capacity, DRM_FORMAT_MOD_LINEAR);
-		add_modifier(mods, &size, &capacity, DRM_FORMAT_MOD_INVALID);
-		return *mods ? 0 : -ENOMEM;
-	}
-
-	switch (adev->family) {
-	case AMDGPU_FAMILY_AI:
-	case AMDGPU_FAMILY_RV:
-		add_gfx9_modifiers(adev, mods, &size, &capacity);
-		break;
-	case AMDGPU_FAMILY_NV:
-	case AMDGPU_FAMILY_VGH:
-		if (adev->asic_type >= CHIP_SIENNA_CICHLID)
-			add_gfx10_3_modifiers(adev, mods, &size, &capacity);
-		else
-			add_gfx10_1_modifiers(adev, mods, &size, &capacity);
-		break;
-	}
-
->>>>>>> c93199e9
 	add_modifier(mods, &size, &capacity, DRM_FORMAT_MOD_LINEAR);
 
 	/* INVALID marks the end of the list. */
@@ -5399,63 +5294,11 @@
 	state->crc_src = cur->crc_src;
 	state->cm_has_degamma = cur->cm_has_degamma;
 	state->cm_is_degamma_srgb = cur->cm_is_degamma_srgb;
-#ifdef CONFIG_DEBUG_FS
-	state->crc_window = cur->crc_window;
-#endif
+
 	/* TODO Duplicate dc_stream after objects are stream object is flattened */
 
 	return &state->base;
 }
-
-#ifdef CONFIG_DEBUG_FS
-static int amdgpu_dm_crtc_atomic_set_property(struct drm_crtc *crtc,
-					    struct drm_crtc_state *crtc_state,
-					    struct drm_property *property,
-					    uint64_t val)
-{
-	struct drm_device *dev = crtc->dev;
-	struct amdgpu_device *adev = drm_to_adev(dev);
-	struct dm_crtc_state *dm_new_state =
-		to_dm_crtc_state(crtc_state);
-
-	if (property == adev->dm.crc_win_x_start_property)
-		dm_new_state->crc_window.x_start = val;
-	else if (property == adev->dm.crc_win_y_start_property)
-		dm_new_state->crc_window.y_start = val;
-	else if (property == adev->dm.crc_win_x_end_property)
-		dm_new_state->crc_window.x_end = val;
-	else if (property == adev->dm.crc_win_y_end_property)
-		dm_new_state->crc_window.y_end = val;
-	else
-		return -EINVAL;
-
-	return 0;
-}
-
-static int amdgpu_dm_crtc_atomic_get_property(struct drm_crtc *crtc,
-					    const struct drm_crtc_state *state,
-					    struct drm_property *property,
-					    uint64_t *val)
-{
-	struct drm_device *dev = crtc->dev;
-	struct amdgpu_device *adev = drm_to_adev(dev);
-	struct dm_crtc_state *dm_state =
-		to_dm_crtc_state(state);
-
-	if (property == adev->dm.crc_win_x_start_property)
-		*val = dm_state->crc_window.x_start;
-	else if (property == adev->dm.crc_win_y_start_property)
-		*val = dm_state->crc_window.y_start;
-	else if (property == adev->dm.crc_win_x_end_property)
-		*val = dm_state->crc_window.x_end;
-	else if (property == adev->dm.crc_win_y_end_property)
-		*val = dm_state->crc_window.y_end;
-	else
-		return -EINVAL;
-
-	return 0;
-}
-#endif
 
 static inline int dm_set_vupdate_irq(struct drm_crtc *crtc, bool enable)
 {
@@ -5523,10 +5366,6 @@
 	.enable_vblank = dm_enable_vblank,
 	.disable_vblank = dm_disable_vblank,
 	.get_vblank_timestamp = drm_crtc_vblank_helper_get_vblank_timestamp,
-#ifdef CONFIG_DEBUG_FS
-	.atomic_set_property = amdgpu_dm_crtc_atomic_set_property,
-	.atomic_get_property = amdgpu_dm_crtc_atomic_get_property,
-#endif
 };
 
 static enum drm_connector_status
@@ -6728,25 +6567,6 @@
 	return 0;
 }
 
-#ifdef CONFIG_DEBUG_FS
-static void attach_crtc_crc_properties(struct amdgpu_display_manager *dm,
-				struct amdgpu_crtc *acrtc)
-{
-	drm_object_attach_property(&acrtc->base.base,
-				   dm->crc_win_x_start_property,
-				   0);
-	drm_object_attach_property(&acrtc->base.base,
-				   dm->crc_win_y_start_property,
-				   0);
-	drm_object_attach_property(&acrtc->base.base,
-				   dm->crc_win_x_end_property,
-				   0);
-	drm_object_attach_property(&acrtc->base.base,
-				   dm->crc_win_y_end_property,
-				   0);
-}
-#endif
-
 static int amdgpu_dm_crtc_init(struct amdgpu_display_manager *dm,
 			       struct drm_plane *plane,
 			       uint32_t crtc_index)
@@ -6794,9 +6614,7 @@
 	drm_crtc_enable_color_mgmt(&acrtc->base, MAX_COLOR_LUT_ENTRIES,
 				   true, MAX_COLOR_LUT_ENTRIES);
 	drm_mode_crtc_set_gamma_size(&acrtc->base, MAX_COLOR_LEGACY_LUT_ENTRIES);
-#ifdef CONFIG_DEBUG_FS
-	attach_crtc_crc_properties(dm, acrtc);
-#endif
+
 	return 0;
 
 fail:
@@ -8433,7 +8251,6 @@
 	 */
 	for_each_oldnew_crtc_in_state(state, crtc, old_crtc_state, new_crtc_state, i) {
 		struct amdgpu_crtc *acrtc = to_amdgpu_crtc(crtc);
-		bool configure_crc = false;
 
 		dm_new_crtc_state = to_dm_crtc_state(new_crtc_state);
 
@@ -8443,27 +8260,20 @@
 			dc_stream_retain(dm_new_crtc_state->stream);
 			acrtc->dm_irq_params.stream = dm_new_crtc_state->stream;
 			manage_dm_interrupts(adev, acrtc, true);
-		}
-		if (IS_ENABLED(CONFIG_DEBUG_FS) && new_crtc_state->active &&
-			amdgpu_dm_is_valid_crc_source(dm_new_crtc_state->crc_src)) {
+
+#ifdef CONFIG_DEBUG_FS
 			/**
 			 * Frontend may have changed so reapply the CRC capture
 			 * settings for the stream.
 			 */
 			dm_new_crtc_state = to_dm_crtc_state(new_crtc_state);
-			dm_old_crtc_state = to_dm_crtc_state(old_crtc_state);
-
-			if (amdgpu_dm_crc_window_is_default(dm_new_crtc_state)) {
-				if (!old_crtc_state->active || drm_atomic_crtc_needs_modeset(new_crtc_state))
-					configure_crc = true;
-			} else {
-				if (amdgpu_dm_crc_window_changed(dm_new_crtc_state, dm_old_crtc_state))
-					configure_crc = true;
+
+			if (amdgpu_dm_is_valid_crc_source(dm_new_crtc_state->crc_src)) {
+				amdgpu_dm_crtc_configure_crc_source(
+					crtc, dm_new_crtc_state,
+					dm_new_crtc_state->crc_src);
 			}
-
-			if (configure_crc)
-				amdgpu_dm_crtc_configure_crc_source(
-					crtc, dm_new_crtc_state, dm_new_crtc_state->crc_src);
+#endif
 		}
 	}
 
