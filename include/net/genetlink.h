/* SPDX-License-Identifier: GPL-2.0 */
#ifndef __NET_GENERIC_NETLINK_H
#define __NET_GENERIC_NETLINK_H

#include <linux/net.h>
#include <net/netlink.h>
#include <net/net_namespace.h>
#include <uapi/linux/genetlink.h>

#define GENLMSG_DEFAULT_SIZE (NLMSG_DEFAULT_SIZE - GENL_HDRLEN)

<<<<<<< HEAD
=======
/* Non-parallel generic netlink requests are serialized by a global lock. */
void genl_lock(void);
void genl_unlock(void);

#define MODULE_ALIAS_GENL_FAMILY(family) \
 MODULE_ALIAS_NET_PF_PROTO_NAME(PF_NETLINK, NETLINK_GENERIC, "-family-" family)

>>>>>>> 0c383648
/* Binding to multicast group requires %CAP_NET_ADMIN */
#define GENL_MCAST_CAP_NET_ADMIN	BIT(0)
/* Binding to multicast group requires %CAP_SYS_ADMIN */
#define GENL_MCAST_CAP_SYS_ADMIN	BIT(1)

/**
 * struct genl_multicast_group - generic netlink multicast group
 * @name: name of the multicast group, names are per-family
 * @flags: GENL_MCAST_* flags
 */
struct genl_multicast_group {
	char			name[GENL_NAMSIZ];
	u8			flags;
};

struct genl_split_ops;
struct genl_info;

/**
 * struct genl_family - generic netlink family
 * @hdrsize: length of user specific header in bytes
 * @name: name of family
 * @version: protocol version
 * @maxattr: maximum number of attributes supported
 * @policy: netlink policy
 * @netnsok: set to true if the family can handle network
 *	namespaces and should be presented in all of them
 * @parallel_ops: operations can be called in parallel and aren't
 *	synchronized by the core genetlink code
 * @pre_doit: called before an operation's doit callback, it may
 *	do additional, common, filtering and return an error
 * @post_doit: called after an operation's doit callback, it may
 *	undo operations done by pre_doit, for example release locks
 * @bind: called when family multicast group is added to a netlink socket
 * @unbind: called when family multicast group is removed from a netlink socket
 * @module: pointer to the owning module (set to THIS_MODULE)
 * @mcgrps: multicast groups used by this family
 * @n_mcgrps: number of multicast groups
 * @resv_start_op: first operation for which reserved fields of the header
 *	can be validated and policies are required (see below);
 *	new families should leave this field at zero
 * @ops: the operations supported by this family
 * @n_ops: number of operations supported by this family
 * @small_ops: the small-struct operations supported by this family
 * @n_small_ops: number of small-struct operations supported by this family
 * @split_ops: the split do/dump form of operation definition
 * @n_split_ops: number of entries in @split_ops, not that with split do/dump
 *	ops the number of entries is not the same as number of commands
 * @sock_priv_size: the size of per-socket private memory
 * @sock_priv_init: the per-socket private memory initializer
 * @sock_priv_destroy: the per-socket private memory destructor
 *
 * Attribute policies (the combination of @policy and @maxattr fields)
 * can be attached at the family level or at the operation level.
 * If both are present the per-operation policy takes precedence.
 * For operations before @resv_start_op lack of policy means that the core
 * will perform no attribute parsing or validation. For newer operations
 * if policy is not provided core will reject all TLV attributes.
 */
struct genl_family {
	unsigned int		hdrsize;
	char			name[GENL_NAMSIZ];
	unsigned int		version;
	unsigned int		maxattr;
	u8			netnsok:1;
	u8			parallel_ops:1;
	u8			n_ops;
	u8			n_small_ops;
	u8			n_split_ops;
	u8			n_mcgrps;
	u8			resv_start_op;
	const struct nla_policy *policy;
	int			(*pre_doit)(const struct genl_split_ops *ops,
					    struct sk_buff *skb,
					    struct genl_info *info);
	void			(*post_doit)(const struct genl_split_ops *ops,
					     struct sk_buff *skb,
					     struct genl_info *info);
	int			(*bind)(int mcgrp);
	void			(*unbind)(int mcgrp);
	const struct genl_ops *	ops;
	const struct genl_small_ops *small_ops;
	const struct genl_split_ops *split_ops;
	const struct genl_multicast_group *mcgrps;
	struct module		*module;

	size_t			sock_priv_size;
	void			(*sock_priv_init)(void *priv);
	void			(*sock_priv_destroy)(void *priv);

/* private: internal use only */
	/* protocol family identifier */
	int			id;
	/* starting number of multicast group IDs in this family */
	unsigned int		mcgrp_offset;
	/* list of per-socket privs */
	struct xarray		*sock_privs;
};

/**
 * struct genl_info - receiving information
 * @snd_seq: sending sequence number
 * @snd_portid: netlink portid of sender
 * @family: generic netlink family
 * @nlhdr: netlink message header
 * @genlhdr: generic netlink message header
 * @attrs: netlink attributes
 * @_net: network namespace
 * @user_ptr: user pointers
 * @extack: extended ACK report struct
 */
struct genl_info {
	u32			snd_seq;
	u32			snd_portid;
	const struct genl_family *family;
	const struct nlmsghdr *	nlhdr;
	struct genlmsghdr *	genlhdr;
	struct nlattr **	attrs;
	possible_net_t		_net;
	void *			user_ptr[2];
	struct netlink_ext_ack *extack;
};

static inline struct net *genl_info_net(const struct genl_info *info)
{
	return read_pnet(&info->_net);
}

static inline void genl_info_net_set(struct genl_info *info, struct net *net)
{
	write_pnet(&info->_net, net);
}

static inline void *genl_info_userhdr(const struct genl_info *info)
{
	return (u8 *)info->genlhdr + GENL_HDRLEN;
}

#define GENL_SET_ERR_MSG(info, msg) NL_SET_ERR_MSG((info)->extack, msg)

#define GENL_SET_ERR_MSG_FMT(info, msg, args...) \
	NL_SET_ERR_MSG_FMT((info)->extack, msg, ##args)

/* Report that a root attribute is missing */
#define GENL_REQ_ATTR_CHECK(info, attr) ({				\
	const struct genl_info *__info = (info);			\
									\
	NL_REQ_ATTR_CHECK(__info->extack, NULL, __info->attrs, (attr)); \
})

enum genl_validate_flags {
	GENL_DONT_VALIDATE_STRICT		= BIT(0),
	GENL_DONT_VALIDATE_DUMP			= BIT(1),
	GENL_DONT_VALIDATE_DUMP_STRICT		= BIT(2),
};

/**
 * struct genl_small_ops - generic netlink operations (small version)
 * @cmd: command identifier
 * @internal_flags: flags used by the family
 * @flags: GENL_* flags (%GENL_ADMIN_PERM or %GENL_UNS_ADMIN_PERM)
 * @validate: validation flags from enum genl_validate_flags
 * @doit: standard command callback
 * @dumpit: callback for dumpers
 *
 * This is a cut-down version of struct genl_ops for users who don't need
 * most of the ancillary infra and want to save space.
 */
struct genl_small_ops {
	int	(*doit)(struct sk_buff *skb, struct genl_info *info);
	int	(*dumpit)(struct sk_buff *skb, struct netlink_callback *cb);
	u8	cmd;
	u8	internal_flags;
	u8	flags;
	u8	validate;
};

/**
 * struct genl_ops - generic netlink operations
 * @cmd: command identifier
 * @internal_flags: flags used by the family
 * @flags: GENL_* flags (%GENL_ADMIN_PERM or %GENL_UNS_ADMIN_PERM)
 * @maxattr: maximum number of attributes supported
 * @policy: netlink policy (takes precedence over family policy)
 * @validate: validation flags from enum genl_validate_flags
 * @doit: standard command callback
 * @start: start callback for dumps
 * @dumpit: callback for dumpers
 * @done: completion callback for dumps
 */
struct genl_ops {
	int		       (*doit)(struct sk_buff *skb,
				       struct genl_info *info);
	int		       (*start)(struct netlink_callback *cb);
	int		       (*dumpit)(struct sk_buff *skb,
					 struct netlink_callback *cb);
	int		       (*done)(struct netlink_callback *cb);
	const struct nla_policy *policy;
	unsigned int		maxattr;
	u8			cmd;
	u8			internal_flags;
	u8			flags;
	u8			validate;
};

/**
 * struct genl_split_ops - generic netlink operations (do/dump split version)
 * @cmd: command identifier
 * @internal_flags: flags used by the family
 * @flags: GENL_* flags (%GENL_ADMIN_PERM or %GENL_UNS_ADMIN_PERM)
 * @validate: validation flags from enum genl_validate_flags
 * @policy: netlink policy (takes precedence over family policy)
 * @maxattr: maximum number of attributes supported
 *
 * Do callbacks:
 * @pre_doit: called before an operation's @doit callback, it may
 *	do additional, common, filtering and return an error
 * @doit: standard command callback
 * @post_doit: called after an operation's @doit callback, it may
 *	undo operations done by pre_doit, for example release locks
 *
 * Dump callbacks:
 * @start: start callback for dumps
 * @dumpit: callback for dumpers
 * @done: completion callback for dumps
 *
 * Do callbacks can be used if %GENL_CMD_CAP_DO is set in @flags.
 * Dump callbacks can be used if %GENL_CMD_CAP_DUMP is set in @flags.
 * Exactly one of those flags must be set.
 */
struct genl_split_ops {
	union {
		struct {
			int (*pre_doit)(const struct genl_split_ops *ops,
					struct sk_buff *skb,
					struct genl_info *info);
			int (*doit)(struct sk_buff *skb,
				    struct genl_info *info);
			void (*post_doit)(const struct genl_split_ops *ops,
					  struct sk_buff *skb,
					  struct genl_info *info);
		};
		struct {
			int (*start)(struct netlink_callback *cb);
			int (*dumpit)(struct sk_buff *skb,
				      struct netlink_callback *cb);
			int (*done)(struct netlink_callback *cb);
		};
	};
	const struct nla_policy *policy;
	unsigned int		maxattr;
	u8			cmd;
	u8			internal_flags;
	u8			flags;
	u8			validate;
};

/**
 * struct genl_dumpit_info - info that is available during dumpit op call
 * @op: generic netlink ops - for internal genl code usage
 * @attrs: netlink attributes
 * @info: struct genl_info describing the request
 */
struct genl_dumpit_info {
	struct genl_split_ops op;
	struct genl_info info;
};

static inline const struct genl_dumpit_info *
genl_dumpit_info(struct netlink_callback *cb)
{
	return cb->data;
}

static inline const struct genl_info *
genl_info_dump(struct netlink_callback *cb)
{
	return &genl_dumpit_info(cb)->info;
}

/**
 * genl_info_init_ntf() - initialize genl_info for notifications
 * @info:   genl_info struct to set up
 * @family: pointer to the genetlink family
 * @cmd:    command to be used in the notification
 *
 * Initialize a locally declared struct genl_info to pass to various APIs.
 * Intended to be used when creating notifications.
 */
static inline void
genl_info_init_ntf(struct genl_info *info, const struct genl_family *family,
		   u8 cmd)
{
	struct genlmsghdr *hdr = (void *) &info->user_ptr[0];

	memset(info, 0, sizeof(*info));
	info->family = family;
	info->genlhdr = hdr;
	hdr->cmd = cmd;
}

static inline bool genl_info_is_ntf(const struct genl_info *info)
{
	return !info->nlhdr;
}

void *__genl_sk_priv_get(struct genl_family *family, struct sock *sk);
void *genl_sk_priv_get(struct genl_family *family, struct sock *sk);
int genl_register_family(struct genl_family *family);
int genl_unregister_family(const struct genl_family *family);
void genl_notify(const struct genl_family *family, struct sk_buff *skb,
		 struct genl_info *info, u32 group, gfp_t flags);

void *genlmsg_put(struct sk_buff *skb, u32 portid, u32 seq,
		  const struct genl_family *family, int flags, u8 cmd);

static inline void *
__genlmsg_iput(struct sk_buff *skb, const struct genl_info *info, int flags)
{
	return genlmsg_put(skb, info->snd_portid, info->snd_seq, info->family,
			   flags, info->genlhdr->cmd);
}

/**
 * genlmsg_iput - start genetlink message based on genl_info
 * @skb: skb in which message header will be placed
 * @info: genl_info as provided to do/dump handlers
 *
 * Convenience wrapper which starts a genetlink message based on
 * information in user request. @info should be either the struct passed
 * by genetlink core to do/dump handlers (when constructing replies to
 * such requests) or a struct initialized by genl_info_init_ntf()
 * when constructing notifications.
 *
 * Returns pointer to new genetlink header.
 */
static inline void *
genlmsg_iput(struct sk_buff *skb, const struct genl_info *info)
{
	return __genlmsg_iput(skb, info, 0);
}

/**
 * genlmsg_nlhdr - Obtain netlink header from user specified header
 * @user_hdr: user header as returned from genlmsg_put()
 *
 * Returns pointer to netlink header.
 */
static inline struct nlmsghdr *genlmsg_nlhdr(void *user_hdr)
{
	return (struct nlmsghdr *)((char *)user_hdr -
				   GENL_HDRLEN -
				   NLMSG_HDRLEN);
}

/**
 * genlmsg_parse_deprecated - parse attributes of a genetlink message
 * @nlh: netlink message header
 * @family: genetlink message family
 * @tb: destination array with maxtype+1 elements
 * @maxtype: maximum attribute type to be expected
 * @policy: validation policy
 * @extack: extended ACK report struct
 */
static inline int genlmsg_parse_deprecated(const struct nlmsghdr *nlh,
					   const struct genl_family *family,
					   struct nlattr *tb[], int maxtype,
					   const struct nla_policy *policy,
					   struct netlink_ext_ack *extack)
{
	return __nlmsg_parse(nlh, family->hdrsize + GENL_HDRLEN, tb, maxtype,
			     policy, NL_VALIDATE_LIBERAL, extack);
}

/**
 * genlmsg_parse - parse attributes of a genetlink message
 * @nlh: netlink message header
 * @family: genetlink message family
 * @tb: destination array with maxtype+1 elements
 * @maxtype: maximum attribute type to be expected
 * @policy: validation policy
 * @extack: extended ACK report struct
 */
static inline int genlmsg_parse(const struct nlmsghdr *nlh,
				const struct genl_family *family,
				struct nlattr *tb[], int maxtype,
				const struct nla_policy *policy,
				struct netlink_ext_ack *extack)
{
	return __nlmsg_parse(nlh, family->hdrsize + GENL_HDRLEN, tb, maxtype,
			     policy, NL_VALIDATE_STRICT, extack);
}

/**
 * genl_dump_check_consistent - check if sequence is consistent and advertise if not
 * @cb: netlink callback structure that stores the sequence number
 * @user_hdr: user header as returned from genlmsg_put()
 *
 * Cf. nl_dump_check_consistent(), this just provides a wrapper to make it
 * simpler to use with generic netlink.
 */
static inline void genl_dump_check_consistent(struct netlink_callback *cb,
					      void *user_hdr)
{
	nl_dump_check_consistent(cb, genlmsg_nlhdr(user_hdr));
}

/**
 * genlmsg_put_reply - Add generic netlink header to a reply message
 * @skb: socket buffer holding the message
 * @info: receiver info
 * @family: generic netlink family
 * @flags: netlink message flags
 * @cmd: generic netlink command
 *
 * Returns pointer to user specific header
 */
static inline void *genlmsg_put_reply(struct sk_buff *skb,
				      struct genl_info *info,
				      const struct genl_family *family,
				      int flags, u8 cmd)
{
	return genlmsg_put(skb, info->snd_portid, info->snd_seq, family,
			   flags, cmd);
}

/**
 * genlmsg_end - Finalize a generic netlink message
 * @skb: socket buffer the message is stored in
 * @hdr: user specific header
 */
static inline void genlmsg_end(struct sk_buff *skb, void *hdr)
{
	nlmsg_end(skb, hdr - GENL_HDRLEN - NLMSG_HDRLEN);
}

/**
 * genlmsg_cancel - Cancel construction of a generic netlink message
 * @skb: socket buffer the message is stored in
 * @hdr: generic netlink message header
 */
static inline void genlmsg_cancel(struct sk_buff *skb, void *hdr)
{
	if (hdr)
		nlmsg_cancel(skb, hdr - GENL_HDRLEN - NLMSG_HDRLEN);
}

/**
 * genlmsg_multicast_netns_filtered - multicast a netlink message
 *				      to a specific netns with filter
 *				      function
 * @family: the generic netlink family
 * @net: the net namespace
 * @skb: netlink message as socket buffer
 * @portid: own netlink portid to avoid sending to yourself
 * @group: offset of multicast group in groups array
 * @flags: allocation flags
 * @filter: filter function
 * @filter_data: filter function private data
 *
 * Return: 0 on success, negative error code for failure.
 */
static inline int
genlmsg_multicast_netns_filtered(const struct genl_family *family,
				 struct net *net, struct sk_buff *skb,
				 u32 portid, unsigned int group, gfp_t flags,
				 netlink_filter_fn filter,
				 void *filter_data)
{
	if (WARN_ON_ONCE(group >= family->n_mcgrps))
		return -EINVAL;
	group = family->mcgrp_offset + group;
	return nlmsg_multicast_filtered(net->genl_sock, skb, portid, group,
					flags, filter, filter_data);
}

/**
 * genlmsg_multicast_netns - multicast a netlink message to a specific netns
 * @family: the generic netlink family
 * @net: the net namespace
 * @skb: netlink message as socket buffer
 * @portid: own netlink portid to avoid sending to yourself
 * @group: offset of multicast group in groups array
 * @flags: allocation flags
 */
static inline int genlmsg_multicast_netns(const struct genl_family *family,
					  struct net *net, struct sk_buff *skb,
					  u32 portid, unsigned int group, gfp_t flags)
{
	return genlmsg_multicast_netns_filtered(family, net, skb, portid,
						group, flags, NULL, NULL);
}

/**
 * genlmsg_multicast - multicast a netlink message to the default netns
 * @family: the generic netlink family
 * @skb: netlink message as socket buffer
 * @portid: own netlink portid to avoid sending to yourself
 * @group: offset of multicast group in groups array
 * @flags: allocation flags
 */
static inline int genlmsg_multicast(const struct genl_family *family,
				    struct sk_buff *skb, u32 portid,
				    unsigned int group, gfp_t flags)
{
	return genlmsg_multicast_netns(family, &init_net, skb,
				       portid, group, flags);
}

/**
 * genlmsg_multicast_allns - multicast a netlink message to all net namespaces
 * @family: the generic netlink family
 * @skb: netlink message as socket buffer
 * @portid: own netlink portid to avoid sending to yourself
 * @group: offset of multicast group in groups array
 * @flags: allocation flags
 *
 * This function must hold the RTNL or rcu_read_lock().
 */
int genlmsg_multicast_allns(const struct genl_family *family,
			    struct sk_buff *skb, u32 portid,
			    unsigned int group, gfp_t flags);

/**
 * genlmsg_unicast - unicast a netlink message
 * @net: network namespace to look up @portid in
 * @skb: netlink message as socket buffer
 * @portid: netlink portid of the destination socket
 */
static inline int genlmsg_unicast(struct net *net, struct sk_buff *skb, u32 portid)
{
	return nlmsg_unicast(net->genl_sock, skb, portid);
}

/**
 * genlmsg_reply - reply to a request
 * @skb: netlink message to be sent back
 * @info: receiver information
 */
static inline int genlmsg_reply(struct sk_buff *skb, struct genl_info *info)
{
	return genlmsg_unicast(genl_info_net(info), skb, info->snd_portid);
}

/**
 * genlmsg_data - head of message payload
 * @gnlh: genetlink message header
 */
static inline void *genlmsg_data(const struct genlmsghdr *gnlh)
{
	return ((unsigned char *) gnlh + GENL_HDRLEN);
}

/**
 * genlmsg_len - length of message payload
 * @gnlh: genetlink message header
 */
static inline int genlmsg_len(const struct genlmsghdr *gnlh)
{
	struct nlmsghdr *nlh = (struct nlmsghdr *)((unsigned char *)gnlh -
							NLMSG_HDRLEN);
	return (nlh->nlmsg_len - GENL_HDRLEN - NLMSG_HDRLEN);
}

/**
 * genlmsg_msg_size - length of genetlink message not including padding
 * @payload: length of message payload
 */
static inline int genlmsg_msg_size(int payload)
{
	return GENL_HDRLEN + payload;
}

/**
 * genlmsg_total_size - length of genetlink message including padding
 * @payload: length of message payload
 */
static inline int genlmsg_total_size(int payload)
{
	return NLMSG_ALIGN(genlmsg_msg_size(payload));
}

/**
 * genlmsg_new - Allocate a new generic netlink message
 * @payload: size of the message payload
 * @flags: the type of memory to allocate.
 */
static inline struct sk_buff *genlmsg_new(size_t payload, gfp_t flags)
{
	return nlmsg_new(genlmsg_total_size(payload), flags);
}

/**
 * genl_set_err - report error to genetlink broadcast listeners
 * @family: the generic netlink family
 * @net: the network namespace to report the error to
 * @portid: the PORTID of a process that we want to skip (if any)
 * @group: the broadcast group that will notice the error
 * 	(this is the offset of the multicast group in the groups array)
 * @code: error code, must be negative (as usual in kernelspace)
 *
 * This function returns the number of broadcast listeners that have set the
 * NETLINK_RECV_NO_ENOBUFS socket option.
 */
static inline int genl_set_err(const struct genl_family *family,
			       struct net *net, u32 portid,
			       u32 group, int code)
{
	if (WARN_ON_ONCE(group >= family->n_mcgrps))
		return -EINVAL;
	group = family->mcgrp_offset + group;
	return netlink_set_err(net->genl_sock, portid, group, code);
}

static inline int genl_has_listeners(const struct genl_family *family,
				     struct net *net, unsigned int group)
{
	if (WARN_ON_ONCE(group >= family->n_mcgrps))
		return -EINVAL;
	group = family->mcgrp_offset + group;
	return netlink_has_listeners(net->genl_sock, group);
}
#endif	/* __NET_GENERIC_NETLINK_H */<|MERGE_RESOLUTION|>--- conflicted
+++ resolved
@@ -9,8 +9,6 @@
 
 #define GENLMSG_DEFAULT_SIZE (NLMSG_DEFAULT_SIZE - GENL_HDRLEN)
 
-<<<<<<< HEAD
-=======
 /* Non-parallel generic netlink requests are serialized by a global lock. */
 void genl_lock(void);
 void genl_unlock(void);
@@ -18,7 +16,6 @@
 #define MODULE_ALIAS_GENL_FAMILY(family) \
  MODULE_ALIAS_NET_PF_PROTO_NAME(PF_NETLINK, NETLINK_GENERIC, "-family-" family)
 
->>>>>>> 0c383648
 /* Binding to multicast group requires %CAP_NET_ADMIN */
 #define GENL_MCAST_CAP_NET_ADMIN	BIT(0)
 /* Binding to multicast group requires %CAP_SYS_ADMIN */
