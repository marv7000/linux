--- conflicted
+++ resolved
@@ -8,10 +8,6 @@
 
 struct thread_info {
 	unsigned long flags;		/* thread_info flags (see TIF_*) */
-<<<<<<< HEAD
-	__u32 cpu;			/* current CPU */
-=======
->>>>>>> df0cc57e
 	int preempt_count;		/* 0=premptable, <0=BUG; will also serve as bh-counter */
 #ifdef CONFIG_SMP
 	unsigned int cpu;
@@ -21,10 +17,6 @@
 #define INIT_THREAD_INFO(tsk)			\
 {						\
 	.flags		= 0,			\
-<<<<<<< HEAD
-	.cpu		= 0,			\
-=======
->>>>>>> df0cc57e
 	.preempt_count	= INIT_PREEMPT_COUNT,	\
 }
 
