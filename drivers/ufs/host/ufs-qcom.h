/* SPDX-License-Identifier: GPL-2.0-only */
/* Copyright (c) 2013-2015, The Linux Foundation. All rights reserved.
 */

#ifndef UFS_QCOM_H_
#define UFS_QCOM_H_

#include <linux/reset-controller.h>
#include <linux/reset.h>
#include <soc/qcom/ice.h>
#include <ufs/ufshcd.h>

#define MPHY_TX_FSM_STATE       0x41
#define TX_FSM_HIBERN8          0x1
#define HBRN8_POLL_TOUT_MS      100
#define DEFAULT_CLK_RATE_HZ     1000000
#define MAX_SUPP_MAC		64

#define UFS_HW_VER_MAJOR_MASK	GENMASK(31, 28)
#define UFS_HW_VER_MINOR_MASK	GENMASK(27, 16)
#define UFS_HW_VER_STEP_MASK	GENMASK(15, 0)

<<<<<<< HEAD
#define UFS_DEV_VER_MAJOR_MASK	GENMASK(7, 4)

/* vendor specific pre-defined parameters */
#define SLOW 1
#define FAST 2
=======
#define UFS_QCOM_LIMIT_HS_RATE		PA_HS_MODE_B
>>>>>>> cac50d04

/* QCOM UFS host controller vendor specific registers */
enum {
	REG_UFS_SYS1CLK_1US                 = 0xC0,
	REG_UFS_TX_SYMBOL_CLK_NS_US         = 0xC4,
	REG_UFS_LOCAL_PORT_ID_REG           = 0xC8,
	REG_UFS_PA_ERR_CODE                 = 0xCC,
	/* On older UFS revisions, this register is called "RETRY_TIMER_REG" */
	REG_UFS_PARAM0                      = 0xD0,
	/* On older UFS revisions, this register is called "REG_UFS_PA_LINK_STARTUP_TIMER" */
	REG_UFS_CFG0                        = 0xD8,
	REG_UFS_CFG1                        = 0xDC,
	REG_UFS_CFG2                        = 0xE0,
	REG_UFS_HW_VERSION                  = 0xE4,

	UFS_TEST_BUS				= 0xE8,
	UFS_TEST_BUS_CTRL_0			= 0xEC,
	UFS_TEST_BUS_CTRL_1			= 0xF0,
	UFS_TEST_BUS_CTRL_2			= 0xF4,
	UFS_UNIPRO_CFG				= 0xF8,

	/*
	 * QCOM UFS host controller vendor specific registers
	 * added in HW Version 3.0.0
	 */
	UFS_AH8_CFG				= 0xFC,

	REG_UFS_CFG3				= 0x271C,

	REG_UFS_DEBUG_SPARE_CFG			= 0x284C,
};

/* QCOM UFS host controller vendor specific debug registers */
enum {
	UFS_DBG_RD_REG_UAWM			= 0x100,
	UFS_DBG_RD_REG_UARM			= 0x200,
	UFS_DBG_RD_REG_TXUC			= 0x300,
	UFS_DBG_RD_REG_RXUC			= 0x400,
	UFS_DBG_RD_REG_DFC			= 0x500,
	UFS_DBG_RD_REG_TRLUT			= 0x600,
	UFS_DBG_RD_REG_TMRLUT			= 0x700,
	UFS_UFS_DBG_RD_REG_OCSC			= 0x800,

	UFS_UFS_DBG_RD_DESC_RAM			= 0x1500,
	UFS_UFS_DBG_RD_PRDT_RAM			= 0x1700,
	UFS_UFS_DBG_RD_RESP_RAM			= 0x1800,
	UFS_UFS_DBG_RD_EDTL_RAM			= 0x1900,
};

enum {
	UFS_MEM_CQIS_VS		= 0x8,
};

#define UFS_CNTLR_2_x_x_VEN_REGS_OFFSET(x)	(0x000 + x)
#define UFS_CNTLR_3_x_x_VEN_REGS_OFFSET(x)	(0x400 + x)

/* bit definitions for REG_UFS_CFG0 register */
#define QUNIPRO_G4_SEL		BIT(5)

/* bit definitions for REG_UFS_CFG1 register */
#define QUNIPRO_SEL		BIT(0)
#define UFS_PHY_SOFT_RESET	BIT(1)
#define UTP_DBG_RAMS_EN		BIT(17)
#define TEST_BUS_EN		BIT(18)
#define TEST_BUS_SEL		GENMASK(22, 19)
#define UFS_REG_TEST_BUS_EN	BIT(30)

/* bit definitions for REG_UFS_CFG2 register */
#define UAWM_HW_CGC_EN		BIT(0)
#define UARM_HW_CGC_EN		BIT(1)
#define TXUC_HW_CGC_EN		BIT(2)
#define RXUC_HW_CGC_EN		BIT(3)
#define DFC_HW_CGC_EN		BIT(4)
#define TRLUT_HW_CGC_EN		BIT(5)
#define TMRLUT_HW_CGC_EN	BIT(6)
#define OCSC_HW_CGC_EN		BIT(7)

/* bit definitions for REG_UFS_CFG3 register */
#define ESI_VEC_MASK		GENMASK(22, 12)

/* bit definitions for REG_UFS_PARAM0 */
#define MAX_HS_GEAR_MASK	GENMASK(6, 4)
#define UFS_QCOM_MAX_GEAR(x)	FIELD_GET(MAX_HS_GEAR_MASK, (x))

/* bit definition for UFS_UFS_TEST_BUS_CTRL_n */
#define TEST_BUS_SUB_SEL_MASK	GENMASK(4, 0)  /* All XXX_SEL fields are 5 bits wide */

#define REG_UFS_CFG2_CGC_EN_ALL (UAWM_HW_CGC_EN | UARM_HW_CGC_EN |\
				 TXUC_HW_CGC_EN | RXUC_HW_CGC_EN |\
				 DFC_HW_CGC_EN | TRLUT_HW_CGC_EN |\
				 TMRLUT_HW_CGC_EN | OCSC_HW_CGC_EN)

/* QUniPro Vendor specific attributes */
#define PA_VS_CONFIG_REG1	0x9000
#define DME_VS_CORE_CLK_CTRL	0xD002
/* bit and mask definitions for DME_VS_CORE_CLK_CTRL attribute */
#define CLK_1US_CYCLES_MASK_V4				GENMASK(27, 16)
#define CLK_1US_CYCLES_MASK				GENMASK(7, 0)
#define DME_VS_CORE_CLK_CTRL_CORE_CLK_DIV_EN_BIT	BIT(8)
#define PA_VS_CORE_CLK_40NS_CYCLES			0x9007
#define PA_VS_CORE_CLK_40NS_CYCLES_MASK			GENMASK(6, 0)


/* QCOM UFS host controller core clk frequencies */
#define UNIPRO_CORE_CLK_FREQ_37_5_MHZ          38
#define UNIPRO_CORE_CLK_FREQ_75_MHZ            75
#define UNIPRO_CORE_CLK_FREQ_100_MHZ           100
#define UNIPRO_CORE_CLK_FREQ_150_MHZ           150
#define UNIPRO_CORE_CLK_FREQ_300_MHZ           300
#define UNIPRO_CORE_CLK_FREQ_201_5_MHZ         202
#define UNIPRO_CORE_CLK_FREQ_403_MHZ           403

static inline void
ufs_qcom_get_controller_revision(struct ufs_hba *hba,
				 u8 *major, u16 *minor, u16 *step)
{
	u32 ver = ufshcd_readl(hba, REG_UFS_HW_VERSION);

	*major = FIELD_GET(UFS_HW_VER_MAJOR_MASK, ver);
	*minor = FIELD_GET(UFS_HW_VER_MINOR_MASK, ver);
	*step = FIELD_GET(UFS_HW_VER_STEP_MASK, ver);
};

static inline void ufs_qcom_assert_reset(struct ufs_hba *hba)
{
	ufshcd_rmwl(hba, UFS_PHY_SOFT_RESET, UFS_PHY_SOFT_RESET, REG_UFS_CFG1);

	/*
	 * Make sure assertion of ufs phy reset is written to
	 * register before returning
	 */
	mb();
}

static inline void ufs_qcom_deassert_reset(struct ufs_hba *hba)
{
	ufshcd_rmwl(hba, UFS_PHY_SOFT_RESET, 0, REG_UFS_CFG1);

	/*
	 * Make sure de-assertion of ufs phy reset is written to
	 * register before returning
	 */
	mb();
}

/* Host controller hardware version: major.minor.step */
struct ufs_hw_version {
	u16 step;
	u16 minor;
	u8 major;
};

struct ufs_qcom_testbus {
	u8 select_major;
	u8 select_minor;
};

struct gpio_desc;

struct ufs_qcom_host {
	struct phy *generic_phy;
	struct ufs_hba *hba;
	struct ufs_pa_layer_attr dev_req_params;
	struct clk_bulk_data *clks;
	u32 num_clks;
	bool is_lane_clks_enabled;

	struct icc_path *icc_ddr;
	struct icc_path *icc_cpu;

#ifdef CONFIG_SCSI_UFS_CRYPTO
	struct qcom_ice *ice;
#endif

	void __iomem *dev_ref_clk_ctrl_mmio;
	bool is_dev_ref_clk_enabled;
	struct ufs_hw_version hw_ver;

	u32 dev_ref_clk_en_mask;

	struct ufs_qcom_testbus testbus;

	/* Reset control of HCI */
	struct reset_control *core_reset;
	struct reset_controller_dev rcdev;

	struct gpio_desc *device_reset;

	struct ufs_host_params host_params;
	u32 phy_gear;

	bool esi_enabled;
};

static inline u32
ufs_qcom_get_debug_reg_offset(struct ufs_qcom_host *host, u32 reg)
{
	if (host->hw_ver.major <= 0x02)
		return UFS_CNTLR_2_x_x_VEN_REGS_OFFSET(reg);

	return UFS_CNTLR_3_x_x_VEN_REGS_OFFSET(reg);
};

#define ufs_qcom_is_link_off(hba) ufshcd_is_link_off(hba)
#define ufs_qcom_is_link_active(hba) ufshcd_is_link_active(hba)
#define ufs_qcom_is_link_hibern8(hba) ufshcd_is_link_hibern8(hba)
#define ceil(freq, div) ((freq) % (div) == 0 ? ((freq)/(div)) : ((freq)/(div) + 1))

int ufs_qcom_testbus_config(struct ufs_qcom_host *host);

#endif /* UFS_QCOM_H_ */<|MERGE_RESOLUTION|>--- conflicted
+++ resolved
@@ -19,16 +19,9 @@
 #define UFS_HW_VER_MAJOR_MASK	GENMASK(31, 28)
 #define UFS_HW_VER_MINOR_MASK	GENMASK(27, 16)
 #define UFS_HW_VER_STEP_MASK	GENMASK(15, 0)
-
-<<<<<<< HEAD
 #define UFS_DEV_VER_MAJOR_MASK	GENMASK(7, 4)
 
-/* vendor specific pre-defined parameters */
-#define SLOW 1
-#define FAST 2
-=======
 #define UFS_QCOM_LIMIT_HS_RATE		PA_HS_MODE_B
->>>>>>> cac50d04
 
 /* QCOM UFS host controller vendor specific registers */
 enum {
