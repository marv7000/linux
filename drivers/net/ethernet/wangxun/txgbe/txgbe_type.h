--- conflicted
+++ resolved
@@ -134,10 +134,7 @@
 void txgbe_down(struct wx *wx);
 void txgbe_up(struct wx *wx);
 int txgbe_setup_tc(struct net_device *dev, u8 tc);
-<<<<<<< HEAD
-=======
 void txgbe_do_reset(struct net_device *netdev);
->>>>>>> 0c383648
 
 #define NODE_PROP(_NAME, _PROP)			\
 	(const struct software_node) {		\
