// SPDX-License-Identifier: GPL-2.0
/*
 *  Shared Memory Communications over RDMA (SMC-R) and RoCE
 *
 *  CLC (connection layer control) handshake over initial TCP socket to
 *  prepare for RDMA traffic
 *
 *  Copyright IBM Corp. 2016
 *
 *  Author(s):  Ursula Braun <ubraun@linux.vnet.ibm.com>
 */

#include <linux/in.h>
#include <linux/if_ether.h>
#include <linux/sched/signal.h>

#include <net/sock.h>
#include <net/tcp.h>

#include "smc.h"
#include "smc_core.h"
#include "smc_clc.h"
#include "smc_ib.h"

/* check if received message has a correct header length and contains valid
 * heading and trailing eyecatchers
 */
static bool smc_clc_msg_hdr_valid(struct smc_clc_msg_hdr *clcm)
{
	struct smc_clc_msg_proposal_prefix *pclc_prfx;
	struct smc_clc_msg_accept_confirm *clc;
	struct smc_clc_msg_proposal *pclc;
	struct smc_clc_msg_decline *dclc;
	struct smc_clc_msg_trail *trl;

	if (memcmp(clcm->eyecatcher, SMC_EYECATCHER, sizeof(SMC_EYECATCHER)))
		return false;
	switch (clcm->type) {
	case SMC_CLC_PROPOSAL:
		pclc = (struct smc_clc_msg_proposal *)clcm;
		pclc_prfx = smc_clc_proposal_get_prefix(pclc);
		if (ntohs(pclc->hdr.length) !=
			sizeof(*pclc) + ntohs(pclc->iparea_offset) +
			sizeof(*pclc_prfx) +
			pclc_prfx->ipv6_prefixes_cnt *
				sizeof(struct smc_clc_ipv6_prefix) +
			sizeof(*trl))
			return false;
		trl = (struct smc_clc_msg_trail *)
			((u8 *)pclc + ntohs(pclc->hdr.length) - sizeof(*trl));
		break;
	case SMC_CLC_ACCEPT:
	case SMC_CLC_CONFIRM:
		clc = (struct smc_clc_msg_accept_confirm *)clcm;
		if (ntohs(clc->hdr.length) != sizeof(*clc))
			return false;
		trl = &clc->trl;
		break;
	case SMC_CLC_DECLINE:
		dclc = (struct smc_clc_msg_decline *)clcm;
		if (ntohs(dclc->hdr.length) != sizeof(*dclc))
			return false;
		trl = &dclc->trl;
		break;
	default:
		return false;
	}
	if (memcmp(trl->eyecatcher, SMC_EYECATCHER, sizeof(SMC_EYECATCHER)))
		return false;
	return true;
}

/* Wait for data on the tcp-socket, analyze received data
 * Returns:
 * 0 if success and it was not a decline that we received.
 * SMC_CLC_DECL_REPLY if decline received for fallback w/o another decl send.
 * clcsock error, -EINTR, -ECONNRESET, -EPROTO otherwise.
 */
int smc_clc_wait_msg(struct smc_sock *smc, void *buf, int buflen,
		     u8 expected_type)
{
	struct sock *clc_sk = smc->clcsock->sk;
	struct smc_clc_msg_hdr *clcm = buf;
	struct msghdr msg = {NULL, 0};
	int reason_code = 0;
	struct kvec vec = {buf, buflen};
	int len, datlen;
	int krflags;

	/* peek the first few bytes to determine length of data to receive
	 * so we don't consume any subsequent CLC message or payload data
	 * in the TCP byte stream
	 */
	/*
	 * Caller must make sure that buflen is no less than
	 * sizeof(struct smc_clc_msg_hdr)
	 */
	krflags = MSG_PEEK | MSG_WAITALL;
	smc->clcsock->sk->sk_rcvtimeo = CLC_WAIT_TIME;
	iov_iter_kvec(&msg.msg_iter, READ | ITER_KVEC, &vec, 1,
			sizeof(struct smc_clc_msg_hdr));
	len = sock_recvmsg(smc->clcsock, &msg, krflags);
	if (signal_pending(current)) {
		reason_code = -EINTR;
		clc_sk->sk_err = EINTR;
		smc->sk.sk_err = EINTR;
		goto out;
	}
	if (clc_sk->sk_err) {
		reason_code = -clc_sk->sk_err;
		smc->sk.sk_err = clc_sk->sk_err;
		goto out;
	}
	if (!len) { /* peer has performed orderly shutdown */
		smc->sk.sk_err = ECONNRESET;
		reason_code = -ECONNRESET;
		goto out;
	}
	if (len < 0) {
		smc->sk.sk_err = -len;
		reason_code = len;
		goto out;
	}
	datlen = ntohs(clcm->length);
	if ((len < sizeof(struct smc_clc_msg_hdr)) ||
	    (datlen > buflen) ||
	    ((clcm->type != SMC_CLC_DECLINE) &&
	     (clcm->type != expected_type))) {
		smc->sk.sk_err = EPROTO;
		reason_code = -EPROTO;
		goto out;
	}

	/* receive the complete CLC message */
	memset(&msg, 0, sizeof(struct msghdr));
	iov_iter_kvec(&msg.msg_iter, READ | ITER_KVEC, &vec, 1, buflen);
	krflags = MSG_WAITALL;
	smc->clcsock->sk->sk_rcvtimeo = CLC_WAIT_TIME;
<<<<<<< HEAD
	len = sock_recvmsg(smc->clcsock, &msg, krflags);
	if (len < datlen) {
=======
	len = kernel_recvmsg(smc->clcsock, &msg, &vec, 1, datlen, krflags);
	if (len < datlen || !smc_clc_msg_hdr_valid(clcm)) {
>>>>>>> a54667f6
		smc->sk.sk_err = EPROTO;
		reason_code = -EPROTO;
		goto out;
	}
	if (clcm->type == SMC_CLC_DECLINE) {
		reason_code = SMC_CLC_DECL_REPLY;
		if (((struct smc_clc_msg_decline *)buf)->hdr.flag) {
			smc->conn.lgr->sync_err = true;
			smc_lgr_terminate(smc->conn.lgr);
		}
	}

out:
	return reason_code;
}

/* send CLC DECLINE message across internal TCP socket */
int smc_clc_send_decline(struct smc_sock *smc, u32 peer_diag_info)
{
	struct smc_clc_msg_decline dclc;
	struct msghdr msg;
	struct kvec vec;
	int len;

	memset(&dclc, 0, sizeof(dclc));
	memcpy(dclc.hdr.eyecatcher, SMC_EYECATCHER, sizeof(SMC_EYECATCHER));
	dclc.hdr.type = SMC_CLC_DECLINE;
	dclc.hdr.length = htons(sizeof(struct smc_clc_msg_decline));
	dclc.hdr.version = SMC_CLC_V1;
	dclc.hdr.flag = (peer_diag_info == SMC_CLC_DECL_SYNCERR) ? 1 : 0;
	memcpy(dclc.id_for_peer, local_systemid, sizeof(local_systemid));
	dclc.peer_diagnosis = htonl(peer_diag_info);
	memcpy(dclc.trl.eyecatcher, SMC_EYECATCHER, sizeof(SMC_EYECATCHER));

	memset(&msg, 0, sizeof(msg));
	vec.iov_base = &dclc;
	vec.iov_len = sizeof(struct smc_clc_msg_decline);
	len = kernel_sendmsg(smc->clcsock, &msg, &vec, 1,
			     sizeof(struct smc_clc_msg_decline));
	if (len < sizeof(struct smc_clc_msg_decline))
		smc->sk.sk_err = EPROTO;
	if (len < 0)
		smc->sk.sk_err = -len;
	return sock_error(&smc->sk);
}

/* send CLC PROPOSAL message across internal TCP socket */
int smc_clc_send_proposal(struct smc_sock *smc,
			  struct smc_ib_device *smcibdev,
			  u8 ibport)
{
	struct smc_clc_msg_proposal_prefix pclc_prfx;
	struct smc_clc_msg_proposal pclc;
	struct smc_clc_msg_trail trl;
	int reason_code = 0;
	struct kvec vec[3];
	struct msghdr msg;
	int len, plen, rc;

	/* send SMC Proposal CLC message */
	plen = sizeof(pclc) + sizeof(pclc_prfx) + sizeof(trl);
	memset(&pclc, 0, sizeof(pclc));
	memcpy(pclc.hdr.eyecatcher, SMC_EYECATCHER, sizeof(SMC_EYECATCHER));
	pclc.hdr.type = SMC_CLC_PROPOSAL;
	pclc.hdr.length = htons(plen);
	pclc.hdr.version = SMC_CLC_V1;		/* SMC version */
	memcpy(pclc.lcl.id_for_peer, local_systemid, sizeof(local_systemid));
	memcpy(&pclc.lcl.gid, &smcibdev->gid[ibport - 1], SMC_GID_SIZE);
	memcpy(&pclc.lcl.mac, &smcibdev->mac[ibport - 1], ETH_ALEN);
	pclc.iparea_offset = htons(0);

	memset(&pclc_prfx, 0, sizeof(pclc_prfx));
	/* determine subnet and mask from internal TCP socket */
	rc = smc_netinfo_by_tcpsk(smc->clcsock, &pclc_prfx.outgoing_subnet,
				  &pclc_prfx.prefix_len);
	if (rc)
		return SMC_CLC_DECL_CNFERR; /* configuration error */
	pclc_prfx.ipv6_prefixes_cnt = 0;
	memcpy(trl.eyecatcher, SMC_EYECATCHER, sizeof(SMC_EYECATCHER));
	memset(&msg, 0, sizeof(msg));
	vec[0].iov_base = &pclc;
	vec[0].iov_len = sizeof(pclc);
	vec[1].iov_base = &pclc_prfx;
	vec[1].iov_len = sizeof(pclc_prfx);
	vec[2].iov_base = &trl;
	vec[2].iov_len = sizeof(trl);
	/* due to the few bytes needed for clc-handshake this cannot block */
	len = kernel_sendmsg(smc->clcsock, &msg, vec, 3, plen);
	if (len < sizeof(pclc)) {
		if (len >= 0) {
			reason_code = -ENETUNREACH;
			smc->sk.sk_err = -reason_code;
		} else {
			smc->sk.sk_err = smc->clcsock->sk->sk_err;
			reason_code = -smc->sk.sk_err;
		}
	}

	return reason_code;
}

/* send CLC CONFIRM message across internal TCP socket */
int smc_clc_send_confirm(struct smc_sock *smc)
{
	struct smc_connection *conn = &smc->conn;
	struct smc_clc_msg_accept_confirm cclc;
	struct smc_link *link;
	int reason_code = 0;
	struct msghdr msg;
	struct kvec vec;
	int len;

	link = &conn->lgr->lnk[SMC_SINGLE_LINK];
	/* send SMC Confirm CLC msg */
	memset(&cclc, 0, sizeof(cclc));
	memcpy(cclc.hdr.eyecatcher, SMC_EYECATCHER, sizeof(SMC_EYECATCHER));
	cclc.hdr.type = SMC_CLC_CONFIRM;
	cclc.hdr.length = htons(sizeof(cclc));
	cclc.hdr.version = SMC_CLC_V1;		/* SMC version */
	memcpy(cclc.lcl.id_for_peer, local_systemid, sizeof(local_systemid));
	memcpy(&cclc.lcl.gid, &link->smcibdev->gid[link->ibport - 1],
	       SMC_GID_SIZE);
	memcpy(&cclc.lcl.mac, &link->smcibdev->mac[link->ibport - 1], ETH_ALEN);
	hton24(cclc.qpn, link->roce_qp->qp_num);
	cclc.rmb_rkey =
		htonl(conn->rmb_desc->mr_rx[SMC_SINGLE_LINK]->rkey);
	cclc.conn_idx = 1; /* for now: 1 RMB = 1 RMBE */
	cclc.rmbe_alert_token = htonl(conn->alert_token_local);
	cclc.qp_mtu = min(link->path_mtu, link->peer_mtu);
	cclc.rmbe_size = conn->rmbe_size_short;
	cclc.rmb_dma_addr = cpu_to_be64(
		(u64)sg_dma_address(conn->rmb_desc->sgt[SMC_SINGLE_LINK].sgl));
	hton24(cclc.psn, link->psn_initial);

	memcpy(cclc.trl.eyecatcher, SMC_EYECATCHER, sizeof(SMC_EYECATCHER));

	memset(&msg, 0, sizeof(msg));
	vec.iov_base = &cclc;
	vec.iov_len = sizeof(cclc);
	len = kernel_sendmsg(smc->clcsock, &msg, &vec, 1, sizeof(cclc));
	if (len < sizeof(cclc)) {
		if (len >= 0) {
			reason_code = -ENETUNREACH;
			smc->sk.sk_err = -reason_code;
		} else {
			smc->sk.sk_err = smc->clcsock->sk->sk_err;
			reason_code = -smc->sk.sk_err;
		}
	}
	return reason_code;
}

/* send CLC ACCEPT message across internal TCP socket */
int smc_clc_send_accept(struct smc_sock *new_smc, int srv_first_contact)
{
	struct smc_connection *conn = &new_smc->conn;
	struct smc_clc_msg_accept_confirm aclc;
	struct smc_link *link;
	struct msghdr msg;
	struct kvec vec;
	int rc = 0;
	int len;

	link = &conn->lgr->lnk[SMC_SINGLE_LINK];
	memset(&aclc, 0, sizeof(aclc));
	memcpy(aclc.hdr.eyecatcher, SMC_EYECATCHER, sizeof(SMC_EYECATCHER));
	aclc.hdr.type = SMC_CLC_ACCEPT;
	aclc.hdr.length = htons(sizeof(aclc));
	aclc.hdr.version = SMC_CLC_V1;		/* SMC version */
	if (srv_first_contact)
		aclc.hdr.flag = 1;
	memcpy(aclc.lcl.id_for_peer, local_systemid, sizeof(local_systemid));
	memcpy(&aclc.lcl.gid, &link->smcibdev->gid[link->ibport - 1],
	       SMC_GID_SIZE);
	memcpy(&aclc.lcl.mac, link->smcibdev->mac[link->ibport - 1], ETH_ALEN);
	hton24(aclc.qpn, link->roce_qp->qp_num);
	aclc.rmb_rkey =
		htonl(conn->rmb_desc->mr_rx[SMC_SINGLE_LINK]->rkey);
	aclc.conn_idx = 1;			/* as long as 1 RMB = 1 RMBE */
	aclc.rmbe_alert_token = htonl(conn->alert_token_local);
	aclc.qp_mtu = link->path_mtu;
	aclc.rmbe_size = conn->rmbe_size_short,
	aclc.rmb_dma_addr = cpu_to_be64(
		(u64)sg_dma_address(conn->rmb_desc->sgt[SMC_SINGLE_LINK].sgl));
	hton24(aclc.psn, link->psn_initial);
	memcpy(aclc.trl.eyecatcher, SMC_EYECATCHER, sizeof(SMC_EYECATCHER));

	memset(&msg, 0, sizeof(msg));
	vec.iov_base = &aclc;
	vec.iov_len = sizeof(aclc);
	len = kernel_sendmsg(new_smc->clcsock, &msg, &vec, 1, sizeof(aclc));
	if (len < sizeof(aclc)) {
		if (len >= 0)
			new_smc->sk.sk_err = EPROTO;
		else
			new_smc->sk.sk_err = new_smc->clcsock->sk->sk_err;
		rc = sock_error(&new_smc->sk);
	}

	return rc;
}<|MERGE_RESOLUTION|>--- conflicted
+++ resolved
@@ -136,13 +136,8 @@
 	iov_iter_kvec(&msg.msg_iter, READ | ITER_KVEC, &vec, 1, buflen);
 	krflags = MSG_WAITALL;
 	smc->clcsock->sk->sk_rcvtimeo = CLC_WAIT_TIME;
-<<<<<<< HEAD
 	len = sock_recvmsg(smc->clcsock, &msg, krflags);
-	if (len < datlen) {
-=======
-	len = kernel_recvmsg(smc->clcsock, &msg, &vec, 1, datlen, krflags);
 	if (len < datlen || !smc_clc_msg_hdr_valid(clcm)) {
->>>>>>> a54667f6
 		smc->sk.sk_err = EPROTO;
 		reason_code = -EPROTO;
 		goto out;
