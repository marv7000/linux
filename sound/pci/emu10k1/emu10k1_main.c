// SPDX-License-Identifier: GPL-2.0-or-later
/*
 *  Copyright (c) by Jaroslav Kysela <perex@perex.cz>
 *                   James Courtier-Dutton <James@superbug.co.uk>
 *                   Oswald Buddenhagen <oswald.buddenhagen@gmx.de>
 *                   Creative Labs, Inc.
 *
 *  Routines for control of EMU10K1 chips
 */

#include <linux/sched.h>
#include <linux/delay.h>
#include <linux/init.h>
#include <linux/module.h>
#include <linux/interrupt.h>
#include <linux/iommu.h>
#include <linux/pci.h>
#include <linux/slab.h>
#include <linux/vmalloc.h>
#include <linux/mutex.h>


#include <sound/core.h>
#include <sound/emu10k1.h>
#include <linux/firmware.h>
#include "p16v.h"
#include "tina2.h"
#include "p17v.h"


#define HANA_FILENAME "emu/hana.fw"
#define DOCK_FILENAME "emu/audio_dock.fw"
#define EMU1010B_FILENAME "emu/emu1010b.fw"
#define MICRO_DOCK_FILENAME "emu/micro_dock.fw"
#define EMU0404_FILENAME "emu/emu0404.fw"
#define EMU1010_NOTEBOOK_FILENAME "emu/emu1010_notebook.fw"

MODULE_FIRMWARE(HANA_FILENAME);
MODULE_FIRMWARE(DOCK_FILENAME);
MODULE_FIRMWARE(EMU1010B_FILENAME);
MODULE_FIRMWARE(MICRO_DOCK_FILENAME);
MODULE_FIRMWARE(EMU0404_FILENAME);
MODULE_FIRMWARE(EMU1010_NOTEBOOK_FILENAME);


/*************************************************************************
 * EMU10K1 init / done
 *************************************************************************/

void snd_emu10k1_voice_init(struct snd_emu10k1 *emu, int ch)
{
	snd_emu10k1_ptr_write_multiple(emu, ch,
		DCYSUSV, 0,
		VTFT, VTFT_FILTERTARGET_MASK,
		CVCF, CVCF_CURRENTFILTER_MASK,
		PTRX, 0,
		CPF, 0,
		CCR, 0,

		PSST, 0,
		DSL, 0x10,
		CCCA, 0,
		Z1, 0,
		Z2, 0,
		FXRT, 0x32100000,

		// The rest is meaningless as long as DCYSUSV_CHANNELENABLE_MASK is zero
		DCYSUSM, 0,
		ATKHLDV, 0,
		ATKHLDM, 0,
		IP, 0,
		IFATN, IFATN_FILTERCUTOFF_MASK | IFATN_ATTENUATION_MASK,
		PEFE, 0,
		FMMOD, 0,
		TREMFRQ, 24,	/* 1 Hz */
		FM2FRQ2, 24,	/* 1 Hz */
		LFOVAL2, 0,
		LFOVAL1, 0,
		ENVVOL, 0,
		ENVVAL, 0,

		REGLIST_END);

	/* Audigy extra stuffs */
	if (emu->audigy) {
		snd_emu10k1_ptr_write_multiple(emu, ch,
			A_CSBA, 0,
			A_CSDC, 0,
			A_CSFE, 0,
			A_CSHG, 0,
			A_FXRT1, 0x03020100,
			A_FXRT2, 0x07060504,
			A_SENDAMOUNTS, 0,
			REGLIST_END);
	}
}

static const unsigned int spi_dac_init[] = {
		0x00ff,
		0x02ff,
		0x0400,
		0x0520,
		0x0600,
		0x08ff,
		0x0aff,
		0x0cff,
		0x0eff,
		0x10ff,
		0x1200,
		0x1400,
		0x1480,
		0x1800,
		0x1aff,
		0x1cff,
		0x1e00,
		0x0530,
		0x0602,
		0x0622,
		0x1400,
};

static const unsigned int i2c_adc_init[][2] = {
	{ 0x17, 0x00 }, /* Reset */
	{ 0x07, 0x00 }, /* Timeout */
	{ 0x0b, 0x22 },  /* Interface control */
	{ 0x0c, 0x22 },  /* Master mode control */
	{ 0x0d, 0x08 },  /* Powerdown control */
	{ 0x0e, 0xcf },  /* Attenuation Left  0x01 = -103dB, 0xff = 24dB */
	{ 0x0f, 0xcf },  /* Attenuation Right 0.5dB steps */
	{ 0x10, 0x7b },  /* ALC Control 1 */
	{ 0x11, 0x00 },  /* ALC Control 2 */
	{ 0x12, 0x32 },  /* ALC Control 3 */
	{ 0x13, 0x00 },  /* Noise gate control */
	{ 0x14, 0xa6 },  /* Limiter control */
	{ 0x15, ADC_MUX_2 },  /* ADC Mixer control. Mic for A2ZS Notebook */
};

static int snd_emu10k1_init(struct snd_emu10k1 *emu, int enable_ir)
{
	unsigned int silent_page;
	int ch;
	u32 tmp;

	/* disable audio and lock cache */
	outl(HCFG_LOCKSOUNDCACHE | HCFG_LOCKTANKCACHE_MASK |
		HCFG_MUTEBUTTONENABLE, emu->port + HCFG);

	outl(0, emu->port + INTE);

	snd_emu10k1_ptr_write_multiple(emu, 0,
		/* reset recording buffers */
		MICBS, ADCBS_BUFSIZE_NONE,
		MICBA, 0,
		FXBS, ADCBS_BUFSIZE_NONE,
		FXBA, 0,
		ADCBS, ADCBS_BUFSIZE_NONE,
		ADCBA, 0,

		/* disable channel interrupt */
		CLIEL, 0,
		CLIEH, 0,

		/* disable stop on loop end */
		SOLEL, 0,
		SOLEH, 0,

		REGLIST_END);

	if (emu->audigy) {
		/* set SPDIF bypass mode */
		snd_emu10k1_ptr_write(emu, SPBYPASS, 0, SPBYPASS_FORMAT);
		/* enable rear left + rear right AC97 slots */
		snd_emu10k1_ptr_write(emu, AC97SLOT, 0, AC97SLOT_REAR_RIGHT |
				      AC97SLOT_REAR_LEFT);
	}

	/* init envelope engine */
	for (ch = 0; ch < NUM_G; ch++)
		snd_emu10k1_voice_init(emu, ch);

	snd_emu10k1_ptr_write_multiple(emu, 0,
		SPCS0, emu->spdif_bits[0],
		SPCS1, emu->spdif_bits[1],
		SPCS2, emu->spdif_bits[2],
		REGLIST_END);

	if (emu->card_capabilities->emu_model) {
	} else if (emu->card_capabilities->ca0151_chip) { /* audigy2 */
		/* Hacks for Alice3 to work independent of haP16V driver */
		/* Setup SRCMulti_I2S SamplingRate */
		snd_emu10k1_ptr_write(emu, A_I2S_CAPTURE_RATE, 0, A_I2S_CAPTURE_96000);

		/* Setup SRCSel (Enable Spdif,I2S SRCMulti) */
		snd_emu10k1_ptr20_write(emu, SRCSel, 0, 0x14);
		/* Setup SRCMulti Input Audio Enable */
		/* Use 0xFFFFFFFF to enable P16V sounds. */
		snd_emu10k1_ptr20_write(emu, SRCMULTI_ENABLE, 0, 0xFFFFFFFF);

		/* Enabled Phased (8-channel) P16V playback */
		outl(0x0201, emu->port + HCFG2);
		/* Set playback routing. */
		snd_emu10k1_ptr20_write(emu, CAPTURE_P16V_SOURCE, 0, 0x78e4);
	} else if (emu->card_capabilities->ca0108_chip) { /* audigy2 Value */
		/* Hacks for Alice3 to work independent of haP16V driver */
		dev_info(emu->card->dev, "Audigy2 value: Special config.\n");
		/* Setup SRCMulti_I2S SamplingRate */
		snd_emu10k1_ptr_write(emu, A_I2S_CAPTURE_RATE, 0, A_I2S_CAPTURE_96000);

		/* Setup SRCSel (Enable Spdif,I2S SRCMulti) */
		snd_emu10k1_ptr20_write(emu, P17V_SRCSel, 0, 0x14);

		/* Setup SRCMulti Input Audio Enable */
		snd_emu10k1_ptr20_write(emu, P17V_MIXER_I2S_ENABLE, 0, 0xFF000000);

		/* Setup SPDIF Out Audio Enable */
		/* The Audigy 2 Value has a separate SPDIF out,
		 * so no need for a mixer switch
		 */
		snd_emu10k1_ptr20_write(emu, P17V_MIXER_SPDIF_ENABLE, 0, 0xFF000000);

		tmp = inw(emu->port + A_IOCFG) & ~0x8; /* Clear bit 3 */
		outw(tmp, emu->port + A_IOCFG);
	}
	if (emu->card_capabilities->spi_dac) { /* Audigy 2 ZS Notebook with DAC Wolfson WM8768/WM8568 */
		int size, n;

		size = ARRAY_SIZE(spi_dac_init);
		for (n = 0; n < size; n++)
			snd_emu10k1_spi_write(emu, spi_dac_init[n]);

		snd_emu10k1_ptr20_write(emu, 0x60, 0, 0x10);
		/* Enable GPIOs
		 * GPIO0: Unknown
		 * GPIO1: Speakers-enabled.
		 * GPIO2: Unknown
		 * GPIO3: Unknown
		 * GPIO4: IEC958 Output on.
		 * GPIO5: Unknown
		 * GPIO6: Unknown
		 * GPIO7: Unknown
		 */
		outw(0x76, emu->port + A_IOCFG); /* Windows uses 0x3f76 */
	}
	if (emu->card_capabilities->i2c_adc) { /* Audigy 2 ZS Notebook with ADC Wolfson WM8775 */
		int size, n;

		snd_emu10k1_ptr20_write(emu, P17V_I2S_SRC_SEL, 0, 0x2020205f);
		tmp = inw(emu->port + A_IOCFG);
		outw(tmp | 0x4, emu->port + A_IOCFG);  /* Set bit 2 for mic input */
		tmp = inw(emu->port + A_IOCFG);
		size = ARRAY_SIZE(i2c_adc_init);
		for (n = 0; n < size; n++)
			snd_emu10k1_i2c_write(emu, i2c_adc_init[n][0], i2c_adc_init[n][1]);
		for (n = 0; n < 4; n++) {
			emu->i2c_capture_volume[n][0] = 0xcf;
			emu->i2c_capture_volume[n][1] = 0xcf;
		}
	}


	snd_emu10k1_ptr_write(emu, PTB, 0, emu->ptb_pages.addr);
	snd_emu10k1_ptr_write(emu, TCB, 0, 0);	/* taken from original driver */
	snd_emu10k1_ptr_write(emu, TCBS, 0, TCBS_BUFFSIZE_256K);	/* taken from original driver */

	silent_page = (emu->silent_page.addr << emu->address_mode) | (emu->address_mode ? MAP_PTI_MASK1 : MAP_PTI_MASK0);
	for (ch = 0; ch < NUM_G; ch++) {
		snd_emu10k1_ptr_write(emu, MAPA, ch, silent_page);
		snd_emu10k1_ptr_write(emu, MAPB, ch, silent_page);
	}

	if (emu->card_capabilities->emu_model) {
		outl(HCFG_AUTOMUTE_ASYNC |
			HCFG_EMU32_SLAVE |
			HCFG_AUDIOENABLE, emu->port + HCFG);
	/*
	 *  Hokay, setup HCFG
	 *   Mute Disable Audio = 0
	 *   Lock Tank Memory = 1
	 *   Lock Sound Memory = 0
	 *   Auto Mute = 1
	 */
	} else if (emu->audigy) {
		if (emu->revision == 4) /* audigy2 */
			outl(HCFG_AUDIOENABLE |
			     HCFG_AC3ENABLE_CDSPDIF |
			     HCFG_AC3ENABLE_GPSPDIF |
			     HCFG_AUTOMUTE | HCFG_JOYENABLE, emu->port + HCFG);
		else
			outl(HCFG_AUTOMUTE | HCFG_JOYENABLE, emu->port + HCFG);
	/* FIXME: Remove all these emu->model and replace it with a card recognition parameter,
	 * e.g. card_capabilities->joystick */
	} else if (emu->model == 0x20 ||
	    emu->model == 0xc400 ||
	    (emu->model == 0x21 && emu->revision < 6))
		outl(HCFG_LOCKTANKCACHE_MASK | HCFG_AUTOMUTE, emu->port + HCFG);
	else
		/* With on-chip joystick */
		outl(HCFG_LOCKTANKCACHE_MASK | HCFG_AUTOMUTE | HCFG_JOYENABLE, emu->port + HCFG);

	if (enable_ir) {	/* enable IR for SB Live */
		if (emu->card_capabilities->emu_model) {
			;  /* Disable all access to A_IOCFG for the emu1010 */
		} else if (emu->card_capabilities->i2c_adc) {
			;  /* Disable A_IOCFG for Audigy 2 ZS Notebook */
		} else if (emu->audigy) {
			u16 reg = inw(emu->port + A_IOCFG);
			outw(reg | A_IOCFG_GPOUT2, emu->port + A_IOCFG);
			udelay(500);
			outw(reg | A_IOCFG_GPOUT1 | A_IOCFG_GPOUT2, emu->port + A_IOCFG);
			udelay(100);
			outw(reg, emu->port + A_IOCFG);
		} else {
			unsigned int reg = inl(emu->port + HCFG);
			outl(reg | HCFG_GPOUT2, emu->port + HCFG);
			udelay(500);
			outl(reg | HCFG_GPOUT1 | HCFG_GPOUT2, emu->port + HCFG);
			udelay(100);
			outl(reg, emu->port + HCFG);
		}
	}

	if (emu->card_capabilities->emu_model) {
		;  /* Disable all access to A_IOCFG for the emu1010 */
	} else if (emu->card_capabilities->i2c_adc) {
		;  /* Disable A_IOCFG for Audigy 2 ZS Notebook */
	} else if (emu->audigy) {	/* enable analog output */
		u16 reg = inw(emu->port + A_IOCFG);
		outw(reg | A_IOCFG_GPOUT0, emu->port + A_IOCFG);
	}

	if (emu->address_mode == 0) {
		/* use 16M in 4G */
		outl(inl(emu->port + HCFG) | HCFG_EXPANDED_MEM, emu->port + HCFG);
	}

	return 0;
}

static void snd_emu10k1_audio_enable(struct snd_emu10k1 *emu)
{
	/*
	 *  Enable the audio bit
	 */
	outl(inl(emu->port + HCFG) | HCFG_AUDIOENABLE, emu->port + HCFG);

	/* Enable analog/digital outs on audigy */
	if (emu->card_capabilities->emu_model) {
		;  /* Disable all access to A_IOCFG for the emu1010 */
	} else if (emu->card_capabilities->i2c_adc) {
		;  /* Disable A_IOCFG for Audigy 2 ZS Notebook */
	} else if (emu->audigy) {
		outw(inw(emu->port + A_IOCFG) & ~0x44, emu->port + A_IOCFG);

		if (emu->card_capabilities->ca0151_chip) { /* audigy2 */
			/* Unmute Analog now.  Set GPO6 to 1 for Apollo.
			 * This has to be done after init ALice3 I2SOut beyond 48KHz.
			 * So, sequence is important. */
			outw(inw(emu->port + A_IOCFG) | 0x0040, emu->port + A_IOCFG);
		} else if (emu->card_capabilities->ca0108_chip) { /* audigy2 value */
			/* Unmute Analog now. */
			outw(inw(emu->port + A_IOCFG) | 0x0060, emu->port + A_IOCFG);
		} else {
			/* Disable routing from AC97 line out to Front speakers */
			outw(inw(emu->port + A_IOCFG) | 0x0080, emu->port + A_IOCFG);
		}
	}

#if 0
	{
	unsigned int tmp;
	/* FIXME: the following routine disables LiveDrive-II !! */
	/* TOSLink detection */
	emu->tos_link = 0;
	tmp = inl(emu->port + HCFG);
	if (tmp & (HCFG_GPINPUT0 | HCFG_GPINPUT1)) {
		outl(tmp|0x800, emu->port + HCFG);
		udelay(50);
		if (tmp != (inl(emu->port + HCFG) & ~0x800)) {
			emu->tos_link = 1;
			outl(tmp, emu->port + HCFG);
		}
	}
	}
#endif

	if (emu->card_capabilities->emu_model)
		snd_emu10k1_intr_enable(emu, INTE_PCIERRORENABLE | INTE_A_GPIOENABLE);
	else
		snd_emu10k1_intr_enable(emu, INTE_PCIERRORENABLE);
}

int snd_emu10k1_done(struct snd_emu10k1 *emu)
{
	int ch;

	outl(0, emu->port + INTE);

	/*
	 *  Shutdown the voices
	 */
	for (ch = 0; ch < NUM_G; ch++) {
		snd_emu10k1_ptr_write_multiple(emu, ch,
			DCYSUSV, 0,
			VTFT, 0,
			CVCF, 0,
			PTRX, 0,
			CPF, 0,
			REGLIST_END);
	}

	// stop the DSP
	if (emu->audigy)
		snd_emu10k1_ptr_write(emu, A_DBG, 0, A_DBG_SINGLE_STEP);
	else
		snd_emu10k1_ptr_write(emu, DBG, 0, EMU10K1_DBG_SINGLE_STEP);

	snd_emu10k1_ptr_write_multiple(emu, 0,
		/* reset recording buffers */
		MICBS, 0,
		MICBA, 0,
		FXBS, 0,
		FXBA, 0,
		FXWC, 0,
		ADCBS, ADCBS_BUFSIZE_NONE,
		ADCBA, 0,
		TCBS, TCBS_BUFFSIZE_16K,
		TCB, 0,

		/* disable channel interrupt */
		CLIEL, 0,
		CLIEH, 0,
		SOLEL, 0,
		SOLEH, 0,

		PTB, 0,

		REGLIST_END);

	/* disable audio and lock cache */
	outl(HCFG_LOCKSOUNDCACHE | HCFG_LOCKTANKCACHE_MASK | HCFG_MUTEBUTTONENABLE, emu->port + HCFG);

	return 0;
}

/*************************************************************************
 * ECARD functional implementation
 *************************************************************************/

/* In A1 Silicon, these bits are in the HC register */
#define HOOKN_BIT		(1L << 12)
#define HANDN_BIT		(1L << 11)
#define PULSEN_BIT		(1L << 10)

#define EC_GDI1			(1 << 13)
#define EC_GDI0			(1 << 14)

#define EC_NUM_CONTROL_BITS	20

#define EC_AC3_DATA_SELN	0x0001L
#define EC_EE_DATA_SEL		0x0002L
#define EC_EE_CNTRL_SELN	0x0004L
#define EC_EECLK		0x0008L
#define EC_EECS			0x0010L
#define EC_EESDO		0x0020L
#define EC_TRIM_CSN		0x0040L
#define EC_TRIM_SCLK		0x0080L
#define EC_TRIM_SDATA		0x0100L
#define EC_TRIM_MUTEN		0x0200L
#define EC_ADCCAL		0x0400L
#define EC_ADCRSTN		0x0800L
#define EC_DACCAL		0x1000L
#define EC_DACMUTEN		0x2000L
#define EC_LEDN			0x4000L

#define EC_SPDIF0_SEL_SHIFT	15
#define EC_SPDIF1_SEL_SHIFT	17
#define EC_SPDIF0_SEL_MASK	(0x3L << EC_SPDIF0_SEL_SHIFT)
#define EC_SPDIF1_SEL_MASK	(0x7L << EC_SPDIF1_SEL_SHIFT)
#define EC_SPDIF0_SELECT(_x)	(((_x) << EC_SPDIF0_SEL_SHIFT) & EC_SPDIF0_SEL_MASK)
#define EC_SPDIF1_SELECT(_x)	(((_x) << EC_SPDIF1_SEL_SHIFT) & EC_SPDIF1_SEL_MASK)
#define EC_CURRENT_PROM_VERSION 0x01	/* Self-explanatory.  This should
					 * be incremented any time the EEPROM's
					 * format is changed.  */

#define EC_EEPROM_SIZE		0x40	/* ECARD EEPROM has 64 16-bit words */

/* Addresses for special values stored in to EEPROM */
#define EC_PROM_VERSION_ADDR	0x20	/* Address of the current prom version */
#define EC_BOARDREV0_ADDR	0x21	/* LSW of board rev */
#define EC_BOARDREV1_ADDR	0x22	/* MSW of board rev */

#define EC_LAST_PROMFILE_ADDR	0x2f

#define EC_SERIALNUM_ADDR	0x30	/* First word of serial number.  The
					 * can be up to 30 characters in length
					 * and is stored as a NULL-terminated
					 * ASCII string.  Any unused bytes must be
					 * filled with zeros */
#define EC_CHECKSUM_ADDR	0x3f	/* Location at which checksum is stored */


/* Most of this stuff is pretty self-evident.  According to the hardware
 * dudes, we need to leave the ADCCAL bit low in order to avoid a DC
 * offset problem.  Weird.
 */
#define EC_RAW_RUN_MODE		(EC_DACMUTEN | EC_ADCRSTN | EC_TRIM_MUTEN | \
				 EC_TRIM_CSN)


#define EC_DEFAULT_ADC_GAIN	0xC4C4
#define EC_DEFAULT_SPDIF0_SEL	0x0
#define EC_DEFAULT_SPDIF1_SEL	0x4

/**************************************************************************
 * @func Clock bits into the Ecard's control latch.  The Ecard uses a
 *  control latch will is loaded bit-serially by toggling the Modem control
 *  lines from function 2 on the E8010.  This function hides these details
 *  and presents the illusion that we are actually writing to a distinct
 *  register.
 */

static void snd_emu10k1_ecard_write(struct snd_emu10k1 *emu, unsigned int value)
{
	unsigned short count;
	unsigned int data;
	unsigned long hc_port;
	unsigned int hc_value;

	hc_port = emu->port + HCFG;
	hc_value = inl(hc_port) & ~(HOOKN_BIT | HANDN_BIT | PULSEN_BIT);
	outl(hc_value, hc_port);

	for (count = 0; count < EC_NUM_CONTROL_BITS; count++) {

		/* Set up the value */
		data = ((value & 0x1) ? PULSEN_BIT : 0);
		value >>= 1;

		outl(hc_value | data, hc_port);

		/* Clock the shift register */
		outl(hc_value | data | HANDN_BIT, hc_port);
		outl(hc_value | data, hc_port);
	}

	/* Latch the bits */
	outl(hc_value | HOOKN_BIT, hc_port);
	outl(hc_value, hc_port);
}

/**************************************************************************
 * @func Set the gain of the ECARD's CS3310 Trim/gain controller.  The
 * trim value consists of a 16bit value which is composed of two
 * 8 bit gain/trim values, one for the left channel and one for the
 * right channel.  The following table maps from the Gain/Attenuation
 * value in decibels into the corresponding bit pattern for a single
 * channel.
 */

static void snd_emu10k1_ecard_setadcgain(struct snd_emu10k1 *emu,
					 unsigned short gain)
{
	unsigned int bit;

	/* Enable writing to the TRIM registers */
	snd_emu10k1_ecard_write(emu, emu->ecard_ctrl & ~EC_TRIM_CSN);

	/* Do it again to insure that we meet hold time requirements */
	snd_emu10k1_ecard_write(emu, emu->ecard_ctrl & ~EC_TRIM_CSN);

	for (bit = (1 << 15); bit; bit >>= 1) {
		unsigned int value;

		value = emu->ecard_ctrl & ~(EC_TRIM_CSN | EC_TRIM_SDATA);

		if (gain & bit)
			value |= EC_TRIM_SDATA;

		/* Clock the bit */
		snd_emu10k1_ecard_write(emu, value);
		snd_emu10k1_ecard_write(emu, value | EC_TRIM_SCLK);
		snd_emu10k1_ecard_write(emu, value);
	}

	snd_emu10k1_ecard_write(emu, emu->ecard_ctrl);
}

static int snd_emu10k1_ecard_init(struct snd_emu10k1 *emu)
{
	unsigned int hc_value;

	/* Set up the initial settings */
	emu->ecard_ctrl = EC_RAW_RUN_MODE |
			  EC_SPDIF0_SELECT(EC_DEFAULT_SPDIF0_SEL) |
			  EC_SPDIF1_SELECT(EC_DEFAULT_SPDIF1_SEL);

	/* Step 0: Set the codec type in the hardware control register
	 * and enable audio output */
	hc_value = inl(emu->port + HCFG);
	outl(hc_value | HCFG_AUDIOENABLE | HCFG_CODECFORMAT_I2S, emu->port + HCFG);
	inl(emu->port + HCFG);

	/* Step 1: Turn off the led and deassert TRIM_CS */
	snd_emu10k1_ecard_write(emu, EC_ADCCAL | EC_LEDN | EC_TRIM_CSN);

	/* Step 2: Calibrate the ADC and DAC */
	snd_emu10k1_ecard_write(emu, EC_DACCAL | EC_LEDN | EC_TRIM_CSN);

	/* Step 3: Wait for awhile;   XXX We can't get away with this
	 * under a real operating system; we'll need to block and wait that
	 * way. */
	snd_emu10k1_wait(emu, 48000);

	/* Step 4: Switch off the DAC and ADC calibration.  Note
	 * That ADC_CAL is actually an inverted signal, so we assert
	 * it here to stop calibration.  */
	snd_emu10k1_ecard_write(emu, EC_ADCCAL | EC_LEDN | EC_TRIM_CSN);

	/* Step 4: Switch into run mode */
	snd_emu10k1_ecard_write(emu, emu->ecard_ctrl);

	/* Step 5: Set the analog input gain */
	snd_emu10k1_ecard_setadcgain(emu, EC_DEFAULT_ADC_GAIN);

	return 0;
}

static int snd_emu10k1_cardbus_init(struct snd_emu10k1 *emu)
{
	unsigned long special_port;
	__always_unused unsigned int value;

	/* Special initialisation routine
	 * before the rest of the IO-Ports become active.
	 */
	special_port = emu->port + 0x38;
	value = inl(special_port);
	outl(0x00d00000, special_port);
	value = inl(special_port);
	outl(0x00d00001, special_port);
	value = inl(special_port);
	outl(0x00d0005f, special_port);
	value = inl(special_port);
	outl(0x00d0007f, special_port);
	value = inl(special_port);
	outl(0x0090007f, special_port);
	value = inl(special_port);

	snd_emu10k1_ptr20_write(emu, TINA2_VOLUME, 0, 0xfefefefe); /* Defaults to 0x30303030 */
	/* Delay to give time for ADC chip to switch on. It needs 113ms */
	msleep(200);
	return 0;
}

<<<<<<< HEAD
static int snd_emu1010_load_firmware_entry(struct snd_emu10k1 *emu,
				     const struct firmware *fw_entry)
{
	int n, i;
	u16 reg;
	u8 value;
	__always_unused u16 write_post;

	if (!fw_entry)
		return -EIO;

	/* The FPGA is a Xilinx Spartan IIE XC2S50E */
	/* On E-MU 0404b it is a Xilinx Spartan III XC3S50 */
	/* GPIO7 -> FPGA PGMN
	 * GPIO6 -> FPGA CCLK
	 * GPIO5 -> FPGA DIN
	 * FPGA CONFIG OFF -> FPGA PGMN
	 */
	spin_lock_irq(&emu->emu_lock);
	outw(0x00, emu->port + A_GPIO); /* Set PGMN low for 100uS. */
	write_post = inw(emu->port + A_GPIO);
	udelay(100);
	outw(0x80, emu->port + A_GPIO); /* Leave bit 7 set during netlist setup. */
	write_post = inw(emu->port + A_GPIO);
	udelay(100); /* Allow FPGA memory to clean */
	for (n = 0; n < fw_entry->size; n++) {
		value = fw_entry->data[n];
		for (i = 0; i < 8; i++) {
			reg = 0x80;
			if (value & 0x1)
				reg = reg | 0x20;
			value = value >> 1;
			outw(reg, emu->port + A_GPIO);
			write_post = inw(emu->port + A_GPIO);
			outw(reg | 0x40, emu->port + A_GPIO);
			write_post = inw(emu->port + A_GPIO);
		}
	}
	/* After programming, set GPIO bit 4 high again. */
	outw(0x10, emu->port + A_GPIO);
	write_post = inw(emu->port + A_GPIO);
	spin_unlock_irq(&emu->emu_lock);

	return 0;
}

=======
>>>>>>> 0c383648
/* firmware file names, per model, init-fw and dock-fw (optional) */
static const char * const firmware_names[5][2] = {
	[EMU_MODEL_EMU1010] = {
		HANA_FILENAME, DOCK_FILENAME
	},
	[EMU_MODEL_EMU1010B] = {
		EMU1010B_FILENAME, MICRO_DOCK_FILENAME
	},
	[EMU_MODEL_EMU1616] = {
		EMU1010_NOTEBOOK_FILENAME, MICRO_DOCK_FILENAME
	},
	[EMU_MODEL_EMU0404] = {
		EMU0404_FILENAME, NULL
	},
};

static int snd_emu1010_load_firmware(struct snd_emu10k1 *emu, int dock,
				     const struct firmware **fw)
{
	const char *filename;
	int err;

	if (!*fw) {
		filename = firmware_names[emu->card_capabilities->emu_model][dock];
		if (!filename)
			return 0;
		err = request_firmware(fw, filename, &emu->pci->dev);
		if (err)
			return err;
	}

	snd_emu1010_load_firmware_entry(emu, dock, *fw);
	return 0;
}

static void snd_emu1010_load_dock_firmware(struct snd_emu10k1 *emu)
{
	u32 tmp, tmp2;
	int err;

	// The docking events clearly arrive prematurely - while the
	// Dock's FPGA seems to be successfully programmed, the Dock
	// fails to initialize subsequently if we don't give it some
	// time to "warm up" here.
	msleep(200);

	dev_info(emu->card->dev, "emu1010: Loading Audio Dock Firmware\n");
<<<<<<< HEAD
	/* Return to Audio Dock programming mode */
	snd_emu1010_fpga_write(emu, EMU_HANA_FPGA_CONFIG,
			       EMU_HANA_FPGA_CONFIG_AUDIODOCK);
=======
>>>>>>> 0c383648
	err = snd_emu1010_load_firmware(emu, 1, &emu->dock_fw);
	if (err < 0)
		return;
	snd_emu1010_fpga_write(emu, EMU_HANA_FPGA_CONFIG, 0);

	snd_emu1010_fpga_read(emu, EMU_HANA_ID, &tmp);
	dev_dbg(emu->card->dev, "emu1010: EMU_HANA+DOCK_ID = 0x%x\n", tmp);
	if ((tmp & 0x1f) != 0x15) {
		/* FPGA failed to be programmed */
		dev_err(emu->card->dev,
			"emu1010: Loading Audio Dock Firmware failed, reg = 0x%x\n",
			tmp);
		return;
	}
	dev_info(emu->card->dev, "emu1010: Audio Dock Firmware loaded\n");

	snd_emu1010_fpga_read(emu, EMU_DOCK_MAJOR_REV, &tmp);
	snd_emu1010_fpga_read(emu, EMU_DOCK_MINOR_REV, &tmp2);
	dev_info(emu->card->dev, "Audio Dock ver: %u.%u\n", tmp, tmp2);

	/* Allow DLL to settle, to sync clocking between 1010 and Dock */
	msleep(10);
}

static void emu1010_dock_event(struct snd_emu10k1 *emu)
{
	u32 reg;

	snd_emu1010_fpga_read(emu, EMU_HANA_OPTION_CARDS, &reg); /* OPTIONS: Which cards are attached to the EMU */
	if (reg & EMU_HANA_OPTION_DOCK_OFFLINE) {
		/* Audio Dock attached */
		snd_emu1010_load_dock_firmware(emu);
		/* Unmute all. Default is muted after a firmware load */
		snd_emu1010_fpga_write(emu, EMU_HANA_UNMUTE, EMU_UNMUTE);
	} else if (!(reg & EMU_HANA_OPTION_DOCK_ONLINE)) {
		/* Audio Dock removed */
		dev_info(emu->card->dev, "emu1010: Audio Dock detached\n");
		/* The hardware auto-mutes all, so we unmute again */
		snd_emu1010_fpga_write(emu, EMU_HANA_UNMUTE, EMU_UNMUTE);
	}
}

static void emu1010_clock_event(struct snd_emu10k1 *emu)
{
	struct snd_ctl_elem_id id;
<<<<<<< HEAD

	spin_lock_irq(&emu->reg_lock);
	// This is the only thing that can actually happen.
	emu->emu1010.clock_source = emu->emu1010.clock_fallback;
	emu->emu1010.wclock = 1 - emu->emu1010.clock_source;
	snd_emu1010_update_clock(emu);
	spin_unlock_irq(&emu->reg_lock);
	snd_ctl_build_ioff(&id, emu->ctl_clock_source, 0);
	snd_ctl_notify(emu->card, SNDRV_CTL_EVENT_MASK_VALUE, &id);
}

static void emu1010_work(struct work_struct *work)
{
	struct snd_emu10k1 *emu;
	u32 sts;

	emu = container_of(work, struct snd_emu10k1, emu1010.work);
	if (emu->card->shutdown)
		return;
#ifdef CONFIG_PM_SLEEP
	if (emu->suspend)
		return;
#endif

	snd_emu1010_fpga_lock(emu);

	snd_emu1010_fpga_read(emu, EMU_HANA_IRQ_STATUS, &sts);

	// The distinction of the IRQ status bits is unreliable,
	// so we dispatch later based on option card status.
	if (sts & (EMU_HANA_IRQ_DOCK | EMU_HANA_IRQ_DOCK_LOST))
		emu1010_dock_event(emu);

=======

	spin_lock_irq(&emu->reg_lock);
	// This is the only thing that can actually happen.
	emu->emu1010.clock_source = emu->emu1010.clock_fallback;
	emu->emu1010.wclock = 1 - emu->emu1010.clock_source;
	snd_emu1010_update_clock(emu);
	spin_unlock_irq(&emu->reg_lock);
	snd_ctl_build_ioff(&id, emu->ctl_clock_source, 0);
	snd_ctl_notify(emu->card, SNDRV_CTL_EVENT_MASK_VALUE, &id);
}

static void emu1010_work(struct work_struct *work)
{
	struct snd_emu10k1 *emu;
	u32 sts;

	emu = container_of(work, struct snd_emu10k1, emu1010.work);
	if (emu->card->shutdown)
		return;
#ifdef CONFIG_PM_SLEEP
	if (emu->suspend)
		return;
#endif

	snd_emu1010_fpga_lock(emu);

	snd_emu1010_fpga_read(emu, EMU_HANA_IRQ_STATUS, &sts);

	// The distinction of the IRQ status bits is unreliable,
	// so we dispatch later based on option card status.
	if (sts & (EMU_HANA_IRQ_DOCK | EMU_HANA_IRQ_DOCK_LOST))
		emu1010_dock_event(emu);

>>>>>>> 0c383648
	if (sts & EMU_HANA_IRQ_WCLK_CHANGED)
		emu1010_clock_event(emu);

	snd_emu1010_fpga_unlock(emu);
}

static void emu1010_interrupt(struct snd_emu10k1 *emu)
{
	// We get an interrupt on each GPIO input pin change, but we
	// care only about the ones triggered by the dedicated pin.
	u16 sts = inw(emu->port + A_GPIO);
	u16 bit = emu->card_capabilities->ca0108_chip ? 0x2000 : 0x8000;
	if (!(sts & bit))
		return;

	schedule_work(&emu->emu1010.work);
}

/*
 * Current status of the driver:
 * ----------------------------
 * 	* only 44.1/48kHz supported (the MS Win driver supports up to 192 kHz)
 * 	* PCM device nb. 2:
 *		16 x 16-bit playback - snd_emu10k1_fx8010_playback_ops
 * 		16 x 32-bit capture - snd_emu10k1_capture_efx_ops
 */
static int snd_emu10k1_emu1010_init(struct snd_emu10k1 *emu)
{
	u32 tmp, tmp2, reg;
	int err;

	dev_info(emu->card->dev, "emu1010: Special config.\n");

	/* Mute, and disable audio and lock cache, just in case.
	 * Proper init follows in snd_emu10k1_init(). */
	outl(HCFG_LOCKSOUNDCACHE | HCFG_LOCKTANKCACHE_MASK, emu->port + HCFG);

	snd_emu1010_fpga_lock(emu);
<<<<<<< HEAD

	/* Disable 48Volt power to Audio Dock */
	snd_emu1010_fpga_write(emu, EMU_HANA_DOCK_PWR, 0);

	/* ID, should read & 0x7f = 0x55. (Bit 7 is the IRQ bit) */
	snd_emu1010_fpga_read(emu, EMU_HANA_ID, &reg);
	dev_dbg(emu->card->dev, "reg1 = 0x%x\n", reg);
	if ((reg & 0x3f) == 0x15) {
		/* FPGA netlist already present so clear it */
		/* Return to programming mode */

		snd_emu1010_fpga_write(emu, EMU_HANA_FPGA_CONFIG, EMU_HANA_FPGA_CONFIG_HANA);
	}
	snd_emu1010_fpga_read(emu, EMU_HANA_ID, &reg);
	dev_dbg(emu->card->dev, "reg2 = 0x%x\n", reg);
	if ((reg & 0x3f) == 0x15) {
		/* FPGA failed to return to programming mode */
		dev_info(emu->card->dev,
			 "emu1010: FPGA failed to return to programming mode\n");
		return -ENODEV;
	}
	dev_info(emu->card->dev, "emu1010: EMU_HANA_ID = 0x%x\n", reg);
=======
>>>>>>> 0c383648

	dev_info(emu->card->dev, "emu1010: Loading Hana Firmware\n");
	err = snd_emu1010_load_firmware(emu, 0, &emu->firmware);
	if (err < 0) {
		dev_info(emu->card->dev, "emu1010: Loading Firmware failed\n");
		goto fail;
	}

	/* ID, should read & 0x7f = 0x55 when FPGA programmed. */
	snd_emu1010_fpga_read(emu, EMU_HANA_ID, &reg);
	if ((reg & 0x3f) != 0x15) {
		/* FPGA failed to be programmed */
		dev_info(emu->card->dev,
			 "emu1010: Loading Hana Firmware file failed, reg = 0x%x\n",
			 reg);
		err = -ENODEV;
		goto fail;
	}

	dev_info(emu->card->dev, "emu1010: Hana Firmware loaded\n");
	snd_emu1010_fpga_read(emu, EMU_HANA_MAJOR_REV, &tmp);
	snd_emu1010_fpga_read(emu, EMU_HANA_MINOR_REV, &tmp2);
	dev_info(emu->card->dev, "emu1010: Hana version: %u.%u\n", tmp, tmp2);
	/* Enable 48Volt power to Audio Dock */
	snd_emu1010_fpga_write(emu, EMU_HANA_DOCK_PWR, EMU_HANA_DOCK_PWR_ON);

	snd_emu1010_fpga_read(emu, EMU_HANA_OPTION_CARDS, &reg);
	dev_info(emu->card->dev, "emu1010: Card options = 0x%x\n", reg);
	if (reg & EMU_HANA_OPTION_DOCK_OFFLINE)
		snd_emu1010_load_dock_firmware(emu);
	if (emu->card_capabilities->no_adat) {
		emu->emu1010.optical_in = 0; /* IN_SPDIF */
		emu->emu1010.optical_out = 0; /* OUT_SPDIF */
	} else {
		/* Optical -> ADAT I/O  */
		emu->emu1010.optical_in = 1; /* IN_ADAT */
		emu->emu1010.optical_out = 1; /* OUT_ADAT */
	}
	tmp = (emu->emu1010.optical_in ? EMU_HANA_OPTICAL_IN_ADAT : EMU_HANA_OPTICAL_IN_SPDIF) |
		(emu->emu1010.optical_out ? EMU_HANA_OPTICAL_OUT_ADAT : EMU_HANA_OPTICAL_OUT_SPDIF);
	snd_emu1010_fpga_write(emu, EMU_HANA_OPTICAL_TYPE, tmp);
	/* Set no attenuation on Audio Dock pads. */
	emu->emu1010.adc_pads = 0x00;
	snd_emu1010_fpga_write(emu, EMU_HANA_ADC_PADS, emu->emu1010.adc_pads);
	/* Unmute Audio dock DACs, Headphone source DAC-4. */
	snd_emu1010_fpga_write(emu, EMU_HANA_DOCK_MISC, EMU_HANA_DOCK_PHONES_192_DAC4);
	/* DAC PADs. */
	emu->emu1010.dac_pads = EMU_HANA_DOCK_DAC_PAD1 | EMU_HANA_DOCK_DAC_PAD2 |
				EMU_HANA_DOCK_DAC_PAD3 | EMU_HANA_DOCK_DAC_PAD4;
	snd_emu1010_fpga_write(emu, EMU_HANA_DAC_PADS, emu->emu1010.dac_pads);
	/* SPDIF Format. Set Consumer mode, 24bit, copy enable */
	snd_emu1010_fpga_write(emu, EMU_HANA_SPDIF_MODE, EMU_HANA_SPDIF_MODE_RX_INVALID);
	/* MIDI routing */
	snd_emu1010_fpga_write(emu, EMU_HANA_MIDI_IN, EMU_HANA_MIDI_INA_FROM_HAMOA | EMU_HANA_MIDI_INB_FROM_DOCK2);
	snd_emu1010_fpga_write(emu, EMU_HANA_MIDI_OUT, EMU_HANA_MIDI_OUT_DOCK2 | EMU_HANA_MIDI_OUT_SYNC2);

	emu->gpio_interrupt = emu1010_interrupt;
	// Note: The Audigy INTE is set later
	snd_emu1010_fpga_write(emu, EMU_HANA_IRQ_ENABLE,
			       EMU_HANA_IRQ_DOCK | EMU_HANA_IRQ_DOCK_LOST | EMU_HANA_IRQ_WCLK_CHANGED);
	snd_emu1010_fpga_read(emu, EMU_HANA_IRQ_STATUS, &reg);  // Clear pending IRQs

	emu->emu1010.clock_source = 1;  /* 48000 */
	emu->emu1010.clock_fallback = 1;  /* 48000 */
	/* Default WCLK set to 48kHz. */
	snd_emu1010_fpga_write(emu, EMU_HANA_DEFCLOCK, EMU_HANA_DEFCLOCK_48K);
	/* Word Clock source, Internal 48kHz x1 */
	emu->emu1010.wclock = EMU_HANA_WCLOCK_INT_48K;
	snd_emu1010_fpga_write(emu, EMU_HANA_WCLOCK, EMU_HANA_WCLOCK_INT_48K);
	/* snd_emu1010_fpga_write(emu, EMU_HANA_WCLOCK, EMU_HANA_WCLOCK_INT_48K | EMU_HANA_WCLOCK_4X); */
	snd_emu1010_update_clock(emu);

	// The routes are all set to EMU_SRC_SILENCE due to the reset,
	// so it is safe to simply enable the outputs.
	snd_emu1010_fpga_write(emu, EMU_HANA_UNMUTE, EMU_UNMUTE);

fail:
	snd_emu1010_fpga_unlock(emu);
	return err;
}
/*
 *  Create the EMU10K1 instance
 */

#ifdef CONFIG_PM_SLEEP
static int alloc_pm_buffer(struct snd_emu10k1 *emu);
static void free_pm_buffer(struct snd_emu10k1 *emu);
#endif

static void snd_emu10k1_free(struct snd_card *card)
{
	struct snd_emu10k1 *emu = card->private_data;

	if (emu->port) {	/* avoid access to already used hardware */
		snd_emu10k1_fx8010_tram_setup(emu, 0);
		snd_emu10k1_done(emu);
		snd_emu10k1_free_efx(emu);
	}
	if (emu->card_capabilities->emu_model == EMU_MODEL_EMU1010) {
		/* Disable 48Volt power to Audio Dock */
		snd_emu1010_fpga_write_lock(emu, EMU_HANA_DOCK_PWR, 0);
	}
	cancel_work_sync(&emu->emu1010.work);
	mutex_destroy(&emu->emu1010.lock);
	release_firmware(emu->firmware);
	release_firmware(emu->dock_fw);
	snd_util_memhdr_free(emu->memhdr);
	if (emu->silent_page.area)
		snd_dma_free_pages(&emu->silent_page);
	if (emu->ptb_pages.area)
		snd_dma_free_pages(&emu->ptb_pages);
	vfree(emu->page_ptr_table);
	vfree(emu->page_addr_table);
#ifdef CONFIG_PM_SLEEP
	free_pm_buffer(emu);
#endif
}

static const struct snd_emu_chip_details emu_chip_details[] = {
	/* Audigy 5/Rx SB1550 */
	/* Tested by michael@gernoth.net 28 Mar 2015 */
	/* DSP: CA10300-IAT LF
	 * DAC: Cirrus Logic CS4382-KQZ
	 * ADC: Philips 1361T
	 * AC97: Sigmatel STAC9750
	 * CA0151: None
	 */
	{.vendor = 0x1102, .device = 0x0008, .subsystem = 0x10241102,
	 .driver = "Audigy2", .name = "SB Audigy 5/Rx [SB1550]",
	 .id = "Audigy2",
	 .emu10k2_chip = 1,
	 .ca0108_chip = 1,
	 .spk71 = 1,
	 .adc_1361t = 1,  /* 24 bit capture instead of 16bit */
	 .ac97_chip = 1},
	/* Audigy4 (Not PRO) SB0610 */
	/* Tested by James@superbug.co.uk 4th April 2006 */
	/* A_IOCFG bits
	 * Output
	 * 0: ?
	 * 1: ?
	 * 2: ?
	 * 3: 0 - Digital Out, 1 - Line in
	 * 4: ?
	 * 5: ?
	 * 6: ?
	 * 7: ?
	 * Input
	 * 8: ?
	 * 9: ?
	 * A: Green jack sense (Front)
	 * B: ?
	 * C: Black jack sense (Rear/Side Right)
	 * D: Yellow jack sense (Center/LFE/Side Left)
	 * E: ?
	 * F: ?
	 *
	 * Digital Out/Line in switch using A_IOCFG bit 3 (0x08)
	 * 0 - Digital Out
	 * 1 - Line in
	 */
	/* Mic input not tested.
	 * Analog CD input not tested
	 * Digital Out not tested.
	 * Line in working.
	 * Audio output 5.1 working. Side outputs not working.
	 */
	/* DSP: CA10300-IAT LF
	 * DAC: Cirrus Logic CS4382-KQZ
	 * ADC: Philips 1361T
	 * AC97: Sigmatel STAC9750
	 * CA0151: None
	 */
	{.vendor = 0x1102, .device = 0x0008, .subsystem = 0x10211102,
	 .driver = "Audigy2", .name = "SB Audigy 4 [SB0610]",
	 .id = "Audigy2",
	 .emu10k2_chip = 1,
	 .ca0108_chip = 1,
	 .spk71 = 1,
	 .adc_1361t = 1,  /* 24 bit capture instead of 16bit */
	 .ac97_chip = 1} ,
	/* Audigy 2 Value AC3 out does not work yet.
	 * Need to find out how to turn off interpolators.
	 */
	/* Tested by James@superbug.co.uk 3rd July 2005 */
	/* DSP: CA0108-IAT
	 * DAC: CS4382-KQ
	 * ADC: Philips 1361T
	 * AC97: STAC9750
	 * CA0151: None
	 */
	/*
	 * A_IOCFG Input (GPIO)
	 * 0x400  = Front analog jack plugged in. (Green socket)
	 * 0x1000 = Rear analog jack plugged in. (Black socket)
	 * 0x2000 = Center/LFE analog jack plugged in. (Orange socket)
	 * A_IOCFG Output (GPIO)
	 * 0x60 = Sound out of front Left.
	 * Win sets it to 0xXX61
	 */
	{.vendor = 0x1102, .device = 0x0008, .subsystem = 0x10011102,
	 .driver = "Audigy2", .name = "SB Audigy 2 Value [SB0400]",
	 .id = "Audigy2",
	 .emu10k2_chip = 1,
	 .ca0108_chip = 1,
	 .spk71 = 1,
	 .ac97_chip = 1} ,
	/* Audigy 2 ZS Notebook Cardbus card.*/
	/* Tested by James@superbug.co.uk 6th November 2006 */
	/* Audio output 7.1/Headphones working.
	 * Digital output working. (AC3 not checked, only PCM)
	 * Audio Mic/Line inputs working.
	 * Digital input not tested.
	 */
	/* DSP: Tina2
	 * DAC: Wolfson WM8768/WM8568
	 * ADC: Wolfson WM8775
	 * AC97: None
	 * CA0151: None
	 */
	/* Tested by James@superbug.co.uk 4th April 2006 */
	/* A_IOCFG bits
	 * Output
	 * 0: Not Used
	 * 1: 0 = Mute all the 7.1 channel out. 1 = unmute.
	 * 2: Analog input 0 = line in, 1 = mic in
	 * 3: Not Used
	 * 4: Digital output 0 = off, 1 = on.
	 * 5: Not Used
	 * 6: Not Used
	 * 7: Not Used
	 * Input
	 *      All bits 1 (0x3fxx) means nothing plugged in.
	 * 8-9: 0 = Line in/Mic, 2 = Optical in, 3 = Nothing.
	 * A-B: 0 = Headphones, 2 = Optical out, 3 = Nothing.
	 * C-D: 2 = Front/Rear/etc, 3 = nothing.
	 * E-F: Always 0
	 *
	 */
	{.vendor = 0x1102, .device = 0x0008, .subsystem = 0x20011102,
	 .driver = "Audigy2", .name = "Audigy 2 ZS Notebook [SB0530]",
	 .id = "Audigy2",
	 .emu10k2_chip = 1,
	 .ca0108_chip = 1,
	 .ca_cardbus_chip = 1,
	 .spi_dac = 1,
	 .i2c_adc = 1,
	 .spk71 = 1} ,
	/* This is MAEM8950 "Mana" */
	/* Attach MicroDock[M] to make it an E-MU 1616[m]. */
	/* Does NOT support sync daughter card (obviously). */
	/* Tested by James@superbug.co.uk 4th Nov 2007. */
	{.vendor = 0x1102, .device = 0x0008, .subsystem = 0x42011102,
	 .driver = "Audigy2", .name = "E-MU 02 CardBus [MAEM8950]",
	 .id = "EMU1010",
	 .emu10k2_chip = 1,
	 .ca0108_chip = 1,
	 .ca_cardbus_chip = 1,
	 .spk71 = 1 ,
	 .emu_model = EMU_MODEL_EMU1616},
	/* Tested by James@superbug.co.uk 4th Nov 2007. */
	/* This is MAEM8960 "Hana3", 0202 is MAEM8980 */
	/* Attach 0202 daughter card to make it an E-MU 1212m, OR a
	 * MicroDock[M] to make it an E-MU 1616[m]. */
	/* Does NOT support sync daughter card. */
	{.vendor = 0x1102, .device = 0x0008, .subsystem = 0x40041102,
	 .driver = "Audigy2", .name = "E-MU 1010b PCI [MAEM8960]",
	 .id = "EMU1010",
	 .emu10k2_chip = 1,
	 .ca0108_chip = 1,
	 .spk71 = 1,
	 .emu_model = EMU_MODEL_EMU1010B}, /* EMU 1010 new revision */
	/* Tested by Maxim Kachur <mcdebugger@duganet.ru> 17th Oct 2012. */
	/* This is MAEM8986, 0202 is MAEM8980 */
	/* Attach 0202 daughter card to make it an E-MU 1212m, OR a
	 * MicroDockM to make it an E-MU 1616m. The non-m
	 * version was never sold with this card, but should
	 * still work. */
	/* Does NOT support sync daughter card. */
	{.vendor = 0x1102, .device = 0x0008, .subsystem = 0x40071102,
	 .driver = "Audigy2", .name = "E-MU 1010 PCIe [MAEM8986]",
	 .id = "EMU1010",
	 .emu10k2_chip = 1,
	 .ca0108_chip = 1,
	 .spk71 = 1,
	 .emu_model = EMU_MODEL_EMU1010B}, /* EMU 1010 PCIe */
	/* Tested by James@superbug.co.uk 8th July 2005. */
	/* This is MAEM8810 "Hana", 0202 is MAEM8820 "Hamoa" */
	/* Attach 0202 daughter card to make it an E-MU 1212m, OR an
	 * AudioDock[M] to make it an E-MU 1820[m]. */
	/* Supports sync daughter card. */
	{.vendor = 0x1102, .device = 0x0004, .subsystem = 0x40011102,
	 .driver = "Audigy2", .name = "E-MU 1010 [MAEM8810]",
	 .id = "EMU1010",
	 .emu10k2_chip = 1,
	 .ca0102_chip = 1,
	 .spk71 = 1,
	 .emu_model = EMU_MODEL_EMU1010}, /* EMU 1010 old revision */
	/* This is MAEM8852 "HanaLiteLite" */
	/* Supports sync daughter card. */
	/* Tested by oswald.buddenhagen@gmx.de Mar 2023. */
	{.vendor = 0x1102, .device = 0x0008, .subsystem = 0x40021102,
	 .driver = "Audigy2", .name = "E-MU 0404b PCI [MAEM8852]",
	 .id = "EMU0404",
	 .emu10k2_chip = 1,
	 .ca0108_chip = 1,
	 .spk20 = 1,
	 .no_adat = 1,
	 .emu_model = EMU_MODEL_EMU0404}, /* EMU 0404 new revision */
	/* This is MAEM8850 "HanaLite" */
	/* Supports sync daughter card. */
	/* Tested by James@superbug.co.uk 20-3-2007. */
	{.vendor = 0x1102, .device = 0x0004, .subsystem = 0x40021102,
	 .driver = "Audigy2", .name = "E-MU 0404 [MAEM8850]",
	 .id = "EMU0404",
	 .emu10k2_chip = 1,
	 .ca0102_chip = 1,
	 .spk20 = 1,
	 .no_adat = 1,
	 .emu_model = EMU_MODEL_EMU0404}, /* EMU 0404 */
	/* EMU0404 PCIe */
	/* Does NOT support sync daughter card. */
	{.vendor = 0x1102, .device = 0x0008, .subsystem = 0x40051102,
	 .driver = "Audigy2", .name = "E-MU 0404 PCIe [MAEM8984]",
	 .id = "EMU0404",
	 .emu10k2_chip = 1,
	 .ca0108_chip = 1,
	 .spk20 = 1,
	 .no_adat = 1,
	 .emu_model = EMU_MODEL_EMU0404}, /* EMU 0404 PCIe ver_03 */
	{.vendor = 0x1102, .device = 0x0008,
	 .driver = "Audigy2", .name = "SB Audigy 2 Value [Unknown]",
	 .id = "Audigy2",
	 .emu10k2_chip = 1,
	 .ca0108_chip = 1,
	 .ac97_chip = 1} ,
	/* Tested by James@superbug.co.uk 3rd July 2005 */
	{.vendor = 0x1102, .device = 0x0004, .subsystem = 0x20071102,
	 .driver = "Audigy2", .name = "SB Audigy 4 PRO [SB0380]",
	 .id = "Audigy2",
	 .emu10k2_chip = 1,
	 .ca0102_chip = 1,
	 .ca0151_chip = 1,
	 .spk71 = 1,
	 .spdif_bug = 1,
	 .ac97_chip = 1} ,
	/* Tested by shane-alsa@cm.nu 5th Nov 2005 */
	/* The 0x20061102 does have SB0350 written on it
	 * Just like 0x20021102
	 */
	{.vendor = 0x1102, .device = 0x0004, .subsystem = 0x20061102,
	 .driver = "Audigy2", .name = "SB Audigy 2 [SB0350b]",
	 .id = "Audigy2",
	 .emu10k2_chip = 1,
	 .ca0102_chip = 1,
	 .ca0151_chip = 1,
	 .spk71 = 1,
	 .spdif_bug = 1,
	 .invert_shared_spdif = 1,	/* digital/analog switch swapped */
	 .ac97_chip = 1} ,
	/* 0x20051102 also has SB0350 written on it, treated as Audigy 2 ZS by
	   Creative's Windows driver */
	{.vendor = 0x1102, .device = 0x0004, .subsystem = 0x20051102,
	 .driver = "Audigy2", .name = "SB Audigy 2 ZS [SB0350a]",
	 .id = "Audigy2",
	 .emu10k2_chip = 1,
	 .ca0102_chip = 1,
	 .ca0151_chip = 1,
	 .spk71 = 1,
	 .spdif_bug = 1,
	 .invert_shared_spdif = 1,	/* digital/analog switch swapped */
	 .ac97_chip = 1} ,
	{.vendor = 0x1102, .device = 0x0004, .subsystem = 0x20021102,
	 .driver = "Audigy2", .name = "SB Audigy 2 ZS [SB0350]",
	 .id = "Audigy2",
	 .emu10k2_chip = 1,
	 .ca0102_chip = 1,
	 .ca0151_chip = 1,
	 .spk71 = 1,
	 .spdif_bug = 1,
	 .invert_shared_spdif = 1,	/* digital/analog switch swapped */
	 .ac97_chip = 1} ,
	{.vendor = 0x1102, .device = 0x0004, .subsystem = 0x20011102,
	 .driver = "Audigy2", .name = "SB Audigy 2 ZS [SB0360]",
	 .id = "Audigy2",
	 .emu10k2_chip = 1,
	 .ca0102_chip = 1,
	 .ca0151_chip = 1,
	 .spk71 = 1,
	 .spdif_bug = 1,
	 .invert_shared_spdif = 1,	/* digital/analog switch swapped */
	 .ac97_chip = 1} ,
	/* Audigy 2 */
	/* Tested by James@superbug.co.uk 3rd July 2005 */
	/* DSP: CA0102-IAT
	 * DAC: CS4382-KQ
	 * ADC: Philips 1361T
	 * AC97: STAC9721
	 * CA0151: Yes
	 */
	{.vendor = 0x1102, .device = 0x0004, .subsystem = 0x10071102,
	 .driver = "Audigy2", .name = "SB Audigy 2 [SB0240]",
	 .id = "Audigy2",
	 .emu10k2_chip = 1,
	 .ca0102_chip = 1,
	 .ca0151_chip = 1,
	 .spk71 = 1,
	 .spdif_bug = 1,
	 .adc_1361t = 1,  /* 24 bit capture instead of 16bit */
	 .ac97_chip = 1} ,
	/* Audigy 2 Platinum EX */
	/* Win driver sets A_IOCFG output to 0x1c00 */
	{.vendor = 0x1102, .device = 0x0004, .subsystem = 0x10051102,
	 .driver = "Audigy2", .name = "Audigy 2 Platinum EX [SB0280]",
	 .id = "Audigy2",
	 .emu10k2_chip = 1,
	 .ca0102_chip = 1,
	 .ca0151_chip = 1,
	 .spk71 = 1,
	 .spdif_bug = 1} ,
	/* Dell OEM/Creative Labs Audigy 2 ZS */
	/* See ALSA bug#1365 */
	{.vendor = 0x1102, .device = 0x0004, .subsystem = 0x10031102,
	 .driver = "Audigy2", .name = "SB Audigy 2 ZS [SB0353]",
	 .id = "Audigy2",
	 .emu10k2_chip = 1,
	 .ca0102_chip = 1,
	 .ca0151_chip = 1,
	 .spk71 = 1,
	 .spdif_bug = 1,
	 .invert_shared_spdif = 1,	/* digital/analog switch swapped */
	 .ac97_chip = 1} ,
	/* Audigy 2 Platinum */
	/* Win driver sets A_IOCFG output to 0xa00 */
	{.vendor = 0x1102, .device = 0x0004, .subsystem = 0x10021102,
	 .driver = "Audigy2", .name = "SB Audigy 2 Platinum [SB0240P]",
	 .id = "Audigy2",
	 .emu10k2_chip = 1,
	 .ca0102_chip = 1,
	 .ca0151_chip = 1,
	 .spk71 = 1,
	 .spdif_bug = 1,
	 .invert_shared_spdif = 1,	/* digital/analog switch swapped */
	 .adc_1361t = 1,  /* 24 bit capture instead of 16bit. Fixes ALSA bug#324 */
	 .ac97_chip = 1} ,
	{.vendor = 0x1102, .device = 0x0004, .revision = 0x04,
	 .driver = "Audigy2", .name = "SB Audigy 2 [Unknown]",
	 .id = "Audigy2",
	 .emu10k2_chip = 1,
	 .ca0102_chip = 1,
	 .ca0151_chip = 1,
	 .spdif_bug = 1,
	 .ac97_chip = 1} ,
	{.vendor = 0x1102, .device = 0x0004, .subsystem = 0x00531102,
	 .driver = "Audigy", .name = "SB Audigy 1 [SB0092]",
	 .id = "Audigy",
	 .emu10k2_chip = 1,
	 .ca0102_chip = 1,
	 .ac97_chip = 1} ,
	{.vendor = 0x1102, .device = 0x0004, .subsystem = 0x00521102,
	 .driver = "Audigy", .name = "SB Audigy 1 ES [SB0160]",
	 .id = "Audigy",
	 .emu10k2_chip = 1,
	 .ca0102_chip = 1,
	 .spdif_bug = 1,
	 .ac97_chip = 1} ,
	{.vendor = 0x1102, .device = 0x0004, .subsystem = 0x00511102,
	 .driver = "Audigy", .name = "SB Audigy 1 [SB0090]",
	 .id = "Audigy",
	 .emu10k2_chip = 1,
	 .ca0102_chip = 1,
	 .ac97_chip = 1} ,
	{.vendor = 0x1102, .device = 0x0004,
	 .driver = "Audigy", .name = "Audigy 1 [Unknown]",
	 .id = "Audigy",
	 .emu10k2_chip = 1,
	 .ca0102_chip = 1,
	 .ac97_chip = 1} ,
	{.vendor = 0x1102, .device = 0x0002, .subsystem = 0x100a1102,
	 .driver = "EMU10K1", .name = "SB Live! 5.1 [SB0220]",
	 .id = "Live",
	 .emu10k1_chip = 1,
	 .ac97_chip = 1,
	 .sblive51 = 1} ,
	{.vendor = 0x1102, .device = 0x0002, .subsystem = 0x806b1102,
	 .driver = "EMU10K1", .name = "SB Live! [SB0105]",
	 .id = "Live",
	 .emu10k1_chip = 1,
	 .ac97_chip = 1,
	 .sblive51 = 1} ,
	{.vendor = 0x1102, .device = 0x0002, .subsystem = 0x806a1102,
	 .driver = "EMU10K1", .name = "SB Live! Value [SB0103]",
	 .id = "Live",
	 .emu10k1_chip = 1,
	 .ac97_chip = 1,
	 .sblive51 = 1} ,
	{.vendor = 0x1102, .device = 0x0002, .subsystem = 0x80691102,
	 .driver = "EMU10K1", .name = "SB Live! Value [SB0101]",
	 .id = "Live",
	 .emu10k1_chip = 1,
	 .ac97_chip = 1,
	 .sblive51 = 1} ,
	/* Tested by ALSA bug#1680 26th December 2005 */
	/* note: It really has SB0220 written on the card, */
	/* but it's SB0228 according to kx.inf */
	{.vendor = 0x1102, .device = 0x0002, .subsystem = 0x80661102,
	 .driver = "EMU10K1", .name = "SB Live! 5.1 Dell OEM [SB0228]",
	 .id = "Live",
	 .emu10k1_chip = 1,
	 .ac97_chip = 1,
	 .sblive51 = 1} ,
	/* Tested by Thomas Zehetbauer 27th Aug 2005 */
	{.vendor = 0x1102, .device = 0x0002, .subsystem = 0x80651102,
	 .driver = "EMU10K1", .name = "SB Live! 5.1 [SB0220]",
	 .id = "Live",
	 .emu10k1_chip = 1,
	 .ac97_chip = 1,
	 .sblive51 = 1} ,
	{.vendor = 0x1102, .device = 0x0002, .subsystem = 0x80641102,
	 .driver = "EMU10K1", .name = "SB Live! 5.1",
	 .id = "Live",
	 .emu10k1_chip = 1,
	 .ac97_chip = 1,
	 .sblive51 = 1} ,
	/* Tested by alsa bugtrack user "hus" bug #1297 12th Aug 2005 */
	{.vendor = 0x1102, .device = 0x0002, .subsystem = 0x80611102,
	 .driver = "EMU10K1", .name = "SB Live! 5.1 [SB0060]",
	 .id = "Live",
	 .emu10k1_chip = 1,
	 .ac97_chip = 2, /* ac97 is optional; both SBLive 5.1 and platinum
			  * share the same IDs!
			  */
	 .sblive51 = 1} ,
	{.vendor = 0x1102, .device = 0x0002, .subsystem = 0x80511102,
	 .driver = "EMU10K1", .name = "SB Live! Value [CT4850]",
	 .id = "Live",
	 .emu10k1_chip = 1,
	 .ac97_chip = 1,
	 .sblive51 = 1} ,
	/* SB Live! Platinum */
	/* Win driver sets A_IOCFG output to 0 */
	/* Tested by Jonathan Dowland <jon@dow.land> Apr 2023. */
	{.vendor = 0x1102, .device = 0x0002, .subsystem = 0x80401102,
	 .driver = "EMU10K1", .name = "SB Live! Platinum [CT4760P]",
	 .id = "Live",
	 .emu10k1_chip = 1,
	 .ac97_chip = 1} ,
	{.vendor = 0x1102, .device = 0x0002, .subsystem = 0x80321102,
	 .driver = "EMU10K1", .name = "SB Live! Value [CT4871]",
	 .id = "Live",
	 .emu10k1_chip = 1,
	 .ac97_chip = 1,
	 .sblive51 = 1} ,
	{.vendor = 0x1102, .device = 0x0002, .subsystem = 0x80311102,
	 .driver = "EMU10K1", .name = "SB Live! Value [CT4831]",
	 .id = "Live",
	 .emu10k1_chip = 1,
	 .ac97_chip = 1,
	 .sblive51 = 1} ,
	{.vendor = 0x1102, .device = 0x0002, .subsystem = 0x80281102,
	 .driver = "EMU10K1", .name = "SB Live! Value [CT4870]",
	 .id = "Live",
	 .emu10k1_chip = 1,
	 .ac97_chip = 1,
	 .sblive51 = 1} ,
	/* Tested by James@superbug.co.uk 3rd July 2005 */
	{.vendor = 0x1102, .device = 0x0002, .subsystem = 0x80271102,
	 .driver = "EMU10K1", .name = "SB Live! Value [CT4832]",
	 .id = "Live",
	 .emu10k1_chip = 1,
	 .ac97_chip = 1,
	 .sblive51 = 1} ,
	{.vendor = 0x1102, .device = 0x0002, .subsystem = 0x80261102,
	 .driver = "EMU10K1", .name = "SB Live! Value [CT4830]",
	 .id = "Live",
	 .emu10k1_chip = 1,
	 .ac97_chip = 1,
	 .sblive51 = 1} ,
	{.vendor = 0x1102, .device = 0x0002, .subsystem = 0x80231102,
	 .driver = "EMU10K1", .name = "SB PCI512 [CT4790]",
	 .id = "Live",
	 .emu10k1_chip = 1,
	 .ac97_chip = 1,
	 .sblive51 = 1} ,
	{.vendor = 0x1102, .device = 0x0002, .subsystem = 0x80221102,
	 .driver = "EMU10K1", .name = "SB Live! Value [CT4780]",
	 .id = "Live",
	 .emu10k1_chip = 1,
	 .ac97_chip = 1,
	 .sblive51 = 1} ,
	{.vendor = 0x1102, .device = 0x0002, .subsystem = 0x40011102,
	 .driver = "EMU10K1", .name = "E-MU APS [PC545]",
	 .id = "APS",
	 .emu10k1_chip = 1,
	 .ecard = 1} ,
	{.vendor = 0x1102, .device = 0x0002, .subsystem = 0x00211102,
	 .driver = "EMU10K1", .name = "SB Live! [CT4620]",
	 .id = "Live",
	 .emu10k1_chip = 1,
	 .ac97_chip = 1,
	 .sblive51 = 1} ,
	{.vendor = 0x1102, .device = 0x0002, .subsystem = 0x00201102,
	 .driver = "EMU10K1", .name = "SB Live! Value [CT4670]",
	 .id = "Live",
	 .emu10k1_chip = 1,
	 .ac97_chip = 1,
	 .sblive51 = 1} ,
	{.vendor = 0x1102, .device = 0x0002,
	 .driver = "EMU10K1", .name = "SB Live! [Unknown]",
	 .id = "Live",
	 .emu10k1_chip = 1,
	 .ac97_chip = 1,
	 .sblive51 = 1} ,
	{ } /* terminator */
};

/*
 * The chip (at least the Audigy 2 CA0102 chip, but most likely others, too)
 * has a problem that from time to time it likes to do few DMA reads a bit
 * beyond its normal allocation and gets very confused if these reads get
 * blocked by a IOMMU.
 *
 * This behaviour has been observed for the first (reserved) page
 * (for which it happens multiple times at every playback), often for various
 * synth pages and sometimes for PCM playback buffers and the page table
 * memory itself.
 *
 * As a workaround let's widen these DMA allocations by an extra page if we
 * detect that the device is behind a non-passthrough IOMMU.
 */
static void snd_emu10k1_detect_iommu(struct snd_emu10k1 *emu)
{
	struct iommu_domain *domain;

	emu->iommu_workaround = false;

	domain = iommu_get_domain_for_dev(emu->card->dev);
	if (!domain || domain->type == IOMMU_DOMAIN_IDENTITY)
		return;

	dev_notice(emu->card->dev,
		   "non-passthrough IOMMU detected, widening DMA allocations");
	emu->iommu_workaround = true;
}

int snd_emu10k1_create(struct snd_card *card,
		       struct pci_dev *pci,
		       unsigned short extin_mask,
		       unsigned short extout_mask,
		       long max_cache_bytes,
		       int enable_ir,
		       uint subsystem)
{
	struct snd_emu10k1 *emu = card->private_data;
	int idx, err;
	int is_audigy;
	size_t page_table_size;
	__le32 *pgtbl;
	unsigned int silent_page;
	const struct snd_emu_chip_details *c;

	/* enable PCI device */
	err = pcim_enable_device(pci);
	if (err < 0)
		return err;

	card->private_free = snd_emu10k1_free;
	emu->card = card;
	spin_lock_init(&emu->reg_lock);
	spin_lock_init(&emu->emu_lock);
	spin_lock_init(&emu->spi_lock);
	spin_lock_init(&emu->i2c_lock);
	spin_lock_init(&emu->voice_lock);
	spin_lock_init(&emu->synth_lock);
	spin_lock_init(&emu->memblk_lock);
	mutex_init(&emu->fx8010.lock);
	INIT_LIST_HEAD(&emu->mapped_link_head);
	INIT_LIST_HEAD(&emu->mapped_order_link_head);
	emu->pci = pci;
	emu->irq = -1;
	emu->synth = NULL;
	emu->get_synth_voice = NULL;
	INIT_WORK(&emu->emu1010.work, emu1010_work);
	mutex_init(&emu->emu1010.lock);
	/* read revision & serial */
	emu->revision = pci->revision;
	pci_read_config_dword(pci, PCI_SUBSYSTEM_VENDOR_ID, &emu->serial);
	pci_read_config_word(pci, PCI_SUBSYSTEM_ID, &emu->model);
	dev_dbg(card->dev,
		"vendor = 0x%x, device = 0x%x, subsystem_vendor_id = 0x%x, subsystem_id = 0x%x\n",
		pci->vendor, pci->device, emu->serial, emu->model);

	for (c = emu_chip_details; c->vendor; c++) {
		if (c->vendor == pci->vendor && c->device == pci->device) {
			if (subsystem) {
				if (c->subsystem && (c->subsystem == subsystem))
					break;
				else
					continue;
			} else {
				if (c->subsystem && (c->subsystem != emu->serial))
					continue;
				if (c->revision && c->revision != emu->revision)
					continue;
			}
			break;
		}
	}
	if (c->vendor == 0) {
		dev_err(card->dev, "emu10k1: Card not recognised\n");
		return -ENOENT;
	}
	emu->card_capabilities = c;
	if (c->subsystem && !subsystem)
		dev_dbg(card->dev, "Sound card name = %s\n", c->name);
	else if (subsystem)
		dev_dbg(card->dev, "Sound card name = %s, "
			"vendor = 0x%x, device = 0x%x, subsystem = 0x%x. "
			"Forced to subsystem = 0x%x\n",	c->name,
			pci->vendor, pci->device, emu->serial, c->subsystem);
	else
		dev_dbg(card->dev, "Sound card name = %s, "
			"vendor = 0x%x, device = 0x%x, subsystem = 0x%x.\n",
			c->name, pci->vendor, pci->device,
			emu->serial);

	if (!*card->id && c->id)
		strscpy(card->id, c->id, sizeof(card->id));

	is_audigy = emu->audigy = c->emu10k2_chip;

	snd_emu10k1_detect_iommu(emu);

	/* set addressing mode */
	emu->address_mode = is_audigy ? 0 : 1;
	/* set the DMA transfer mask */
	emu->dma_mask = emu->address_mode ? EMU10K1_DMA_MASK : AUDIGY_DMA_MASK;
	if (dma_set_mask_and_coherent(&pci->dev, emu->dma_mask) < 0) {
		dev_err(card->dev,
			"architecture does not support PCI busmaster DMA with mask 0x%lx\n",
			emu->dma_mask);
		return -ENXIO;
	}
	if (is_audigy)
		emu->gpr_base = A_FXGPREGBASE;
	else
		emu->gpr_base = FXGPREGBASE;

	err = pci_request_regions(pci, "EMU10K1");
	if (err < 0)
		return err;
	emu->port = pci_resource_start(pci, 0);

	emu->max_cache_pages = max_cache_bytes >> PAGE_SHIFT;

	page_table_size = sizeof(u32) * (emu->address_mode ? MAXPAGES1 :
					 MAXPAGES0);
	if (snd_emu10k1_alloc_pages_maybe_wider(emu, page_table_size,
						&emu->ptb_pages) < 0)
		return -ENOMEM;
	dev_dbg(card->dev, "page table address range is %.8lx:%.8lx\n",
		(unsigned long)emu->ptb_pages.addr,
		(unsigned long)(emu->ptb_pages.addr + emu->ptb_pages.bytes));

	emu->page_ptr_table = vmalloc(array_size(sizeof(void *),
						 emu->max_cache_pages));
	emu->page_addr_table = vmalloc(array_size(sizeof(unsigned long),
						  emu->max_cache_pages));
	if (!emu->page_ptr_table || !emu->page_addr_table)
		return -ENOMEM;

	if (snd_emu10k1_alloc_pages_maybe_wider(emu, EMUPAGESIZE,
						&emu->silent_page) < 0)
		return -ENOMEM;
	dev_dbg(card->dev, "silent page range is %.8lx:%.8lx\n",
		(unsigned long)emu->silent_page.addr,
		(unsigned long)(emu->silent_page.addr +
				emu->silent_page.bytes));

	emu->memhdr = snd_util_memhdr_new(emu->max_cache_pages * PAGE_SIZE);
	if (!emu->memhdr)
		return -ENOMEM;
	emu->memhdr->block_extra_size = sizeof(struct snd_emu10k1_memblk) -
		sizeof(struct snd_util_memblk);

	pci_set_master(pci);

	// The masks are not used for Audigy.
	// FIXME: these should come from the card_capabilites table.
	if (extin_mask == 0)
		extin_mask = 0x3fcf;  // EXTIN_*
	if (extout_mask == 0)
		extout_mask = 0x7fff;  // EXTOUT_*
	emu->fx8010.extin_mask = extin_mask;
	emu->fx8010.extout_mask = extout_mask;
	emu->enable_ir = enable_ir;

	if (emu->card_capabilities->ca_cardbus_chip) {
		err = snd_emu10k1_cardbus_init(emu);
		if (err < 0)
			return err;
	}
	if (emu->card_capabilities->ecard) {
		err = snd_emu10k1_ecard_init(emu);
		if (err < 0)
			return err;
	} else if (emu->card_capabilities->emu_model) {
		err = snd_emu10k1_emu1010_init(emu);
		if (err < 0)
			return err;
	} else {
		/* 5.1: Enable the additional AC97 Slots. If the emu10k1 version
			does not support this, it shouldn't do any harm */
		snd_emu10k1_ptr_write(emu, AC97SLOT, 0,
					AC97SLOT_CNTR|AC97SLOT_LFE);
	}

	/* initialize TRAM setup */
	emu->fx8010.itram_size = (16 * 1024)/2;
	emu->fx8010.etram_pages.area = NULL;
	emu->fx8010.etram_pages.bytes = 0;

	/* irq handler must be registered after I/O ports are activated */
	if (devm_request_irq(&pci->dev, pci->irq, snd_emu10k1_interrupt,
			     IRQF_SHARED, KBUILD_MODNAME, emu))
		return -EBUSY;
	emu->irq = pci->irq;
	card->sync_irq = emu->irq;

	/*
	 *  Init to 0x02109204 :
	 *  Clock accuracy    = 0     (1000ppm)
	 *  Sample Rate       = 2     (48kHz)
	 *  Audio Channel     = 1     (Left of 2)
	 *  Source Number     = 0     (Unspecified)
	 *  Generation Status = 1     (Original for Cat Code 12)
	 *  Cat Code          = 12    (Digital Signal Mixer)
	 *  Mode              = 0     (Mode 0)
	 *  Emphasis          = 0     (None)
	 *  CP                = 1     (Copyright unasserted)
	 *  AN                = 0     (Audio data)
	 *  P                 = 0     (Consumer)
	 */
	emu->spdif_bits[0] = emu->spdif_bits[1] =
		emu->spdif_bits[2] = SPCS_CLKACCY_1000PPM | SPCS_SAMPLERATE_48 |
		SPCS_CHANNELNUM_LEFT | SPCS_SOURCENUM_UNSPEC |
		SPCS_GENERATIONSTATUS | 0x00001200 |
		0x00000000 | SPCS_EMPHASIS_NONE | SPCS_COPYRIGHT;

	/* Clear silent pages and set up pointers */
	memset(emu->silent_page.area, 0, emu->silent_page.bytes);
	silent_page = emu->silent_page.addr << emu->address_mode;
	pgtbl = (__le32 *)emu->ptb_pages.area;
	for (idx = 0; idx < (emu->address_mode ? MAXPAGES1 : MAXPAGES0); idx++)
		pgtbl[idx] = cpu_to_le32(silent_page | idx);

	/* set up voice indices */
	for (idx = 0; idx < NUM_G; idx++)
		emu->voices[idx].number = idx;

	err = snd_emu10k1_init(emu, enable_ir);
	if (err < 0)
		return err;
#ifdef CONFIG_PM_SLEEP
	err = alloc_pm_buffer(emu);
	if (err < 0)
		return err;
#endif

	/*  Initialize the effect engine */
	err = snd_emu10k1_init_efx(emu);
	if (err < 0)
		return err;
	snd_emu10k1_audio_enable(emu);

#ifdef CONFIG_SND_PROC_FS
	snd_emu10k1_proc_init(emu);
#endif
	return 0;
}

#ifdef CONFIG_PM_SLEEP
static const unsigned char saved_regs[] = {
	CPF, PTRX, CVCF, VTFT, Z1, Z2, PSST, DSL, CCCA, CCR, CLP,
	FXRT, MAPA, MAPB, ENVVOL, ATKHLDV, DCYSUSV, LFOVAL1, ENVVAL,
	ATKHLDM, DCYSUSM, LFOVAL2, IP, IFATN, PEFE, FMMOD, TREMFRQ, FM2FRQ2,
	TEMPENV, ADCCR, FXWC, MICBA, ADCBA, FXBA,
	MICBS, ADCBS, FXBS, CDCS, GPSCS, SPCS0, SPCS1, SPCS2,
	SPBYPASS, AC97SLOT, CDSRCS, GPSRCS, ZVSRCS, MICIDX, ADCIDX, FXIDX,
	0xff /* end */
};
static const unsigned char saved_regs_audigy[] = {
	A_ADCIDX, A_MICIDX, A_FXWC1, A_FXWC2, A_EHC,
	A_FXRT2, A_SENDAMOUNTS, A_FXRT1,
	0xff /* end */
};

static int alloc_pm_buffer(struct snd_emu10k1 *emu)
{
	int size;

	size = ARRAY_SIZE(saved_regs);
	if (emu->audigy)
		size += ARRAY_SIZE(saved_regs_audigy);
	emu->saved_ptr = vmalloc(array3_size(4, NUM_G, size));
	if (!emu->saved_ptr)
		return -ENOMEM;
	if (snd_emu10k1_efx_alloc_pm_buffer(emu) < 0)
		return -ENOMEM;
	if (emu->card_capabilities->ca0151_chip &&
	    snd_p16v_alloc_pm_buffer(emu) < 0)
		return -ENOMEM;
	return 0;
}

static void free_pm_buffer(struct snd_emu10k1 *emu)
{
	vfree(emu->saved_ptr);
	snd_emu10k1_efx_free_pm_buffer(emu);
	if (emu->card_capabilities->ca0151_chip)
		snd_p16v_free_pm_buffer(emu);
}

void snd_emu10k1_suspend_regs(struct snd_emu10k1 *emu)
{
	int i;
	const unsigned char *reg;
	unsigned int *val;

	val = emu->saved_ptr;
	for (reg = saved_regs; *reg != 0xff; reg++)
		for (i = 0; i < NUM_G; i++, val++)
			*val = snd_emu10k1_ptr_read(emu, *reg, i);
	if (emu->audigy) {
		for (reg = saved_regs_audigy; *reg != 0xff; reg++)
			for (i = 0; i < NUM_G; i++, val++)
				*val = snd_emu10k1_ptr_read(emu, *reg, i);
	}
	if (emu->audigy)
		emu->saved_a_iocfg = inw(emu->port + A_IOCFG);
	emu->saved_hcfg = inl(emu->port + HCFG);
}

void snd_emu10k1_resume_init(struct snd_emu10k1 *emu)
{
	if (emu->card_capabilities->ca_cardbus_chip)
		snd_emu10k1_cardbus_init(emu);
	if (emu->card_capabilities->ecard)
		snd_emu10k1_ecard_init(emu);
	else if (emu->card_capabilities->emu_model)
		snd_emu10k1_emu1010_init(emu);
	else
		snd_emu10k1_ptr_write(emu, AC97SLOT, 0, AC97SLOT_CNTR|AC97SLOT_LFE);
	snd_emu10k1_init(emu, emu->enable_ir);
}

void snd_emu10k1_resume_regs(struct snd_emu10k1 *emu)
{
	int i;
	const unsigned char *reg;
	unsigned int *val;

	snd_emu10k1_audio_enable(emu);

	/* resore for spdif */
	if (emu->audigy)
		outw(emu->saved_a_iocfg, emu->port + A_IOCFG);
	outl(emu->saved_hcfg, emu->port + HCFG);

	val = emu->saved_ptr;
	for (reg = saved_regs; *reg != 0xff; reg++)
		for (i = 0; i < NUM_G; i++, val++)
			snd_emu10k1_ptr_write(emu, *reg, i, *val);
	if (emu->audigy) {
		for (reg = saved_regs_audigy; *reg != 0xff; reg++)
			for (i = 0; i < NUM_G; i++, val++)
				snd_emu10k1_ptr_write(emu, *reg, i, *val);
	}
}
#endif<|MERGE_RESOLUTION|>--- conflicted
+++ resolved
@@ -652,55 +652,6 @@
 	return 0;
 }
 
-<<<<<<< HEAD
-static int snd_emu1010_load_firmware_entry(struct snd_emu10k1 *emu,
-				     const struct firmware *fw_entry)
-{
-	int n, i;
-	u16 reg;
-	u8 value;
-	__always_unused u16 write_post;
-
-	if (!fw_entry)
-		return -EIO;
-
-	/* The FPGA is a Xilinx Spartan IIE XC2S50E */
-	/* On E-MU 0404b it is a Xilinx Spartan III XC3S50 */
-	/* GPIO7 -> FPGA PGMN
-	 * GPIO6 -> FPGA CCLK
-	 * GPIO5 -> FPGA DIN
-	 * FPGA CONFIG OFF -> FPGA PGMN
-	 */
-	spin_lock_irq(&emu->emu_lock);
-	outw(0x00, emu->port + A_GPIO); /* Set PGMN low for 100uS. */
-	write_post = inw(emu->port + A_GPIO);
-	udelay(100);
-	outw(0x80, emu->port + A_GPIO); /* Leave bit 7 set during netlist setup. */
-	write_post = inw(emu->port + A_GPIO);
-	udelay(100); /* Allow FPGA memory to clean */
-	for (n = 0; n < fw_entry->size; n++) {
-		value = fw_entry->data[n];
-		for (i = 0; i < 8; i++) {
-			reg = 0x80;
-			if (value & 0x1)
-				reg = reg | 0x20;
-			value = value >> 1;
-			outw(reg, emu->port + A_GPIO);
-			write_post = inw(emu->port + A_GPIO);
-			outw(reg | 0x40, emu->port + A_GPIO);
-			write_post = inw(emu->port + A_GPIO);
-		}
-	}
-	/* After programming, set GPIO bit 4 high again. */
-	outw(0x10, emu->port + A_GPIO);
-	write_post = inw(emu->port + A_GPIO);
-	spin_unlock_irq(&emu->emu_lock);
-
-	return 0;
-}
-
-=======
->>>>>>> 0c383648
 /* firmware file names, per model, init-fw and dock-fw (optional) */
 static const char * const firmware_names[5][2] = {
 	[EMU_MODEL_EMU1010] = {
@@ -748,12 +699,6 @@
 	msleep(200);
 
 	dev_info(emu->card->dev, "emu1010: Loading Audio Dock Firmware\n");
-<<<<<<< HEAD
-	/* Return to Audio Dock programming mode */
-	snd_emu1010_fpga_write(emu, EMU_HANA_FPGA_CONFIG,
-			       EMU_HANA_FPGA_CONFIG_AUDIODOCK);
-=======
->>>>>>> 0c383648
 	err = snd_emu1010_load_firmware(emu, 1, &emu->dock_fw);
 	if (err < 0)
 		return;
@@ -799,7 +744,6 @@
 static void emu1010_clock_event(struct snd_emu10k1 *emu)
 {
 	struct snd_ctl_elem_id id;
-<<<<<<< HEAD
 
 	spin_lock_irq(&emu->reg_lock);
 	// This is the only thing that can actually happen.
@@ -833,41 +777,6 @@
 	if (sts & (EMU_HANA_IRQ_DOCK | EMU_HANA_IRQ_DOCK_LOST))
 		emu1010_dock_event(emu);
 
-=======
-
-	spin_lock_irq(&emu->reg_lock);
-	// This is the only thing that can actually happen.
-	emu->emu1010.clock_source = emu->emu1010.clock_fallback;
-	emu->emu1010.wclock = 1 - emu->emu1010.clock_source;
-	snd_emu1010_update_clock(emu);
-	spin_unlock_irq(&emu->reg_lock);
-	snd_ctl_build_ioff(&id, emu->ctl_clock_source, 0);
-	snd_ctl_notify(emu->card, SNDRV_CTL_EVENT_MASK_VALUE, &id);
-}
-
-static void emu1010_work(struct work_struct *work)
-{
-	struct snd_emu10k1 *emu;
-	u32 sts;
-
-	emu = container_of(work, struct snd_emu10k1, emu1010.work);
-	if (emu->card->shutdown)
-		return;
-#ifdef CONFIG_PM_SLEEP
-	if (emu->suspend)
-		return;
-#endif
-
-	snd_emu1010_fpga_lock(emu);
-
-	snd_emu1010_fpga_read(emu, EMU_HANA_IRQ_STATUS, &sts);
-
-	// The distinction of the IRQ status bits is unreliable,
-	// so we dispatch later based on option card status.
-	if (sts & (EMU_HANA_IRQ_DOCK | EMU_HANA_IRQ_DOCK_LOST))
-		emu1010_dock_event(emu);
-
->>>>>>> 0c383648
 	if (sts & EMU_HANA_IRQ_WCLK_CHANGED)
 		emu1010_clock_event(emu);
 
@@ -906,31 +815,6 @@
 	outl(HCFG_LOCKSOUNDCACHE | HCFG_LOCKTANKCACHE_MASK, emu->port + HCFG);
 
 	snd_emu1010_fpga_lock(emu);
-<<<<<<< HEAD
-
-	/* Disable 48Volt power to Audio Dock */
-	snd_emu1010_fpga_write(emu, EMU_HANA_DOCK_PWR, 0);
-
-	/* ID, should read & 0x7f = 0x55. (Bit 7 is the IRQ bit) */
-	snd_emu1010_fpga_read(emu, EMU_HANA_ID, &reg);
-	dev_dbg(emu->card->dev, "reg1 = 0x%x\n", reg);
-	if ((reg & 0x3f) == 0x15) {
-		/* FPGA netlist already present so clear it */
-		/* Return to programming mode */
-
-		snd_emu1010_fpga_write(emu, EMU_HANA_FPGA_CONFIG, EMU_HANA_FPGA_CONFIG_HANA);
-	}
-	snd_emu1010_fpga_read(emu, EMU_HANA_ID, &reg);
-	dev_dbg(emu->card->dev, "reg2 = 0x%x\n", reg);
-	if ((reg & 0x3f) == 0x15) {
-		/* FPGA failed to return to programming mode */
-		dev_info(emu->card->dev,
-			 "emu1010: FPGA failed to return to programming mode\n");
-		return -ENODEV;
-	}
-	dev_info(emu->card->dev, "emu1010: EMU_HANA_ID = 0x%x\n", reg);
-=======
->>>>>>> 0c383648
 
 	dev_info(emu->card->dev, "emu1010: Loading Hana Firmware\n");
 	err = snd_emu1010_load_firmware(emu, 0, &emu->firmware);
