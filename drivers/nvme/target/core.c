// SPDX-License-Identifier: GPL-2.0
/*
 * Common code for the NVMe target.
 * Copyright (c) 2015-2016 HGST, a Western Digital Company.
 */
#define pr_fmt(fmt) KBUILD_MODNAME ": " fmt
#include <linux/module.h>
#include <linux/random.h>
#include <linux/rculist.h>
#include <linux/pci-p2pdma.h>
#include <linux/scatterlist.h>

#include "nvmet.h"

struct workqueue_struct *buffered_io_wq;
static const struct nvmet_fabrics_ops *nvmet_transports[NVMF_TRTYPE_MAX];
static DEFINE_IDA(cntlid_ida);

/*
 * This read/write semaphore is used to synchronize access to configuration
 * information on a target system that will result in discovery log page
 * information change for at least one host.
 * The full list of resources to protected by this semaphore is:
 *
 *  - subsystems list
 *  - per-subsystem allowed hosts list
 *  - allow_any_host subsystem attribute
 *  - nvmet_genctr
 *  - the nvmet_transports array
 *
 * When updating any of those lists/structures write lock should be obtained,
 * while when reading (popolating discovery log page or checking host-subsystem
 * link) read lock is obtained to allow concurrent reads.
 */
DECLARE_RWSEM(nvmet_config_sem);

u32 nvmet_ana_group_enabled[NVMET_MAX_ANAGRPS + 1];
u64 nvmet_ana_chgcnt;
DECLARE_RWSEM(nvmet_ana_sem);

inline u16 errno_to_nvme_status(struct nvmet_req *req, int errno)
{
	u16 status;

	switch (errno) {
	case -ENOSPC:
		req->error_loc = offsetof(struct nvme_rw_command, length);
		status = NVME_SC_CAP_EXCEEDED | NVME_SC_DNR;
		break;
	case -EREMOTEIO:
		req->error_loc = offsetof(struct nvme_rw_command, slba);
		status = NVME_SC_LBA_RANGE | NVME_SC_DNR;
		break;
	case -EOPNOTSUPP:
		req->error_loc = offsetof(struct nvme_common_command, opcode);
		switch (req->cmd->common.opcode) {
		case nvme_cmd_dsm:
		case nvme_cmd_write_zeroes:
			status = NVME_SC_ONCS_NOT_SUPPORTED | NVME_SC_DNR;
			break;
		default:
			status = NVME_SC_INVALID_OPCODE | NVME_SC_DNR;
		}
		break;
	case -ENODATA:
		req->error_loc = offsetof(struct nvme_rw_command, nsid);
		status = NVME_SC_ACCESS_DENIED;
		break;
	case -EIO:
		/* FALLTHRU */
	default:
		req->error_loc = offsetof(struct nvme_common_command, opcode);
		status = NVME_SC_INTERNAL | NVME_SC_DNR;
	}

	return status;
}

static struct nvmet_subsys *nvmet_find_get_subsys(struct nvmet_port *port,
		const char *subsysnqn);

u16 nvmet_copy_to_sgl(struct nvmet_req *req, off_t off, const void *buf,
		size_t len)
{
	if (sg_pcopy_from_buffer(req->sg, req->sg_cnt, buf, len, off) != len) {
		req->error_loc = offsetof(struct nvme_common_command, dptr);
		return NVME_SC_SGL_INVALID_DATA | NVME_SC_DNR;
	}
	return 0;
}

u16 nvmet_copy_from_sgl(struct nvmet_req *req, off_t off, void *buf, size_t len)
{
	if (sg_pcopy_to_buffer(req->sg, req->sg_cnt, buf, len, off) != len) {
		req->error_loc = offsetof(struct nvme_common_command, dptr);
		return NVME_SC_SGL_INVALID_DATA | NVME_SC_DNR;
	}
	return 0;
}

u16 nvmet_zero_sgl(struct nvmet_req *req, off_t off, size_t len)
{
	if (sg_zero_buffer(req->sg, req->sg_cnt, len, off) != len) {
		req->error_loc = offsetof(struct nvme_common_command, dptr);
		return NVME_SC_SGL_INVALID_DATA | NVME_SC_DNR;
	}
	return 0;
}

static unsigned int nvmet_max_nsid(struct nvmet_subsys *subsys)
{
	struct nvmet_ns *ns;

	if (list_empty(&subsys->namespaces))
		return 0;

	ns = list_last_entry(&subsys->namespaces, struct nvmet_ns, dev_link);
	return ns->nsid;
}

static u32 nvmet_async_event_result(struct nvmet_async_event *aen)
{
	return aen->event_type | (aen->event_info << 8) | (aen->log_page << 16);
}

static void nvmet_async_events_free(struct nvmet_ctrl *ctrl)
{
	struct nvmet_req *req;

	while (1) {
		mutex_lock(&ctrl->lock);
		if (!ctrl->nr_async_event_cmds) {
			mutex_unlock(&ctrl->lock);
			return;
		}

		req = ctrl->async_event_cmds[--ctrl->nr_async_event_cmds];
		mutex_unlock(&ctrl->lock);
		nvmet_req_complete(req, NVME_SC_INTERNAL | NVME_SC_DNR);
	}
}

static void nvmet_async_event_work(struct work_struct *work)
{
	struct nvmet_ctrl *ctrl =
		container_of(work, struct nvmet_ctrl, async_event_work);
	struct nvmet_async_event *aen;
	struct nvmet_req *req;

	while (1) {
		mutex_lock(&ctrl->lock);
		aen = list_first_entry_or_null(&ctrl->async_events,
				struct nvmet_async_event, entry);
		if (!aen || !ctrl->nr_async_event_cmds) {
			mutex_unlock(&ctrl->lock);
			return;
		}

		req = ctrl->async_event_cmds[--ctrl->nr_async_event_cmds];
		nvmet_set_result(req, nvmet_async_event_result(aen));

		list_del(&aen->entry);
		kfree(aen);

		mutex_unlock(&ctrl->lock);
		nvmet_req_complete(req, 0);
	}
}

void nvmet_add_async_event(struct nvmet_ctrl *ctrl, u8 event_type,
		u8 event_info, u8 log_page)
{
	struct nvmet_async_event *aen;

	aen = kmalloc(sizeof(*aen), GFP_KERNEL);
	if (!aen)
		return;

	aen->event_type = event_type;
	aen->event_info = event_info;
	aen->log_page = log_page;

	mutex_lock(&ctrl->lock);
	list_add_tail(&aen->entry, &ctrl->async_events);
	mutex_unlock(&ctrl->lock);

	schedule_work(&ctrl->async_event_work);
}

static void nvmet_add_to_changed_ns_log(struct nvmet_ctrl *ctrl, __le32 nsid)
{
	u32 i;

	mutex_lock(&ctrl->lock);
	if (ctrl->nr_changed_ns > NVME_MAX_CHANGED_NAMESPACES)
		goto out_unlock;

	for (i = 0; i < ctrl->nr_changed_ns; i++) {
		if (ctrl->changed_ns_list[i] == nsid)
			goto out_unlock;
	}

	if (ctrl->nr_changed_ns == NVME_MAX_CHANGED_NAMESPACES) {
		ctrl->changed_ns_list[0] = cpu_to_le32(0xffffffff);
		ctrl->nr_changed_ns = U32_MAX;
		goto out_unlock;
	}

	ctrl->changed_ns_list[ctrl->nr_changed_ns++] = nsid;
out_unlock:
	mutex_unlock(&ctrl->lock);
}

void nvmet_ns_changed(struct nvmet_subsys *subsys, u32 nsid)
{
	struct nvmet_ctrl *ctrl;

	lockdep_assert_held(&subsys->lock);

	list_for_each_entry(ctrl, &subsys->ctrls, subsys_entry) {
		nvmet_add_to_changed_ns_log(ctrl, cpu_to_le32(nsid));
		if (nvmet_aen_bit_disabled(ctrl, NVME_AEN_BIT_NS_ATTR))
			continue;
		nvmet_add_async_event(ctrl, NVME_AER_TYPE_NOTICE,
				NVME_AER_NOTICE_NS_CHANGED,
				NVME_LOG_CHANGED_NS);
	}
}

void nvmet_send_ana_event(struct nvmet_subsys *subsys,
		struct nvmet_port *port)
{
	struct nvmet_ctrl *ctrl;

	mutex_lock(&subsys->lock);
	list_for_each_entry(ctrl, &subsys->ctrls, subsys_entry) {
		if (port && ctrl->port != port)
			continue;
		if (nvmet_aen_bit_disabled(ctrl, NVME_AEN_BIT_ANA_CHANGE))
			continue;
		nvmet_add_async_event(ctrl, NVME_AER_TYPE_NOTICE,
				NVME_AER_NOTICE_ANA, NVME_LOG_ANA);
	}
	mutex_unlock(&subsys->lock);
}

void nvmet_port_send_ana_event(struct nvmet_port *port)
{
	struct nvmet_subsys_link *p;

	down_read(&nvmet_config_sem);
	list_for_each_entry(p, &port->subsystems, entry)
		nvmet_send_ana_event(p->subsys, port);
	up_read(&nvmet_config_sem);
}

int nvmet_register_transport(const struct nvmet_fabrics_ops *ops)
{
	int ret = 0;

	down_write(&nvmet_config_sem);
	if (nvmet_transports[ops->type])
		ret = -EINVAL;
	else
		nvmet_transports[ops->type] = ops;
	up_write(&nvmet_config_sem);

	return ret;
}
EXPORT_SYMBOL_GPL(nvmet_register_transport);

void nvmet_unregister_transport(const struct nvmet_fabrics_ops *ops)
{
	down_write(&nvmet_config_sem);
	nvmet_transports[ops->type] = NULL;
	up_write(&nvmet_config_sem);
}
EXPORT_SYMBOL_GPL(nvmet_unregister_transport);

int nvmet_enable_port(struct nvmet_port *port)
{
	const struct nvmet_fabrics_ops *ops;
	int ret;

	lockdep_assert_held(&nvmet_config_sem);

	ops = nvmet_transports[port->disc_addr.trtype];
	if (!ops) {
		up_write(&nvmet_config_sem);
		request_module("nvmet-transport-%d", port->disc_addr.trtype);
		down_write(&nvmet_config_sem);
		ops = nvmet_transports[port->disc_addr.trtype];
		if (!ops) {
			pr_err("transport type %d not supported\n",
				port->disc_addr.trtype);
			return -EINVAL;
		}
	}

	if (!try_module_get(ops->owner))
		return -EINVAL;

	ret = ops->add_port(port);
	if (ret) {
		module_put(ops->owner);
		return ret;
	}

	/* If the transport didn't set inline_data_size, then disable it. */
	if (port->inline_data_size < 0)
		port->inline_data_size = 0;

	port->enabled = true;
	return 0;
}

void nvmet_disable_port(struct nvmet_port *port)
{
	const struct nvmet_fabrics_ops *ops;

	lockdep_assert_held(&nvmet_config_sem);

	port->enabled = false;

	ops = nvmet_transports[port->disc_addr.trtype];
	ops->remove_port(port);
	module_put(ops->owner);
}

static void nvmet_keep_alive_timer(struct work_struct *work)
{
	struct nvmet_ctrl *ctrl = container_of(to_delayed_work(work),
			struct nvmet_ctrl, ka_work);
	bool cmd_seen = ctrl->cmd_seen;

	ctrl->cmd_seen = false;
	if (cmd_seen) {
		pr_debug("ctrl %d reschedule traffic based keep-alive timer\n",
			ctrl->cntlid);
		schedule_delayed_work(&ctrl->ka_work, ctrl->kato * HZ);
		return;
	}

	pr_err("ctrl %d keep-alive timer (%d seconds) expired!\n",
		ctrl->cntlid, ctrl->kato);

	nvmet_ctrl_fatal_error(ctrl);
}

static void nvmet_start_keep_alive_timer(struct nvmet_ctrl *ctrl)
{
	pr_debug("ctrl %d start keep-alive timer for %d secs\n",
		ctrl->cntlid, ctrl->kato);

	INIT_DELAYED_WORK(&ctrl->ka_work, nvmet_keep_alive_timer);
	schedule_delayed_work(&ctrl->ka_work, ctrl->kato * HZ);
}

static void nvmet_stop_keep_alive_timer(struct nvmet_ctrl *ctrl)
{
	pr_debug("ctrl %d stop keep-alive\n", ctrl->cntlid);

	cancel_delayed_work_sync(&ctrl->ka_work);
}

static struct nvmet_ns *__nvmet_find_namespace(struct nvmet_ctrl *ctrl,
		__le32 nsid)
{
	struct nvmet_ns *ns;

	list_for_each_entry_rcu(ns, &ctrl->subsys->namespaces, dev_link) {
		if (ns->nsid == le32_to_cpu(nsid))
			return ns;
	}

	return NULL;
}

struct nvmet_ns *nvmet_find_namespace(struct nvmet_ctrl *ctrl, __le32 nsid)
{
	struct nvmet_ns *ns;

	rcu_read_lock();
	ns = __nvmet_find_namespace(ctrl, nsid);
	if (ns)
		percpu_ref_get(&ns->ref);
	rcu_read_unlock();

	return ns;
}

static void nvmet_destroy_namespace(struct percpu_ref *ref)
{
	struct nvmet_ns *ns = container_of(ref, struct nvmet_ns, ref);

	complete(&ns->disable_done);
}

void nvmet_put_namespace(struct nvmet_ns *ns)
{
	percpu_ref_put(&ns->ref);
}

static void nvmet_ns_dev_disable(struct nvmet_ns *ns)
{
	nvmet_bdev_ns_disable(ns);
	nvmet_file_ns_disable(ns);
}

static int nvmet_p2pmem_ns_enable(struct nvmet_ns *ns)
{
	int ret;
	struct pci_dev *p2p_dev;

	if (!ns->use_p2pmem)
		return 0;

	if (!ns->bdev) {
		pr_err("peer-to-peer DMA is not supported by non-block device namespaces\n");
		return -EINVAL;
	}

	if (!blk_queue_pci_p2pdma(ns->bdev->bd_queue)) {
		pr_err("peer-to-peer DMA is not supported by the driver of %s\n",
		       ns->device_path);
		return -EINVAL;
	}

	if (ns->p2p_dev) {
		ret = pci_p2pdma_distance(ns->p2p_dev, nvmet_ns_dev(ns), true);
		if (ret < 0)
			return -EINVAL;
	} else {
		/*
		 * Right now we just check that there is p2pmem available so
		 * we can report an error to the user right away if there
		 * is not. We'll find the actual device to use once we
		 * setup the controller when the port's device is available.
		 */

		p2p_dev = pci_p2pmem_find(nvmet_ns_dev(ns));
		if (!p2p_dev) {
			pr_err("no peer-to-peer memory is available for %s\n",
			       ns->device_path);
			return -EINVAL;
		}

		pci_dev_put(p2p_dev);
	}

	return 0;
}

/*
 * Note: ctrl->subsys->lock should be held when calling this function
 */
static void nvmet_p2pmem_ns_add_p2p(struct nvmet_ctrl *ctrl,
				    struct nvmet_ns *ns)
{
	struct device *clients[2];
	struct pci_dev *p2p_dev;
	int ret;

	if (!ctrl->p2p_client || !ns->use_p2pmem)
		return;

	if (ns->p2p_dev) {
		ret = pci_p2pdma_distance(ns->p2p_dev, ctrl->p2p_client, true);
		if (ret < 0)
			return;

		p2p_dev = pci_dev_get(ns->p2p_dev);
	} else {
		clients[0] = ctrl->p2p_client;
		clients[1] = nvmet_ns_dev(ns);

		p2p_dev = pci_p2pmem_find_many(clients, ARRAY_SIZE(clients));
		if (!p2p_dev) {
			pr_err("no peer-to-peer memory is available that's supported by %s and %s\n",
			       dev_name(ctrl->p2p_client), ns->device_path);
			return;
		}
	}

	ret = radix_tree_insert(&ctrl->p2p_ns_map, ns->nsid, p2p_dev);
	if (ret < 0)
		pci_dev_put(p2p_dev);

	pr_info("using p2pmem on %s for nsid %d\n", pci_name(p2p_dev),
		ns->nsid);
}

int nvmet_ns_enable(struct nvmet_ns *ns)
{
	struct nvmet_subsys *subsys = ns->subsys;
	struct nvmet_ctrl *ctrl;
	int ret;

	mutex_lock(&subsys->lock);
	ret = 0;
	if (ns->enabled)
		goto out_unlock;

	ret = -EMFILE;
	if (subsys->nr_namespaces == NVMET_MAX_NAMESPACES)
		goto out_unlock;

	ret = nvmet_bdev_ns_enable(ns);
	if (ret == -ENOTBLK)
		ret = nvmet_file_ns_enable(ns);
	if (ret)
		goto out_unlock;

	ret = nvmet_p2pmem_ns_enable(ns);
	if (ret)
		goto out_dev_disable;

	list_for_each_entry(ctrl, &subsys->ctrls, subsys_entry)
		nvmet_p2pmem_ns_add_p2p(ctrl, ns);

	ret = percpu_ref_init(&ns->ref, nvmet_destroy_namespace,
				0, GFP_KERNEL);
	if (ret)
		goto out_dev_put;

	if (ns->nsid > subsys->max_nsid)
		subsys->max_nsid = ns->nsid;

	/*
	 * The namespaces list needs to be sorted to simplify the implementation
	 * of the Identify Namepace List subcommand.
	 */
	if (list_empty(&subsys->namespaces)) {
		list_add_tail_rcu(&ns->dev_link, &subsys->namespaces);
	} else {
		struct nvmet_ns *old;

		list_for_each_entry_rcu(old, &subsys->namespaces, dev_link) {
			BUG_ON(ns->nsid == old->nsid);
			if (ns->nsid < old->nsid)
				break;
		}

		list_add_tail_rcu(&ns->dev_link, &old->dev_link);
	}
	subsys->nr_namespaces++;

	nvmet_ns_changed(subsys, ns->nsid);
	ns->enabled = true;
	ret = 0;
out_unlock:
	mutex_unlock(&subsys->lock);
	return ret;
out_dev_put:
	list_for_each_entry(ctrl, &subsys->ctrls, subsys_entry)
		pci_dev_put(radix_tree_delete(&ctrl->p2p_ns_map, ns->nsid));
out_dev_disable:
	nvmet_ns_dev_disable(ns);
	goto out_unlock;
}

void nvmet_ns_disable(struct nvmet_ns *ns)
{
	struct nvmet_subsys *subsys = ns->subsys;
	struct nvmet_ctrl *ctrl;

	mutex_lock(&subsys->lock);
	if (!ns->enabled)
		goto out_unlock;

	ns->enabled = false;
	list_del_rcu(&ns->dev_link);
	if (ns->nsid == subsys->max_nsid)
		subsys->max_nsid = nvmet_max_nsid(subsys);

	list_for_each_entry(ctrl, &subsys->ctrls, subsys_entry)
		pci_dev_put(radix_tree_delete(&ctrl->p2p_ns_map, ns->nsid));

	mutex_unlock(&subsys->lock);

	/*
	 * Now that we removed the namespaces from the lookup list, we
	 * can kill the per_cpu ref and wait for any remaining references
	 * to be dropped, as well as a RCU grace period for anyone only
	 * using the namepace under rcu_read_lock().  Note that we can't
	 * use call_rcu here as we need to ensure the namespaces have
	 * been fully destroyed before unloading the module.
	 */
	percpu_ref_kill(&ns->ref);
	synchronize_rcu();
	wait_for_completion(&ns->disable_done);
	percpu_ref_exit(&ns->ref);

	mutex_lock(&subsys->lock);

	subsys->nr_namespaces--;
	nvmet_ns_changed(subsys, ns->nsid);
	nvmet_ns_dev_disable(ns);
out_unlock:
	mutex_unlock(&subsys->lock);
}

void nvmet_ns_free(struct nvmet_ns *ns)
{
	nvmet_ns_disable(ns);

	down_write(&nvmet_ana_sem);
	nvmet_ana_group_enabled[ns->anagrpid]--;
	up_write(&nvmet_ana_sem);

	kfree(ns->device_path);
	kfree(ns);
}

struct nvmet_ns *nvmet_ns_alloc(struct nvmet_subsys *subsys, u32 nsid)
{
	struct nvmet_ns *ns;

	ns = kzalloc(sizeof(*ns), GFP_KERNEL);
	if (!ns)
		return NULL;

	INIT_LIST_HEAD(&ns->dev_link);
	init_completion(&ns->disable_done);

	ns->nsid = nsid;
	ns->subsys = subsys;

	down_write(&nvmet_ana_sem);
	ns->anagrpid = NVMET_DEFAULT_ANA_GRPID;
	nvmet_ana_group_enabled[ns->anagrpid]++;
	up_write(&nvmet_ana_sem);

	uuid_gen(&ns->uuid);
	ns->buffered_io = false;

	return ns;
}

static void nvmet_update_sq_head(struct nvmet_req *req)
{
	if (req->sq->size) {
		u32 old_sqhd, new_sqhd;

		do {
			old_sqhd = req->sq->sqhd;
			new_sqhd = (old_sqhd + 1) % req->sq->size;
		} while (cmpxchg(&req->sq->sqhd, old_sqhd, new_sqhd) !=
					old_sqhd);
	}
<<<<<<< HEAD
	req->rsp->sq_head = cpu_to_le16(req->sq->sqhd & 0x0000FFFF);
=======
	req->cqe->sq_head = cpu_to_le16(req->sq->sqhd & 0x0000FFFF);
>>>>>>> 0ecfebd2
}

static void nvmet_set_error(struct nvmet_req *req, u16 status)
{
	struct nvmet_ctrl *ctrl = req->sq->ctrl;
	struct nvme_error_slot *new_error_slot;
	unsigned long flags;

<<<<<<< HEAD
	req->rsp->status = cpu_to_le16(status << 1);
=======
	req->cqe->status = cpu_to_le16(status << 1);
>>>>>>> 0ecfebd2

	if (!ctrl || req->error_loc == NVMET_NO_ERROR_LOC)
		return;

	spin_lock_irqsave(&ctrl->error_lock, flags);
	ctrl->err_counter++;
	new_error_slot =
		&ctrl->slots[ctrl->err_counter % NVMET_ERROR_LOG_SLOTS];

	new_error_slot->error_count = cpu_to_le64(ctrl->err_counter);
	new_error_slot->sqid = cpu_to_le16(req->sq->qid);
	new_error_slot->cmdid = cpu_to_le16(req->cmd->common.command_id);
	new_error_slot->status_field = cpu_to_le16(status << 1);
	new_error_slot->param_error_location = cpu_to_le16(req->error_loc);
	new_error_slot->lba = cpu_to_le64(req->error_slba);
	new_error_slot->nsid = req->cmd->common.nsid;
	spin_unlock_irqrestore(&ctrl->error_lock, flags);

	/* set the more bit for this request */
<<<<<<< HEAD
	req->rsp->status |= cpu_to_le16(1 << 14);
=======
	req->cqe->status |= cpu_to_le16(1 << 14);
>>>>>>> 0ecfebd2
}

static void __nvmet_req_complete(struct nvmet_req *req, u16 status)
{
	if (!req->sq->sqhd_disabled)
		nvmet_update_sq_head(req);
<<<<<<< HEAD
	req->rsp->sq_id = cpu_to_le16(req->sq->qid);
	req->rsp->command_id = req->cmd->common.command_id;
=======
	req->cqe->sq_id = cpu_to_le16(req->sq->qid);
	req->cqe->command_id = req->cmd->common.command_id;
>>>>>>> 0ecfebd2

	if (unlikely(status))
		nvmet_set_error(req, status);
	if (req->ns)
		nvmet_put_namespace(req->ns);
	req->ops->queue_response(req);
}

void nvmet_req_complete(struct nvmet_req *req, u16 status)
{
	__nvmet_req_complete(req, status);
	percpu_ref_put(&req->sq->ref);
}
EXPORT_SYMBOL_GPL(nvmet_req_complete);

void nvmet_cq_setup(struct nvmet_ctrl *ctrl, struct nvmet_cq *cq,
		u16 qid, u16 size)
{
	cq->qid = qid;
	cq->size = size;

	ctrl->cqs[qid] = cq;
}

void nvmet_sq_setup(struct nvmet_ctrl *ctrl, struct nvmet_sq *sq,
		u16 qid, u16 size)
{
	sq->sqhd = 0;
	sq->qid = qid;
	sq->size = size;

	ctrl->sqs[qid] = sq;
}

static void nvmet_confirm_sq(struct percpu_ref *ref)
{
	struct nvmet_sq *sq = container_of(ref, struct nvmet_sq, ref);

	complete(&sq->confirm_done);
}

void nvmet_sq_destroy(struct nvmet_sq *sq)
{
	/*
	 * If this is the admin queue, complete all AERs so that our
	 * queue doesn't have outstanding requests on it.
	 */
	if (sq->ctrl && sq->ctrl->sqs && sq->ctrl->sqs[0] == sq)
		nvmet_async_events_free(sq->ctrl);
	percpu_ref_kill_and_confirm(&sq->ref, nvmet_confirm_sq);
	wait_for_completion(&sq->confirm_done);
	wait_for_completion(&sq->free_done);
	percpu_ref_exit(&sq->ref);

	if (sq->ctrl) {
		nvmet_ctrl_put(sq->ctrl);
		sq->ctrl = NULL; /* allows reusing the queue later */
	}
}
EXPORT_SYMBOL_GPL(nvmet_sq_destroy);

static void nvmet_sq_free(struct percpu_ref *ref)
{
	struct nvmet_sq *sq = container_of(ref, struct nvmet_sq, ref);

	complete(&sq->free_done);
}

int nvmet_sq_init(struct nvmet_sq *sq)
{
	int ret;

	ret = percpu_ref_init(&sq->ref, nvmet_sq_free, 0, GFP_KERNEL);
	if (ret) {
		pr_err("percpu_ref init failed!\n");
		return ret;
	}
	init_completion(&sq->free_done);
	init_completion(&sq->confirm_done);

	return 0;
}
EXPORT_SYMBOL_GPL(nvmet_sq_init);

static inline u16 nvmet_check_ana_state(struct nvmet_port *port,
		struct nvmet_ns *ns)
{
	enum nvme_ana_state state = port->ana_state[ns->anagrpid];

	if (unlikely(state == NVME_ANA_INACCESSIBLE))
		return NVME_SC_ANA_INACCESSIBLE;
	if (unlikely(state == NVME_ANA_PERSISTENT_LOSS))
		return NVME_SC_ANA_PERSISTENT_LOSS;
	if (unlikely(state == NVME_ANA_CHANGE))
		return NVME_SC_ANA_TRANSITION;
	return 0;
}

static inline u16 nvmet_io_cmd_check_access(struct nvmet_req *req)
{
	if (unlikely(req->ns->readonly)) {
		switch (req->cmd->common.opcode) {
		case nvme_cmd_read:
		case nvme_cmd_flush:
			break;
		default:
			return NVME_SC_NS_WRITE_PROTECTED;
		}
	}

	return 0;
}

static u16 nvmet_parse_io_cmd(struct nvmet_req *req)
{
	struct nvme_command *cmd = req->cmd;
	u16 ret;

	ret = nvmet_check_ctrl_status(req, cmd);
	if (unlikely(ret))
		return ret;

	req->ns = nvmet_find_namespace(req->sq->ctrl, cmd->rw.nsid);
	if (unlikely(!req->ns)) {
		req->error_loc = offsetof(struct nvme_common_command, nsid);
		return NVME_SC_INVALID_NS | NVME_SC_DNR;
	}
	ret = nvmet_check_ana_state(req->port, req->ns);
	if (unlikely(ret)) {
		req->error_loc = offsetof(struct nvme_common_command, nsid);
		return ret;
	}
	ret = nvmet_io_cmd_check_access(req);
	if (unlikely(ret)) {
		req->error_loc = offsetof(struct nvme_common_command, nsid);
		return ret;
	}

	if (req->ns->file)
		return nvmet_file_parse_io_cmd(req);
	else
		return nvmet_bdev_parse_io_cmd(req);
}

bool nvmet_req_init(struct nvmet_req *req, struct nvmet_cq *cq,
		struct nvmet_sq *sq, const struct nvmet_fabrics_ops *ops)
{
	u8 flags = req->cmd->common.flags;
	u16 status;

	req->cq = cq;
	req->sq = sq;
	req->ops = ops;
	req->sg = NULL;
	req->sg_cnt = 0;
	req->transfer_len = 0;
<<<<<<< HEAD
	req->rsp->status = 0;
	req->rsp->sq_head = 0;
=======
	req->cqe->status = 0;
	req->cqe->sq_head = 0;
>>>>>>> 0ecfebd2
	req->ns = NULL;
	req->error_loc = NVMET_NO_ERROR_LOC;
	req->error_slba = 0;

	/* no support for fused commands yet */
	if (unlikely(flags & (NVME_CMD_FUSE_FIRST | NVME_CMD_FUSE_SECOND))) {
		req->error_loc = offsetof(struct nvme_common_command, flags);
		status = NVME_SC_INVALID_FIELD | NVME_SC_DNR;
		goto fail;
	}

	/*
	 * For fabrics, PSDT field shall describe metadata pointer (MPTR) that
	 * contains an address of a single contiguous physical buffer that is
	 * byte aligned.
	 */
	if (unlikely((flags & NVME_CMD_SGL_ALL) != NVME_CMD_SGL_METABUF)) {
		req->error_loc = offsetof(struct nvme_common_command, flags);
		status = NVME_SC_INVALID_FIELD | NVME_SC_DNR;
		goto fail;
	}

	if (unlikely(!req->sq->ctrl))
		/* will return an error for any Non-connect command: */
		status = nvmet_parse_connect_cmd(req);
	else if (likely(req->sq->qid != 0))
		status = nvmet_parse_io_cmd(req);
	else if (req->cmd->common.opcode == nvme_fabrics_command)
		status = nvmet_parse_fabrics_cmd(req);
	else if (req->sq->ctrl->subsys->type == NVME_NQN_DISC)
		status = nvmet_parse_discovery_cmd(req);
	else
		status = nvmet_parse_admin_cmd(req);

	if (status)
		goto fail;

	if (unlikely(!percpu_ref_tryget_live(&sq->ref))) {
		status = NVME_SC_INVALID_FIELD | NVME_SC_DNR;
		goto fail;
	}

	if (sq->ctrl)
		sq->ctrl->cmd_seen = true;

	return true;

fail:
	__nvmet_req_complete(req, status);
	return false;
}
EXPORT_SYMBOL_GPL(nvmet_req_init);

void nvmet_req_uninit(struct nvmet_req *req)
{
	percpu_ref_put(&req->sq->ref);
	if (req->ns)
		nvmet_put_namespace(req->ns);
}
EXPORT_SYMBOL_GPL(nvmet_req_uninit);

void nvmet_req_execute(struct nvmet_req *req)
{
	if (unlikely(req->data_len != req->transfer_len)) {
		req->error_loc = offsetof(struct nvme_common_command, dptr);
		nvmet_req_complete(req, NVME_SC_SGL_INVALID_DATA | NVME_SC_DNR);
	} else
		req->execute(req);
}
EXPORT_SYMBOL_GPL(nvmet_req_execute);

int nvmet_req_alloc_sgl(struct nvmet_req *req)
{
	struct pci_dev *p2p_dev = NULL;

	if (IS_ENABLED(CONFIG_PCI_P2PDMA)) {
		if (req->sq->ctrl && req->ns)
			p2p_dev = radix_tree_lookup(&req->sq->ctrl->p2p_ns_map,
						    req->ns->nsid);

		req->p2p_dev = NULL;
		if (req->sq->qid && p2p_dev) {
			req->sg = pci_p2pmem_alloc_sgl(p2p_dev, &req->sg_cnt,
						       req->transfer_len);
			if (req->sg) {
				req->p2p_dev = p2p_dev;
				return 0;
			}
		}

		/*
		 * If no P2P memory was available we fallback to using
		 * regular memory
		 */
	}

	req->sg = sgl_alloc(req->transfer_len, GFP_KERNEL, &req->sg_cnt);
	if (!req->sg)
		return -ENOMEM;

	return 0;
}
EXPORT_SYMBOL_GPL(nvmet_req_alloc_sgl);

void nvmet_req_free_sgl(struct nvmet_req *req)
{
	if (req->p2p_dev)
		pci_p2pmem_free_sgl(req->p2p_dev, req->sg);
	else
		sgl_free(req->sg);

	req->sg = NULL;
	req->sg_cnt = 0;
}
EXPORT_SYMBOL_GPL(nvmet_req_free_sgl);

static inline bool nvmet_cc_en(u32 cc)
{
	return (cc >> NVME_CC_EN_SHIFT) & 0x1;
}

static inline u8 nvmet_cc_css(u32 cc)
{
	return (cc >> NVME_CC_CSS_SHIFT) & 0x7;
}

static inline u8 nvmet_cc_mps(u32 cc)
{
	return (cc >> NVME_CC_MPS_SHIFT) & 0xf;
}

static inline u8 nvmet_cc_ams(u32 cc)
{
	return (cc >> NVME_CC_AMS_SHIFT) & 0x7;
}

static inline u8 nvmet_cc_shn(u32 cc)
{
	return (cc >> NVME_CC_SHN_SHIFT) & 0x3;
}

static inline u8 nvmet_cc_iosqes(u32 cc)
{
	return (cc >> NVME_CC_IOSQES_SHIFT) & 0xf;
}

static inline u8 nvmet_cc_iocqes(u32 cc)
{
	return (cc >> NVME_CC_IOCQES_SHIFT) & 0xf;
}

static void nvmet_start_ctrl(struct nvmet_ctrl *ctrl)
{
	lockdep_assert_held(&ctrl->lock);

	if (nvmet_cc_iosqes(ctrl->cc) != NVME_NVM_IOSQES ||
	    nvmet_cc_iocqes(ctrl->cc) != NVME_NVM_IOCQES ||
	    nvmet_cc_mps(ctrl->cc) != 0 ||
	    nvmet_cc_ams(ctrl->cc) != 0 ||
	    nvmet_cc_css(ctrl->cc) != 0) {
		ctrl->csts = NVME_CSTS_CFS;
		return;
	}

	ctrl->csts = NVME_CSTS_RDY;

	/*
	 * Controllers that are not yet enabled should not really enforce the
	 * keep alive timeout, but we still want to track a timeout and cleanup
	 * in case a host died before it enabled the controller.  Hence, simply
	 * reset the keep alive timer when the controller is enabled.
	 */
	mod_delayed_work(system_wq, &ctrl->ka_work, ctrl->kato * HZ);
}

static void nvmet_clear_ctrl(struct nvmet_ctrl *ctrl)
{
	lockdep_assert_held(&ctrl->lock);

	/* XXX: tear down queues? */
	ctrl->csts &= ~NVME_CSTS_RDY;
	ctrl->cc = 0;
}

void nvmet_update_cc(struct nvmet_ctrl *ctrl, u32 new)
{
	u32 old;

	mutex_lock(&ctrl->lock);
	old = ctrl->cc;
	ctrl->cc = new;

	if (nvmet_cc_en(new) && !nvmet_cc_en(old))
		nvmet_start_ctrl(ctrl);
	if (!nvmet_cc_en(new) && nvmet_cc_en(old))
		nvmet_clear_ctrl(ctrl);
	if (nvmet_cc_shn(new) && !nvmet_cc_shn(old)) {
		nvmet_clear_ctrl(ctrl);
		ctrl->csts |= NVME_CSTS_SHST_CMPLT;
	}
	if (!nvmet_cc_shn(new) && nvmet_cc_shn(old))
		ctrl->csts &= ~NVME_CSTS_SHST_CMPLT;
	mutex_unlock(&ctrl->lock);
}

static void nvmet_init_cap(struct nvmet_ctrl *ctrl)
{
	/* command sets supported: NVMe command set: */
	ctrl->cap = (1ULL << 37);
	/* CC.EN timeout in 500msec units: */
	ctrl->cap |= (15ULL << 24);
	/* maximum queue entries supported: */
	ctrl->cap |= NVMET_QUEUE_SIZE - 1;
}

u16 nvmet_ctrl_find_get(const char *subsysnqn, const char *hostnqn, u16 cntlid,
		struct nvmet_req *req, struct nvmet_ctrl **ret)
{
	struct nvmet_subsys *subsys;
	struct nvmet_ctrl *ctrl;
	u16 status = 0;

	subsys = nvmet_find_get_subsys(req->port, subsysnqn);
	if (!subsys) {
		pr_warn("connect request for invalid subsystem %s!\n",
			subsysnqn);
		req->cqe->result.u32 = IPO_IATTR_CONNECT_DATA(subsysnqn);
		return NVME_SC_CONNECT_INVALID_PARAM | NVME_SC_DNR;
	}

	mutex_lock(&subsys->lock);
	list_for_each_entry(ctrl, &subsys->ctrls, subsys_entry) {
		if (ctrl->cntlid == cntlid) {
			if (strncmp(hostnqn, ctrl->hostnqn, NVMF_NQN_SIZE)) {
				pr_warn("hostnqn mismatch.\n");
				continue;
			}
			if (!kref_get_unless_zero(&ctrl->ref))
				continue;

			*ret = ctrl;
			goto out;
		}
	}

	pr_warn("could not find controller %d for subsys %s / host %s\n",
		cntlid, subsysnqn, hostnqn);
	req->cqe->result.u32 = IPO_IATTR_CONNECT_DATA(cntlid);
	status = NVME_SC_CONNECT_INVALID_PARAM | NVME_SC_DNR;

out:
	mutex_unlock(&subsys->lock);
	nvmet_subsys_put(subsys);
	return status;
}

u16 nvmet_check_ctrl_status(struct nvmet_req *req, struct nvme_command *cmd)
{
	if (unlikely(!(req->sq->ctrl->cc & NVME_CC_ENABLE))) {
		pr_err("got cmd %d while CC.EN == 0 on qid = %d\n",
		       cmd->common.opcode, req->sq->qid);
		return NVME_SC_CMD_SEQ_ERROR | NVME_SC_DNR;
	}

	if (unlikely(!(req->sq->ctrl->csts & NVME_CSTS_RDY))) {
		pr_err("got cmd %d while CSTS.RDY == 0 on qid = %d\n",
		       cmd->common.opcode, req->sq->qid);
		return NVME_SC_CMD_SEQ_ERROR | NVME_SC_DNR;
	}
	return 0;
}

bool nvmet_host_allowed(struct nvmet_subsys *subsys, const char *hostnqn)
{
	struct nvmet_host_link *p;

	lockdep_assert_held(&nvmet_config_sem);

	if (subsys->allow_any_host)
		return true;

	if (subsys->type == NVME_NQN_DISC) /* allow all access to disc subsys */
		return true;

	list_for_each_entry(p, &subsys->hosts, entry) {
		if (!strcmp(nvmet_host_name(p->host), hostnqn))
			return true;
	}

	return false;
}

/*
 * Note: ctrl->subsys->lock should be held when calling this function
 */
static void nvmet_setup_p2p_ns_map(struct nvmet_ctrl *ctrl,
		struct nvmet_req *req)
{
	struct nvmet_ns *ns;

	if (!req->p2p_client)
		return;

	ctrl->p2p_client = get_device(req->p2p_client);

	list_for_each_entry_rcu(ns, &ctrl->subsys->namespaces, dev_link)
		nvmet_p2pmem_ns_add_p2p(ctrl, ns);
}

/*
 * Note: ctrl->subsys->lock should be held when calling this function
 */
static void nvmet_release_p2p_ns_map(struct nvmet_ctrl *ctrl)
{
	struct radix_tree_iter iter;
	void __rcu **slot;

	radix_tree_for_each_slot(slot, &ctrl->p2p_ns_map, &iter, 0)
		pci_dev_put(radix_tree_deref_slot(slot));

	put_device(ctrl->p2p_client);
}

static void nvmet_fatal_error_handler(struct work_struct *work)
{
	struct nvmet_ctrl *ctrl =
			container_of(work, struct nvmet_ctrl, fatal_err_work);

	pr_err("ctrl %d fatal error occurred!\n", ctrl->cntlid);
	ctrl->ops->delete_ctrl(ctrl);
}

u16 nvmet_alloc_ctrl(const char *subsysnqn, const char *hostnqn,
		struct nvmet_req *req, u32 kato, struct nvmet_ctrl **ctrlp)
{
	struct nvmet_subsys *subsys;
	struct nvmet_ctrl *ctrl;
	int ret;
	u16 status;

	status = NVME_SC_CONNECT_INVALID_PARAM | NVME_SC_DNR;
	subsys = nvmet_find_get_subsys(req->port, subsysnqn);
	if (!subsys) {
		pr_warn("connect request for invalid subsystem %s!\n",
			subsysnqn);
		req->cqe->result.u32 = IPO_IATTR_CONNECT_DATA(subsysnqn);
		goto out;
	}

	status = NVME_SC_CONNECT_INVALID_PARAM | NVME_SC_DNR;
	down_read(&nvmet_config_sem);
	if (!nvmet_host_allowed(subsys, hostnqn)) {
		pr_info("connect by host %s for subsystem %s not allowed\n",
			hostnqn, subsysnqn);
		req->cqe->result.u32 = IPO_IATTR_CONNECT_DATA(hostnqn);
		up_read(&nvmet_config_sem);
		status = NVME_SC_CONNECT_INVALID_HOST | NVME_SC_DNR;
		goto out_put_subsystem;
	}
	up_read(&nvmet_config_sem);

	status = NVME_SC_INTERNAL;
	ctrl = kzalloc(sizeof(*ctrl), GFP_KERNEL);
	if (!ctrl)
		goto out_put_subsystem;
	mutex_init(&ctrl->lock);

	nvmet_init_cap(ctrl);

	ctrl->port = req->port;

	INIT_WORK(&ctrl->async_event_work, nvmet_async_event_work);
	INIT_LIST_HEAD(&ctrl->async_events);
	INIT_RADIX_TREE(&ctrl->p2p_ns_map, GFP_KERNEL);
	INIT_WORK(&ctrl->fatal_err_work, nvmet_fatal_error_handler);

	memcpy(ctrl->subsysnqn, subsysnqn, NVMF_NQN_SIZE);
	memcpy(ctrl->hostnqn, hostnqn, NVMF_NQN_SIZE);

	kref_init(&ctrl->ref);
	ctrl->subsys = subsys;
	WRITE_ONCE(ctrl->aen_enabled, NVMET_AEN_CFG_OPTIONAL);

	ctrl->changed_ns_list = kmalloc_array(NVME_MAX_CHANGED_NAMESPACES,
			sizeof(__le32), GFP_KERNEL);
	if (!ctrl->changed_ns_list)
		goto out_free_ctrl;

	ctrl->cqs = kcalloc(subsys->max_qid + 1,
			sizeof(struct nvmet_cq *),
			GFP_KERNEL);
	if (!ctrl->cqs)
		goto out_free_changed_ns_list;

	ctrl->sqs = kcalloc(subsys->max_qid + 1,
			sizeof(struct nvmet_sq *),
			GFP_KERNEL);
	if (!ctrl->sqs)
		goto out_free_cqs;

	ret = ida_simple_get(&cntlid_ida,
			     NVME_CNTLID_MIN, NVME_CNTLID_MAX,
			     GFP_KERNEL);
	if (ret < 0) {
		status = NVME_SC_CONNECT_CTRL_BUSY | NVME_SC_DNR;
		goto out_free_sqs;
	}
	ctrl->cntlid = ret;

	ctrl->ops = req->ops;

	/*
	 * Discovery controllers may use some arbitrary high value
	 * in order to cleanup stale discovery sessions
	 */
	if ((ctrl->subsys->type == NVME_NQN_DISC) && !kato)
		kato = NVMET_DISC_KATO_MS;

	/* keep-alive timeout in seconds */
	ctrl->kato = DIV_ROUND_UP(kato, 1000);

	ctrl->err_counter = 0;
	spin_lock_init(&ctrl->error_lock);

	nvmet_start_keep_alive_timer(ctrl);

	mutex_lock(&subsys->lock);
	list_add_tail(&ctrl->subsys_entry, &subsys->ctrls);
	nvmet_setup_p2p_ns_map(ctrl, req);
	mutex_unlock(&subsys->lock);

	*ctrlp = ctrl;
	return 0;

out_free_sqs:
	kfree(ctrl->sqs);
out_free_cqs:
	kfree(ctrl->cqs);
out_free_changed_ns_list:
	kfree(ctrl->changed_ns_list);
out_free_ctrl:
	kfree(ctrl);
out_put_subsystem:
	nvmet_subsys_put(subsys);
out:
	return status;
}

static void nvmet_ctrl_free(struct kref *ref)
{
	struct nvmet_ctrl *ctrl = container_of(ref, struct nvmet_ctrl, ref);
	struct nvmet_subsys *subsys = ctrl->subsys;

	mutex_lock(&subsys->lock);
	nvmet_release_p2p_ns_map(ctrl);
	list_del(&ctrl->subsys_entry);
	mutex_unlock(&subsys->lock);

	nvmet_stop_keep_alive_timer(ctrl);

	flush_work(&ctrl->async_event_work);
	cancel_work_sync(&ctrl->fatal_err_work);

	ida_simple_remove(&cntlid_ida, ctrl->cntlid);

	kfree(ctrl->sqs);
	kfree(ctrl->cqs);
	kfree(ctrl->changed_ns_list);
	kfree(ctrl);

	nvmet_subsys_put(subsys);
}

void nvmet_ctrl_put(struct nvmet_ctrl *ctrl)
{
	kref_put(&ctrl->ref, nvmet_ctrl_free);
}

void nvmet_ctrl_fatal_error(struct nvmet_ctrl *ctrl)
{
	mutex_lock(&ctrl->lock);
	if (!(ctrl->csts & NVME_CSTS_CFS)) {
		ctrl->csts |= NVME_CSTS_CFS;
		schedule_work(&ctrl->fatal_err_work);
	}
	mutex_unlock(&ctrl->lock);
}
EXPORT_SYMBOL_GPL(nvmet_ctrl_fatal_error);

static struct nvmet_subsys *nvmet_find_get_subsys(struct nvmet_port *port,
		const char *subsysnqn)
{
	struct nvmet_subsys_link *p;

	if (!port)
		return NULL;

	if (!strcmp(NVME_DISC_SUBSYS_NAME, subsysnqn)) {
		if (!kref_get_unless_zero(&nvmet_disc_subsys->ref))
			return NULL;
		return nvmet_disc_subsys;
	}

	down_read(&nvmet_config_sem);
	list_for_each_entry(p, &port->subsystems, entry) {
		if (!strncmp(p->subsys->subsysnqn, subsysnqn,
				NVMF_NQN_SIZE)) {
			if (!kref_get_unless_zero(&p->subsys->ref))
				break;
			up_read(&nvmet_config_sem);
			return p->subsys;
		}
	}
	up_read(&nvmet_config_sem);
	return NULL;
}

struct nvmet_subsys *nvmet_subsys_alloc(const char *subsysnqn,
		enum nvme_subsys_type type)
{
	struct nvmet_subsys *subsys;

	subsys = kzalloc(sizeof(*subsys), GFP_KERNEL);
	if (!subsys)
		return ERR_PTR(-ENOMEM);

	subsys->ver = NVME_VS(1, 3, 0); /* NVMe 1.3.0 */
	/* generate a random serial number as our controllers are ephemeral: */
	get_random_bytes(&subsys->serial, sizeof(subsys->serial));

	switch (type) {
	case NVME_NQN_NVME:
		subsys->max_qid = NVMET_NR_QUEUES;
		break;
	case NVME_NQN_DISC:
		subsys->max_qid = 0;
		break;
	default:
		pr_err("%s: Unknown Subsystem type - %d\n", __func__, type);
		kfree(subsys);
		return ERR_PTR(-EINVAL);
	}
	subsys->type = type;
	subsys->subsysnqn = kstrndup(subsysnqn, NVMF_NQN_SIZE,
			GFP_KERNEL);
	if (!subsys->subsysnqn) {
		kfree(subsys);
		return ERR_PTR(-ENOMEM);
	}

	kref_init(&subsys->ref);

	mutex_init(&subsys->lock);
	INIT_LIST_HEAD(&subsys->namespaces);
	INIT_LIST_HEAD(&subsys->ctrls);
	INIT_LIST_HEAD(&subsys->hosts);

	return subsys;
}

static void nvmet_subsys_free(struct kref *ref)
{
	struct nvmet_subsys *subsys =
		container_of(ref, struct nvmet_subsys, ref);

	WARN_ON_ONCE(!list_empty(&subsys->namespaces));

	kfree(subsys->subsysnqn);
	kfree(subsys);
}

void nvmet_subsys_del_ctrls(struct nvmet_subsys *subsys)
{
	struct nvmet_ctrl *ctrl;

	mutex_lock(&subsys->lock);
	list_for_each_entry(ctrl, &subsys->ctrls, subsys_entry)
		ctrl->ops->delete_ctrl(ctrl);
	mutex_unlock(&subsys->lock);
}

void nvmet_subsys_put(struct nvmet_subsys *subsys)
{
	kref_put(&subsys->ref, nvmet_subsys_free);
}

static int __init nvmet_init(void)
{
	int error;

	nvmet_ana_group_enabled[NVMET_DEFAULT_ANA_GRPID] = 1;

	buffered_io_wq = alloc_workqueue("nvmet-buffered-io-wq",
			WQ_MEM_RECLAIM, 0);
	if (!buffered_io_wq) {
		error = -ENOMEM;
		goto out;
	}

	error = nvmet_init_discovery();
	if (error)
		goto out_free_work_queue;

	error = nvmet_init_configfs();
	if (error)
		goto out_exit_discovery;
	return 0;

out_exit_discovery:
	nvmet_exit_discovery();
out_free_work_queue:
	destroy_workqueue(buffered_io_wq);
out:
	return error;
}

static void __exit nvmet_exit(void)
{
	nvmet_exit_configfs();
	nvmet_exit_discovery();
	ida_destroy(&cntlid_ida);
	destroy_workqueue(buffered_io_wq);

	BUILD_BUG_ON(sizeof(struct nvmf_disc_rsp_page_entry) != 1024);
	BUILD_BUG_ON(sizeof(struct nvmf_disc_rsp_page_hdr) != 1024);
}

module_init(nvmet_init);
module_exit(nvmet_exit);

MODULE_LICENSE("GPL v2");<|MERGE_RESOLUTION|>--- conflicted
+++ resolved
@@ -648,11 +648,7 @@
 		} while (cmpxchg(&req->sq->sqhd, old_sqhd, new_sqhd) !=
 					old_sqhd);
 	}
-<<<<<<< HEAD
-	req->rsp->sq_head = cpu_to_le16(req->sq->sqhd & 0x0000FFFF);
-=======
 	req->cqe->sq_head = cpu_to_le16(req->sq->sqhd & 0x0000FFFF);
->>>>>>> 0ecfebd2
 }
 
 static void nvmet_set_error(struct nvmet_req *req, u16 status)
@@ -661,11 +657,7 @@
 	struct nvme_error_slot *new_error_slot;
 	unsigned long flags;
 
-<<<<<<< HEAD
-	req->rsp->status = cpu_to_le16(status << 1);
-=======
 	req->cqe->status = cpu_to_le16(status << 1);
->>>>>>> 0ecfebd2
 
 	if (!ctrl || req->error_loc == NVMET_NO_ERROR_LOC)
 		return;
@@ -685,24 +677,15 @@
 	spin_unlock_irqrestore(&ctrl->error_lock, flags);
 
 	/* set the more bit for this request */
-<<<<<<< HEAD
-	req->rsp->status |= cpu_to_le16(1 << 14);
-=======
 	req->cqe->status |= cpu_to_le16(1 << 14);
->>>>>>> 0ecfebd2
 }
 
 static void __nvmet_req_complete(struct nvmet_req *req, u16 status)
 {
 	if (!req->sq->sqhd_disabled)
 		nvmet_update_sq_head(req);
-<<<<<<< HEAD
-	req->rsp->sq_id = cpu_to_le16(req->sq->qid);
-	req->rsp->command_id = req->cmd->common.command_id;
-=======
 	req->cqe->sq_id = cpu_to_le16(req->sq->qid);
 	req->cqe->command_id = req->cmd->common.command_id;
->>>>>>> 0ecfebd2
 
 	if (unlikely(status))
 		nvmet_set_error(req, status);
@@ -859,13 +842,8 @@
 	req->sg = NULL;
 	req->sg_cnt = 0;
 	req->transfer_len = 0;
-<<<<<<< HEAD
-	req->rsp->status = 0;
-	req->rsp->sq_head = 0;
-=======
 	req->cqe->status = 0;
 	req->cqe->sq_head = 0;
->>>>>>> 0ecfebd2
 	req->ns = NULL;
 	req->error_loc = NVMET_NO_ERROR_LOC;
 	req->error_slba = 0;
